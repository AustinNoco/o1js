#!/usr/bin/env bash
# Shared UX helpers for o1js build scripts
# Usage: source scripts/lib/ux.sh

# prefix for all messages, set by the script that calls this lib
SCRIPT_PREFIX=""

setup_script() {
    local script_path="$1"
    local script_name="$(basename "$script_path")"
    SCRIPT_PREFIX="[$script_name] "

    local script_name="${2:-script}"
    trap "error \"${script_name} failed (command: \${BASH_COMMAND})\"; exit 1" ERR
}

<<<<<<< HEAD
# read VERBOSE_OUTPUT env, default true
is_verbose() {
    [[ "${VERBOSE_OUTPUT:-1}" == "1" ]]
}

# Color and formatting functions
bold()   { 
    if is_verbose; then
        printf "\033[1m%s%s\033[0m\n" "$SCRIPT_PREFIX" "$*"
    fi
}
info()   { 
    if is_verbose; then
        printf "%s• %s\n" "$SCRIPT_PREFIX" "$*"
    fi
}
warn()   { 
    if is_verbose; then
        printf "\033[33m%s⚠ %s\033[0m\n" "$SCRIPT_PREFIX" "$*"
    fi
}
error()  { 
    # always show errorss
    printf "\033[31m%s✖ %s\033[0m\n" "$SCRIPT_PREFIX" "$*"
}
ok()     { 
    if is_verbose; then
        printf "\033[32m%s✔ %s\033[0m\n" "$SCRIPT_PREFIX" "$*"
    fi
}
success() { 
    # always show success messages
    printf "\033[1;32m%s%s\033[0m\n" "$SCRIPT_PREFIX" "$*"
}
=======
bold()   { printf "\033[1m%s%s\033[0m\n" "$SCRIPT_PREFIX" "$*"; }
info()   { printf "%s• %s\n" "$SCRIPT_PREFIX" "$*"; }
warn()   { printf "\033[33m%s⚠ %s\033[0m\n" "$SCRIPT_PREFIX" "$*"; }
error()  { printf "\033[31m%s✖ %s\033[0m\n" "$SCRIPT_PREFIX" "$*"; }
ok()     { printf "\033[32m%s✔ %s\033[0m\n" "$SCRIPT_PREFIX" "$*"; }
success() { printf "\033[1;32m%s%s\033[0m\n" "$SCRIPT_PREFIX" "$*"; }
>>>>>>> b39ba509

# runs a command with a prefixed outut
run_with_prefix() {
<<<<<<< HEAD
    if is_verbose; then
        "$@" 2>&1 | while IFS= read -r line; do
            printf "%s%s\n" "$SCRIPT_PREFIX" "$line"
        done
        return "${PIPESTATUS[0]}"
    else
        # in non verbose mode, only show on error WIP
        local output
        if ! output=$("$@" 2>&1); then
            printf "\033[31m%s✖ Command failed: %s\033[0m\n" "$SCRIPT_PREFIX" "$*"
            printf "%s\n" "$output"
            return 1
        fi
        return 0
    fi
}

# Run a command quietly (no prefix, for tools that produce too much noise)
run_quiet() {
    "$@"
}

# Get the repository root directory relative to any script location
get_repo_root() {
    # Find the directory containing package.json (which should be repo root)
    local current_dir="$(cd "$(dirname "${BASH_SOURCE[1]}")" && pwd)"
    while [[ "$current_dir" != "/" ]]; do
        if [[ -f "$current_dir/package.json" ]]; then
            echo "$current_dir"
            return 0
        fi
        current_dir="$(dirname "$current_dir")"
    done
    error "Could not find repository root (no package.json found)"
    exit 1
=======
    "$@" 2>&1 | while IFS= read -r line; do
        printf "%s%s\n" "$SCRIPT_PREFIX" "$line"
    done
    return "${PIPESTATUS[0]}"
>>>>>>> b39ba509
}<|MERGE_RESOLUTION|>--- conflicted
+++ resolved
@@ -14,7 +14,6 @@
     trap "error \"${script_name} failed (command: \${BASH_COMMAND})\"; exit 1" ERR
 }
 
-<<<<<<< HEAD
 # read VERBOSE_OUTPUT env, default true
 is_verbose() {
     [[ "${VERBOSE_OUTPUT:-1}" == "1" ]]
@@ -49,18 +48,9 @@
     # always show success messages
     printf "\033[1;32m%s%s\033[0m\n" "$SCRIPT_PREFIX" "$*"
 }
-=======
-bold()   { printf "\033[1m%s%s\033[0m\n" "$SCRIPT_PREFIX" "$*"; }
-info()   { printf "%s• %s\n" "$SCRIPT_PREFIX" "$*"; }
-warn()   { printf "\033[33m%s⚠ %s\033[0m\n" "$SCRIPT_PREFIX" "$*"; }
-error()  { printf "\033[31m%s✖ %s\033[0m\n" "$SCRIPT_PREFIX" "$*"; }
-ok()     { printf "\033[32m%s✔ %s\033[0m\n" "$SCRIPT_PREFIX" "$*"; }
-success() { printf "\033[1;32m%s%s\033[0m\n" "$SCRIPT_PREFIX" "$*"; }
->>>>>>> b39ba509
 
 # runs a command with a prefixed outut
 run_with_prefix() {
-<<<<<<< HEAD
     if is_verbose; then
         "$@" 2>&1 | while IFS= read -r line; do
             printf "%s%s\n" "$SCRIPT_PREFIX" "$line"
@@ -76,30 +66,4 @@
         fi
         return 0
     fi
-}
-
-# Run a command quietly (no prefix, for tools that produce too much noise)
-run_quiet() {
-    "$@"
-}
-
-# Get the repository root directory relative to any script location
-get_repo_root() {
-    # Find the directory containing package.json (which should be repo root)
-    local current_dir="$(cd "$(dirname "${BASH_SOURCE[1]}")" && pwd)"
-    while [[ "$current_dir" != "/" ]]; do
-        if [[ -f "$current_dir/package.json" ]]; then
-            echo "$current_dir"
-            return 0
-        fi
-        current_dir="$(dirname "$current_dir")"
-    done
-    error "Could not find repository root (no package.json found)"
-    exit 1
-=======
-    "$@" 2>&1 | while IFS= read -r line; do
-        printf "%s%s\n" "$SCRIPT_PREFIX" "$line"
-    done
-    return "${PIPESTATUS[0]}"
->>>>>>> b39ba509
 }
--- conflicted
+++ resolved
@@ -1,18 +1,6 @@
 #!/usr/bin/env bash
 set -Eeuo pipefail
 
-<<<<<<< HEAD
-# shared libraries
-source "$(dirname "${BASH_SOURCE[0]}")/../lib/ux.sh"
-
-# paths
-ROOT_DIR="$(get_repo_root)"
-
-# setup
-setup_script "${BASH_SOURCE[0]}" "Development build"
-
-# steps
-=======
 # shared ux library
 source "$(dirname "${BASH_SOURCE[0]}")/../lib/ux.sh"
 
@@ -20,7 +8,6 @@
 setup_script "${BASH_SOURCE[0]}" "Development build"
 
 # main steps
->>>>>>> 477e6142
 bold "Building development version"
 
 info "Compiling TypeScript with test configuration..."

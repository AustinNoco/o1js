{
  description = "o1js - TypeScript framework for zk-SNARKs and zkApps";
  inputs = {
    nixpkgs.url = "github:nixos/nixpkgs/nixos-23.11-small";
    mina.url = "path:src/mina";
    nixpkgs-mozilla.url = "github:mozilla/nixpkgs-mozilla";
    nixpkgs-mozilla.flake = false;
    describe-dune.url = "github:o1-labs/describe-dune";
    describe-dune.inputs.nixpkgs.follows = "nixpkgs";
    describe-dune.inputs.flake-utils.follows = "flake-utils";
    dune-nix.url = "github:o1-labs/dune-nix";
    dune-nix.inputs.nixpkgs.follows = "nixpkgs";
    dune-nix.inputs.flake-utils.follows = "flake-utils";
    flake-utils.url = "github:numtide/flake-utils";
  };
  outputs = { self, nixpkgs, flake-utils, ... }@inputs:
    flake-utils.lib.eachDefaultSystem (system:
      let
        pkgs = (nixpkgs.legacyPackages."${system}".extend
          (import inputs.nixpkgs-mozilla)
        ).extend inputs.mina.overlays.rust;
        dune-nix = inputs.dune-nix.lib.${system};
        describe-dune = inputs.describe-dune.defaultPackage.${system};
        dune-description = pkgs.stdenv.mkDerivation {
          pname = "dune-description";
          version = "dev";
          src = with pkgs.lib.fileset;
            (toSource {
              root = ./src/bindings;
              fileset = unions [
                ./src/bindings/ocaml/dune
                ./src/bindings/ocaml/lib/dune
                ./src/bindings/ocaml/dune-project
                ./src/bindings/ocaml/jsoo_exports/dune
              ];
            });
          phases = [ "unpackPhase" "buildPhase" ];
          buildPhase = ''
            ${describe-dune}/bin/describe-dune > $out
          '';
        };
        desc = builtins.fromJSON (builtins.readFile dune-description);
        allOcamlDeps_ = pkgs.lib.concatMap
          (duneSpec:
            pkgs.lib.concatMap (unitSpec: unitSpec.deps or [ ])
              (duneSpec.units or [ ]))
          desc;
        allOcamlDeps =
          builtins.map (d: builtins.head (pkgs.lib.splitString "." d))
            allOcamlDeps_;
        mina = inputs.mina.packages."${system}";
        minaDeps_ =
          builtins.intersectAttrs (pkgs.lib.genAttrs allOcamlDeps (_: { }))
            mina.info.raw.deps.units;
        minaDeps = builtins.attrNames (builtins.foldl'
          (acc: pkg: acc // dune-nix.deps.packageDeps minaDeps_ "pkgs" pkg)
          minaDeps_
          (builtins.attrNames minaDeps_));
        commonOverrides = {
          DUNE_PROFILE = "dev";
          buildInputs = [ mina.base-libs ] ++ mina.external-libs
            ++ pkgs.lib.attrVals minaDeps mina.pkgs;
        };
        info = dune-nix.info desc;
        allDeps = dune-nix.allDeps info;
        noTestSkipping = _: false;
        prj_ = dune-nix.outputs' commonOverrides
          (pkgs.lib.fileset.toSource {
            root = ./src/bindings;
            fileset = ./src/bindings/ocaml;
          })
          allDeps
          info
          noTestSkipping
          prj;
        prj = prj_ // {
          pkgs = prj_.pkgs // {
            __ocaml-js__ = prj_.pkgs.__ocaml-js__.overrideAttrs {
              PREBUILT_KIMCHI_BINDINGS_JS_WEB =
                "${mina.files.src-lib-crypto-kimchi_bindings-js-web}/src/lib/crypto/kimchi_bindings/js/web";
              PREBUILT_KIMCHI_BINDINGS_JS_NODE_JS =
                "${mina.files.src-lib-crypto-kimchi_bindings-js-node_js}/src/lib/crypto/kimchi_bindings/js/node_js";
            };
          };
        };
        rust-channel =
          ((pkgs.rustChannelOf
            {
              channel = "nightly";
              date = "2023-09-01";
              sha256 = "sha256-zek9JAnRaoX8V0U2Y5ssXVe9tvoQ0ERGXfUCUGYdrMA=";
            }).rust.override
            {
<<<<<<< HEAD
              targets = [
                "wasm32-unknown-unknown"
                "x86_64-unknown-linux-gnu"
                "aarch64-apple-darwin"
                "x86_64-apple-darwin"
              ];
              extensions = [ "rust-src" ];
            });
        rust-channel-direct = builtins.fetchTarball {
          url = "https://static.rust-lang.org/dist/rust-std-1.72.0-wasm32-unknown-unknown.tar.gz";
          sha256 =
            if pkgs.stdenv.isDarwin
            then "sha256:1mv8skl4l2q782741r1yakbf0y4q6v9358fm91r45gj97j20il1y"
            else "sha256:07nxw3m4jpciaqfxn4b95bkhl58zxh3a0kpf5vprfx4r0zdrmql1";
        };
        toolchain = pkgs.symlinkJoin {
          name = "toolchain";
          paths = [ rust-channel "${rust-channel-direct}/rust-std-wasm32-unknown-unknown" ];
        };
=======
              targets = [ "wasm32-unknown-unknown" "x86_64-unknown-linux-gnu" ];
              extensions = [ "rust-src" ];
            });
>>>>>>> 4e8ddf15
        rust-platform = pkgs.makeRustPlatform
          {
            cargo = rust-channel;
            rustc = rust-channel;
          };
<<<<<<< HEAD
=======

>>>>>>> 4e8ddf15
        bindings-pkgs = with pkgs;
          [
            nodejs
            nodePackages.npm
<<<<<<< HEAD
            #nodePackages.prettier
            typescript
            nodePackages.typescript-language-server
            rustup
            wasm-pack
            binaryen # provides wasm-opt
=======
            typescript
            nodePackages.typescript-language-server

            #Rustup doesn't allow local toolchains to contain 'nightly' in the name
            #so the toolchain is linked with the name nix and rustup is wrapped in a shellscript
            #which calls the nix toolchain instead of the nightly one
            (writeShellApplication
              {
                name = "rustup";
                text =
                  ''
                    if [ "$1" = run ] && { [ "$2" = nightly-2023-09-01 ] || [ "$2" = 1.72-x86_64-unknowl-linux-gnu ]; }
                    then
                      echo using nix toolchain
                      ${rustup}/bin/rustup run nix "''${@:3}"
                    else
                      echo using plain rustup "$@"
                      ${rustup}/bin/rustup "$@"
                    fi
                  '';
              }
            )
            rustup
            wasm-pack
            binaryen # provides wasm-opt

>>>>>>> 4e8ddf15
            dune_3
          ] ++ commonOverrides.buildInputs;

        inherit (nixpkgs) lib;
        # All the submodules required by .gitmodules
        submodules = map builtins.head (builtins.filter lib.isList
          (map (builtins.match "	path = (.*)")
            (lib.splitString "\n" (builtins.readFile ./.gitmodules))));

        # Warn about missing submodules
        requireSubmodules =
          let
            ref = r: "[34;1m${r}[31;1m";
            command = c: "[37;1m${c}[31;1m";
          in
          lib.warnIf
            (
              !builtins.all (x: x)
                (map (x: builtins.pathExists ./${x} && builtins.readDir ./${x} != { })
                  submodules)
            ) ''
            Some submodules are missing, you may get errors. Consider one of the following:
            - run ${command "./pin.sh"} and use "${
              ref "o1js"
            }" flake ref, e.g. ${command "nix develop o1js"} or ${
              command "nix build o1js"
            };
            - use "${ref "git+file://$PWD?submodules=1"}";
            - use "${
              ref "git+https://github.com/o1-labs/o1js?submodules=1"
            }";
            - use non-flake commands like ${command "nix-build"} and ${
              command "nix-shell"
            }.
          '';
<<<<<<< HEAD
=======

>>>>>>> 4e8ddf15
        o1js-npm-deps = pkgs.buildNpmPackage
          {
            name = "o1js";
            src = with pkgs.lib.fileset;
              (toSource {
                root = ./.;
                fileset = unions [
                  ./package.json
                  ./package-lock.json
                ];
              });
<<<<<<< HEAD
            dontNpmBuild = true;
            installPhase = ''
              runHook preInstall
              mkdir -p $out/lib
              cp -r node_modules $out/lib
              runHook postInstall
            '';
            # If you see 'ERROR: npmDepsHash is out of date' in ci
            # set this to blank run ``nix build o1js#o1js-bindings`
            # If you don't want to install nix you can also set it to "" and run ci to get the new hash
            # You should get an output like this:

            # error: hash mismatch in fixed-output derivation '/nix/store/a03cg2az0b2cvjsp1wnr89clf31i79c1-o1js-npm-deps.drv':
            # specified: sha256-AAAAAAAAAAAAAAAAAAAAAAAAAAAAAAAAAAAAAAAAAAA=
            #    got:    sha256-8EPvXpOgn0nvm/pFKN3h6EMjabOeBqfy5optIfe8E8Q=
            # replace npmDepsHash bellow with the new hash

            npmDepsHash = "sha256-QLnSfX6JwYQXyHGNSxXdzqbhkbFl67sDrmlW/F6D/pw=";
            # The prepack script runs the build script, which we'd rather do in the build phase.
          };

        #Rustup doesn't allow local toolchains to contain 'nightly' in the name
        #so the toolchain is linked with the name nix and rustup is wrapped in a shellscript
        #which calls the nix toolchain instead of the nightly one
        rustupWrapper = with pkgs; writeShellApplication
          {
            name = "rustup";
            #Skip check on darwin because shellcheck doesn't build
            checkPhase = if pkgs.stdenv.isDarwin then "" else null;
            text =
              ''
                if [ "$1" = run ] && { [ "$2" = nightly-2023-09-01 ] || [[ "$2" =~ 1.72-x86_64* ]]; }
                then
                  echo using nix toolchain
                  ${rustup}/bin/rustup run nix "''${@:3}"
                else
                  echo using plain rustup "$@"
                  ${rustup}/bin/rustup "$@"
                fi
              '';
          };
        test-vectors = rust-platform.buildRustPackage {
          src = pkgs.lib.sourceByRegex ./src/mina/src
            [
              "^lib(/crypto(/proof-systems(/.*)?)?)?$"
            ];
          sourceRoot = "source/lib/crypto/proof-systems/poseidon/export_test_vectors";
          patchPhase =
            ''
              cp ${./src/mina/src/lib/crypto/proof-systems/Cargo.lock} .
            '';
=======
            # If you get ERROR: npmDepsHash is out of date
            # you can update the hash with `nix run o1js#update-npm-deps`.
            # Failing that you can remove the hash from ./npmDepsHash and try again
            # which should get an error message with the correct hash
            # You can also just push and CI should suggest a fix which updates the hash
            npmDepsHash = builtins.readFile ./npmDepsHash;
            # The prepack script runs the build script, which we'd rather do in the build phase.
            npmPackFlags = [ "--ignore-scripts" ];
            dontNpmBuild = true;
            installPhase = ''
              runHook preInstall

              mkdir -p $out/lib
              cp -r node_modules $out/lib

              runHook postInstall
            '';
          };
        test-vectors = rust-platform.buildRustPackage {
          src = pkgs.lib.sourceByRegex ./src/mina/src
            [
              "^lib(/crypto(/proof-systems(/.*)?)?)?$"
            ];
          sourceRoot = "source/lib/crypto/proof-systems/poseidon/export_test_vectors";
          patchPhase =
            ''
              cp ${./src/mina/src/lib/crypto/proof-systems/Cargo.lock} .
            '';
>>>>>>> 4e8ddf15
          name = "export_test_vectors";
          version = "0.1.0";
          cargoSha256 = "";
          CARGO_TARGET_DIR = "./target";
          cargoLock = { lockFile = ./src/mina/src/lib/crypto/proof-systems/Cargo.lock; };
        };
      in
      {
        formatter = pkgs.nixfmt;
        inherit mina;
        devShells = {
          # This seems to work better for macos
          mina-shell = requireSubmodules inputs.mina.devShells."${system}".with-lsp;
<<<<<<< HEAD
          default = requireSubmodules (pkgs.mkShell
            (if pkgs.stdenv.isDarwin
            # on macos use plain rustup
            then { packages = bindings-pkgs; }
            # on linux wrap rustup like in the derivation
            else {
              packages = [ rustupWrapper ] ++ bindings-pkgs;
              shellHook = ''
                RUSTUP_HOME=$(pwd)/.rustup
                export RUSTUP_HOME
                rustup toolchain link nix ${toolchain}
              '';
            }));
=======
          default = requireSubmodules (pkgs.mkShell {
            shellHook =
              ''
                RUSTUP_HOME=$(pwd)/.rustup
                export RUSTUP_HOME
                rustup toolchain link nix ${rust-channel}
              '';
            packages = bindings-pkgs;
          });
>>>>>>> 4e8ddf15


        };
        # TODO build from ./ocaml root, not ./. (after fixing a bug in dune-nix)
        packages = {
          inherit dune-description;
<<<<<<< HEAD
          o1js-bindings = requireSubmodules (pkgs.stdenv.mkDerivation {
=======
          npm-deps = o1js-npm-deps;
          o1js-bindings = pkgs.stdenv.mkDerivation {
>>>>>>> 4e8ddf15
            name = "o1js_bindings";
            src = with pkgs.lib.fileset;
              (toSource {
                root = ./.;
                fileset = unions [
                  ./src/mina
                  ./src/bindings/scripts
                  ./src/bindings/js
                  ./src/bindings/crypto
                  ./src/bindings/lib
                  ./src/bindings/mina-transaction/gen/dune
                  (fileFilter (file: file.hasExt "js") ./src/bindings/mina-transaction)
                  ./src/bindings/ocaml/lib
                  ./src/bindings/ocaml/dune
                  ./src/bindings/ocaml/dune-project
                  (fileFilter (file: file.hasExt "ml") ./src/bindings/ocaml)
                  ./package.json
                  ./package-lock.json
                  ./src/bindings/ocaml/jsoo_exports
                  ./dune-project
                  ./.prettierrc.cjs
                  ./src/build
                  ./src/snarky.d.ts
                ];
              });
            inherit (inputs.mina.devShells."${system}".default)
              PLONK_WASM_NODEJS
              PLONK_WASM_WEB
              MARLIN_PLONK_STUBS
              ;
            PREBUILT_KIMCHI_BINDINGS_JS_WEB =
              "${mina.files.src-lib-crypto-kimchi_bindings-js-web}/src/lib/crypto/kimchi_bindings/js/web";
            PREBUILT_KIMCHI_BINDINGS_JS_NODE_JS =
              "${mina.files.src-lib-crypto-kimchi_bindings-js-node_js}/src/lib/crypto/kimchi_bindings/js/node_js";
            EXPORT_TEST_VECTORS = "${test-vectors}/bin/export_test_vectors";
            SKIP_MINA_COMMIT = true;
            JUST_BINDINGS = true;
            buildInputs = (with pkgs;
              [
                rustupWrapper
                bash
              ]) ++ bindings-pkgs;
            patchPhase = ''
              patchShebangs ./src/bindings/scripts/
              patchShebangs ./src/bindings/crypto/test-vectors/
            '';
            buildPhase =
              ''
                RUSTUP_HOME=$(pwd)/.rustup
                export RUSTUP_HOME
<<<<<<< HEAD
                rustup toolchain link nix ${toolchain}
=======
                rustup toolchain link nix ${rust-channel}
>>>>>>> 4e8ddf15
                cp -r ${o1js-npm-deps}/lib/node_modules/ .

                mkdir -p src/bindings/compiled/node_bindings
                echo '// this file exists to prevent TS from type-checking `o1js_node.bc.cjs`' \
                  > src/bindings/compiled/node_bindings/o1js_node.bc.d.cts

                npm run build:update-bindings

                mkdir -p $out/mina-transaction
                pushd ./src/bindings
                  rm -rf ./compiled/_node_bindings
                  cp -Lr ./compiled $out
                  cp -Lr ./mina-transaction/gen $out/mina-transaction/
                popd
              '';
<<<<<<< HEAD
          });
=======
          };
>>>>>>> 4e8ddf15
          kimchi = pkgs.kimchi-rust-wasm;
          ocaml-js = prj.pkgs.__ocaml-js__;
        };
        apps = {
          update-npm-deps = {
            type = "app";
            program = "${pkgs.writeShellApplication
              { name = "update-npm-deps";
                text =
                ''
                ${pkgs.prefetch-npm-deps}/bin/prefetch-npm-deps ./package-lock.json > npmDepsHash
                '';
              }}/bin/update-npm-deps";
          };
          update-bindings = {
            type = "app";
            program = "${pkgs.writeShellApplication
              { name = "update-bindings";
                #Skip check on darwin because shellcheck doesn't build
                checkPhase = if pkgs.stdenv.isDarwin then "" else null;
                text =
                ''
                cp -r ${self.packages."${system}".o1js-bindings}/* ./src/bindings
                chmod +w -R src/bindings/compiled
                MINA_COMMIT=$(git -C src/mina rev-parse HEAD)
                echo "The mina commit used to generate the backends for node and web is" "$MINA_COMMIT" \
                  > src/bindings/MINA_COMMIT
                '';
              }}/bin/update-bindings";
          };
        };
      });
}<|MERGE_RESOLUTION|>--- conflicted
+++ resolved
@@ -91,7 +91,6 @@
               sha256 = "sha256-zek9JAnRaoX8V0U2Y5ssXVe9tvoQ0ERGXfUCUGYdrMA=";
             }).rust.override
             {
-<<<<<<< HEAD
               targets = [
                 "wasm32-unknown-unknown"
                 "x86_64-unknown-linux-gnu"
@@ -111,59 +110,21 @@
           name = "toolchain";
           paths = [ rust-channel "${rust-channel-direct}/rust-std-wasm32-unknown-unknown" ];
         };
-=======
-              targets = [ "wasm32-unknown-unknown" "x86_64-unknown-linux-gnu" ];
-              extensions = [ "rust-src" ];
-            });
->>>>>>> 4e8ddf15
         rust-platform = pkgs.makeRustPlatform
           {
             cargo = rust-channel;
             rustc = rust-channel;
           };
-<<<<<<< HEAD
-=======
-
->>>>>>> 4e8ddf15
         bindings-pkgs = with pkgs;
           [
             nodejs
             nodePackages.npm
-<<<<<<< HEAD
             #nodePackages.prettier
             typescript
             nodePackages.typescript-language-server
             rustup
             wasm-pack
             binaryen # provides wasm-opt
-=======
-            typescript
-            nodePackages.typescript-language-server
-
-            #Rustup doesn't allow local toolchains to contain 'nightly' in the name
-            #so the toolchain is linked with the name nix and rustup is wrapped in a shellscript
-            #which calls the nix toolchain instead of the nightly one
-            (writeShellApplication
-              {
-                name = "rustup";
-                text =
-                  ''
-                    if [ "$1" = run ] && { [ "$2" = nightly-2023-09-01 ] || [ "$2" = 1.72-x86_64-unknowl-linux-gnu ]; }
-                    then
-                      echo using nix toolchain
-                      ${rustup}/bin/rustup run nix "''${@:3}"
-                    else
-                      echo using plain rustup "$@"
-                      ${rustup}/bin/rustup "$@"
-                    fi
-                  '';
-              }
-            )
-            rustup
-            wasm-pack
-            binaryen # provides wasm-opt
-
->>>>>>> 4e8ddf15
             dune_3
           ] ++ commonOverrides.buildInputs;
 
@@ -199,10 +160,6 @@
               command "nix-shell"
             }.
           '';
-<<<<<<< HEAD
-=======
-
->>>>>>> 4e8ddf15
         o1js-npm-deps = pkgs.buildNpmPackage
           {
             name = "o1js";
@@ -214,7 +171,12 @@
                   ./package-lock.json
                 ];
               });
-<<<<<<< HEAD
+            # If you get ERROR: npmDepsHash is out of date
+            # you can update the hash with `nix run o1js#update-npm-deps`.
+            # Failing that you can remove the hash from ./npmDepsHash and try again
+            # which should get an error message with the correct hash
+            # You can also just push and CI should suggest a fix which updates the hash
+            npmDepsHash = builtins.readFile ./npmDepsHash;
             dontNpmBuild = true;
             installPhase = ''
               runHook preInstall
@@ -222,18 +184,6 @@
               cp -r node_modules $out/lib
               runHook postInstall
             '';
-            # If you see 'ERROR: npmDepsHash is out of date' in ci
-            # set this to blank run ``nix build o1js#o1js-bindings`
-            # If you don't want to install nix you can also set it to "" and run ci to get the new hash
-            # You should get an output like this:
-
-            # error: hash mismatch in fixed-output derivation '/nix/store/a03cg2az0b2cvjsp1wnr89clf31i79c1-o1js-npm-deps.drv':
-            # specified: sha256-AAAAAAAAAAAAAAAAAAAAAAAAAAAAAAAAAAAAAAAAAAA=
-            #    got:    sha256-8EPvXpOgn0nvm/pFKN3h6EMjabOeBqfy5optIfe8E8Q=
-            # replace npmDepsHash bellow with the new hash
-
-            npmDepsHash = "sha256-QLnSfX6JwYQXyHGNSxXdzqbhkbFl67sDrmlW/F6D/pw=";
-            # The prepack script runs the build script, which we'd rather do in the build phase.
           };
 
         #Rustup doesn't allow local toolchains to contain 'nightly' in the name
@@ -266,36 +216,6 @@
             ''
               cp ${./src/mina/src/lib/crypto/proof-systems/Cargo.lock} .
             '';
-=======
-            # If you get ERROR: npmDepsHash is out of date
-            # you can update the hash with `nix run o1js#update-npm-deps`.
-            # Failing that you can remove the hash from ./npmDepsHash and try again
-            # which should get an error message with the correct hash
-            # You can also just push and CI should suggest a fix which updates the hash
-            npmDepsHash = builtins.readFile ./npmDepsHash;
-            # The prepack script runs the build script, which we'd rather do in the build phase.
-            npmPackFlags = [ "--ignore-scripts" ];
-            dontNpmBuild = true;
-            installPhase = ''
-              runHook preInstall
-
-              mkdir -p $out/lib
-              cp -r node_modules $out/lib
-
-              runHook postInstall
-            '';
-          };
-        test-vectors = rust-platform.buildRustPackage {
-          src = pkgs.lib.sourceByRegex ./src/mina/src
-            [
-              "^lib(/crypto(/proof-systems(/.*)?)?)?$"
-            ];
-          sourceRoot = "source/lib/crypto/proof-systems/poseidon/export_test_vectors";
-          patchPhase =
-            ''
-              cp ${./src/mina/src/lib/crypto/proof-systems/Cargo.lock} .
-            '';
->>>>>>> 4e8ddf15
           name = "export_test_vectors";
           version = "0.1.0";
           cargoSha256 = "";
@@ -309,7 +229,6 @@
         devShells = {
           # This seems to work better for macos
           mina-shell = requireSubmodules inputs.mina.devShells."${system}".with-lsp;
-<<<<<<< HEAD
           default = requireSubmodules (pkgs.mkShell
             (if pkgs.stdenv.isDarwin
             # on macos use plain rustup
@@ -323,29 +242,14 @@
                 rustup toolchain link nix ${toolchain}
               '';
             }));
-=======
-          default = requireSubmodules (pkgs.mkShell {
-            shellHook =
-              ''
-                RUSTUP_HOME=$(pwd)/.rustup
-                export RUSTUP_HOME
-                rustup toolchain link nix ${rust-channel}
-              '';
-            packages = bindings-pkgs;
-          });
->>>>>>> 4e8ddf15
 
 
         };
         # TODO build from ./ocaml root, not ./. (after fixing a bug in dune-nix)
         packages = {
           inherit dune-description;
-<<<<<<< HEAD
+          npm-deps = o1js-npm-deps;
           o1js-bindings = requireSubmodules (pkgs.stdenv.mkDerivation {
-=======
-          npm-deps = o1js-npm-deps;
-          o1js-bindings = pkgs.stdenv.mkDerivation {
->>>>>>> 4e8ddf15
             name = "o1js_bindings";
             src = with pkgs.lib.fileset;
               (toSource {
@@ -396,11 +300,7 @@
               ''
                 RUSTUP_HOME=$(pwd)/.rustup
                 export RUSTUP_HOME
-<<<<<<< HEAD
                 rustup toolchain link nix ${toolchain}
-=======
-                rustup toolchain link nix ${rust-channel}
->>>>>>> 4e8ddf15
                 cp -r ${o1js-npm-deps}/lib/node_modules/ .
 
                 mkdir -p src/bindings/compiled/node_bindings
@@ -416,11 +316,7 @@
                   cp -Lr ./mina-transaction/gen $out/mina-transaction/
                 popd
               '';
-<<<<<<< HEAD
           });
-=======
-          };
->>>>>>> 4e8ddf15
           kimchi = pkgs.kimchi-rust-wasm;
           ocaml-js = prj.pkgs.__ocaml-js__;
         };

--- conflicted
+++ resolved
@@ -25,14 +25,11 @@
 
 ### Fixed
 
-<<<<<<< HEAD
 - Improved Event Handling in SnarkyJS https://github.com/o1-labs/snarkyjs/pull/825
   - Updated the internal event type to better handle events emitted in different zkApp transactions and when multiple zkApp transactions are present within a block.
   - The internal event type now includes event data and transaction information as separate objects, allowing for more accurate information about each event and its associated transaction.
-=======
 - Removed multiple best tip blocks when fetching action data https://github.com/o1-labs/snarkyjs/pull/817
   - Implemented a temporary fix that filters out multiple best tip blocks, if they exist, while fetching actions. This fix will be removed once the related issue in the Archive-Node-API repository (https://github.com/o1-labs/Archive-Node-API/issues/7) is resolved.
->>>>>>> f460877e
 
 ## [0.9.5](https://github.com/o1-labs/snarkyjs/compare/21de489...4573252d)
 

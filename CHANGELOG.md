--- conflicted
+++ resolved
@@ -17,6 +17,15 @@
 
 ## [Unreleased](https://github.com/o1-labs/o1js/compare/74948acac...HEAD)
 
+### Breaking changes
+
+- Change `{SmartContract,ZkProgram}.analyzeMethods()` to be async https://github.com/o1-labs/o1js/pull/1450
+  - `Provable.runAndCheck()`, `Provable.constraintSystem()` and `{SmartContract,ZkProgram}.digest()` are also async now
+  - These changes were made to add internal support for async circuits
+  - `Provable.runAndCheckSync()` added and immediately deprecated for a smoother upgrade path for tests
+- `Reducer.reduce()` requires the maximum number of actions per method as an explicit (optional) argument https://github.com/o1-labs/o1js/pull/1450
+  - The default value is 1 and should work for most existing contracts
+
 ## [0.17.0](https://github.com/o1-labs/o1js/compare/1ad7333e9e...74948acac) - 2024-03-06
 
 ### Breaking changes
@@ -27,16 +36,7 @@
   - `transaction.send()` throws an error if the transaction was not successful for both `Mina.LocalBlockchain` and `Mina.Network` and returns a `PendingTransaction` object if it was successful. Use `transaction.safeSend` to send a transaction that will not throw an error and either return a `PendingTransaction` or `RejectedTransaction`.
   - `transaction.wait()` throws an error if the transaction was not successful for both `Mina.LocalBlockchain` and `Mina.Network` and returns a `IncludedTransaction` object if it was successful. Use `transaction.safeWait` to send a transaction that will not throw an error and either return a `IncludedTransaction` or `RejectedTransaction`.
   - `transaction.hash()` is no longer a function, it is now a property that returns the hash of the transaction.
-<<<<<<< HEAD
-- Change `{SmartContract,ZkProgram}.analyzeMethods()` to be async https://github.com/o1-labs/o1js/pull/1450
-  - `Provable.runAndCheck()`, `Provable.constraintSystem()` and `{SmartContract,ZkProgram}.digest()` are also async now
-  - These changes were made to add internal support for async circuits
-  - `Provable.runAndCheckSync()` added and immediately deprecated for a smoother upgrade path for tests
-- `Reducer.reduce()` requires the maximum number of actions per method as an explicit (optional) argument https://github.com/o1-labs/o1js/pull/1450
-  - The default value is 1 and should work for most existing contracts
-=======
   - Changed `Transaction.isSuccess` to `Transaction.status` to better represent the state of a transaction.
->>>>>>> a7705630
 - Improved efficiency of computing `AccountUpdate.callData` by packing field elements into as few field elements as possible https://github.com/o1-labs/o1js/pull/1458
   - This leads to a large reduction in the number of constraints used when inputs to a zkApp method are many field elements (e.g. a long list of `Bool`s)
 - Return events in the `LocalBlockchain` in reverse chronological order (latest events at the beginning) to match the behavior of the `Network` https://github.com/o1-labs/o1js/pull/1460

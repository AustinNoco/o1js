--- conflicted
+++ resolved
@@ -2,7 +2,7 @@
 
 All notable changes to this project are documented in this file.
 
-The format is based on [Keep a Changelog](https://keepachangelog.com/en/1.0.0/). 
+The format is based on [Keep a Changelog](https://keepachangelog.com/en/1.0.0/).
 This project adheres to [Semantic Versioning](https://semver.org/spec/v2.0.0.html).
 
 <!--
@@ -19,14 +19,10 @@
 
 ### Added
 
-<<<<<<< HEAD
-- Added a new feature to the library: `fetchEvents` can now be used to fetch events for a specified zkApp from a GraphQL endpoint that implements the schema specified [here](https://github.com/o1-labs/Archive-Node-API/blob/efebc9fd3cfc028f536ae2125e0d2676e2b86cd2/src/schema.ts#L1). `Mina.Network` now accepts an additional endpoint to configure, which points to a GraphQL server running the mentioned schema. Use the `mina` property for normal usage and use `archive` to connect to the mentioned GraphQL server.
-- Added a new feature to the library: `getActions` can now be used to fetch actions for a specified zkApp from a GraphQL endpoint that implements the same schema as `fetchEvents`.
-=======
--  Use `fetchEvents()` to fetch events for a specified zkApp from a GraphQL endpoint that implements [this schema](https://github.com/o1-labs/Archive-Node-API/blob/efebc9fd3cfc028f536ae2125e0d2676e2b86cd2/src/schema.ts#L1). `Mina.Network` accepts an additional endpoint which points to a GraphQL server. 
-  -  Use the `mina` property for the Mina node.
-  -  Use `archive` for the archive node.
->>>>>>> d8d042c6
+- Use `fetchEvents()` to fetch events for a specified zkApp from a GraphQL endpoint that implements [this schema](https://github.com/o1-labs/Archive-Node-API/blob/efebc9fd3cfc028f536ae2125e0d2676e2b86cd2/src/schema.ts#L1). `Mina.Network` accepts an additional endpoint which points to a GraphQL server.
+  - Use the `mina` property for the Mina node.
+  - Use `archive` for the archive node.
+- Use `getActions` to fetch actions for a specified zkApp from a GraphQL endpoint GraphQL endpoint that implements the same schema as `fetchEvents`.
 
 ### Fixed
 

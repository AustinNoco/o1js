--- conflicted
+++ resolved
@@ -17,7 +17,6 @@
 
 ## [Unreleased](https://github.com/o1-labs/o1js/compare/74948acac...HEAD)
 
-<<<<<<< HEAD
 ### Breaking changes
 
 - Change `{SmartContract,ZkProgram}.analyzeMethods()` to be async https://github.com/o1-labs/o1js/pull/1450
@@ -26,12 +25,11 @@
   - `Provable.runAndCheckSync()` added and immediately deprecated for a smoother upgrade path for tests
 - `Reducer.reduce()` requires the maximum number of actions per method as an explicit (optional) argument https://github.com/o1-labs/o1js/pull/1450
   - The default value is 1 and should work for most existing contracts
-=======
+
 ### Added
 
 - Internal benchmarking tooling to keep track of performance https://github.com/o1-labs/o1js/pull/1481
 - Add `toInput` method for `Group` instance https://github.com/o1-labs/o1js/pull/1483
->>>>>>> 5a1bb8b7
 
 ## [0.17.0](https://github.com/o1-labs/o1js/compare/1ad7333e9e...74948acac) - 2024-03-06
 

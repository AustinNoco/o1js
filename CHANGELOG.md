# Changelog

All notable changes to this project are documented in this file.

The format is based on [Keep a Changelog](https://keepachangelog.com/en/1.0.0/).
This project adheres to [Semantic Versioning](https://semver.org/spec/v2.0.0.html).

<!--
  Possible subsections:
    _Added_ for new features.
    _Changed_ for changes in existing functionality.
    _Deprecated_ for soon-to-be removed features.
    _Removed_ for now removed features.
    _Fixed_ for any bug fixes.
    _Security_ in case of vulnerabilities.
 -->

## [Unreleased](https://github.com/o1-labs/o1js/compare/b857516...HEAD)

### Added

- Exported the type `FlexibleBytes`, previously being used only internally
  https://github.com/o1-labs/o1js/pull/2015.
- Gadgets for 224, 384 and 512 bit variants of SHA2 https://github.com/o1-labs/o1js/pull/1957
- `setFee` and `setFeePerSnarkCost` for `Transaction` and `PendingTransaction` https://github.com/o1-labs/o1js/pull/1968
- Doc comments for various ZkProgram methods https://github.com/o1-labs/o1js/pull/1974
- `MerkleList.popOption()` for popping the last element and also learning if there was one https://github.com/o1-labs/o1js/pull/1997
- Added custom header support for `Fetch` methods such as `fetchEvents`, `fetchActions` etc. and to `Mina` instance. Also added two new methods `setMinaDefaultHeaders` and `setArchiveDefaultHeaders` https://github.com/o1-labs/o1js/pull/2004
- Added style rules for contributors https://github.com/o1-labs/o1js/pull/2012
<<<<<<< HEAD
- Add new helper functions `Bool.anyTrue(xs)` and `Bool.allTrue(xs)`
=======
- Add new helper functions `Bool.anyTrue(xs)` and `Bool.allTrue(xs)`. https://github.com/o1-labs/o1js/pull/2038
>>>>>>> fed56071

### Changed

- Sort order for actions now includes the transaction sequence number and the exact account id sequence https://github.com/o1-labs/o1js/pull/1917
- Updated typedoc version for generating docs https://github.com/o1-labs/o1js/pull/1973
- Enable to pass normal JS values (e.g., `bigint` instead of `Field`) to ZkProgram provers https://github.com/o1-labs/o1js/pull/1934
  - Also improves the supported JS values for a few important types like `Signature` and `UIntX`
- ECDSA `verifySignedHash()` accepts hash `Bytes` directly for easy use with alternative hash functions https://github.com/o1-labs/o1js/pull/2005

### Fixed

- Fix behavior of `initializeBindings()` when called concurrently, to improve error messages in common failure scenarios https://github.com/o1-labs/o1js/pull/1996
- Fix `ZkProgram` public input/output types https://github.com/o1-labs/o1js/pull/1998

## [2.2.0](https://github.com/o1-labs/o1js/compare/e1bac02...b857516) - 2024-12-10

### Added

- `ZkProgram` to support non-pure provable types as inputs and outputs https://github.com/o1-labs/o1js/pull/1828
- APIs for recursively proving a ZkProgram method from within another https://github.com/o1-labs/o1js/pull/1931 https://github.com/o1-labs/o1js/pull/1932
  - `let recursive = Experimental.Recursive(program);`
  - `recursive.<methodName>(...args): Promise<PublicOutput>`
  - `recursive.<methodName>.if(condition, ...args): Promise<PublicOutput>`
  - This also works within the same program, as long as the return value is type-annotated
- Add `enforceTransactionLimits` parameter on Network https://github.com/o1-labs/o1js/issues/1910
- Method for optional types to assert none https://github.com/o1-labs/o1js/pull/1922
- Increased maximum supported amount of methods in a `SmartContract` or `ZkProgram` to 30. https://github.com/o1-labs/o1js/pull/1918
- Expose low-level conversion methods `Proof.{_proofToBase64,_proofFromBase64}` https://github.com/o1-labs/o1js/pull/1928
- Expore `maxProofsVerified()` and a `Proof` class directly on ZkPrograms https://github.com/o1-labs/o1js/pull/1933

### Changed

- Changed an internal type to improve IntelliSense on ZkProgram methods https://github.com/o1-labs/o1js/pull/1933
- Updated o1js nix devshell to build rust on all executions of `npm run build:update-bindings`

### Fixed

- Compiling stuck in the browser for recursive zkprograms https://github.com/o1-labs/o1js/pull/1906
- Error message in `rangeCheck16` gadget https://github.com/o1-labs/o1js/pull/1920
- Deprecate `testnet` `networkId` in favor of `devnet` https://github.com/o1-labs/o1js/pull/1938
- Fix event data type inconsistency between LocalBlockchain and Mina https://github.com/o1-labs/o1js/pull/1975

## [2.1.0](https://github.com/o1-labs/o1js/compare/b04520d...e1bac02) - 2024-11-13

### Added

- Support secp256r1 in elliptic curve and ECDSA gadgets https://github.com/o1-labs/o1js/pull/1885

### Fixed

- Witness generation error in `Gadgets.arrayGet()` when accessing out-of-bounds indices https://github.com/o1-labs/o1js/pull/1886

## [2.0.0](https://github.com/o1-labs/o1js/compare/7e9394...b04520d)

### Breaking Changes

- The `divMod32()` gadget was modified to accept `nBits` instead of `quotientBits`, and assert it is in the range [0, 2\*\*255) to address an issue previously where the bound on `quotientBits` was too low https://github.com/o1-labs/o1js/pull/1763.
- `Provable.equal()` now turns both types into canonical form before comparing them https://github.com/o1-labs/o1js/pull/1759
  - Removed implicit version `Provable.equal(x, y)` where you didn't have to pass in the type
- The return signature of a zkProgram has changed. https://github.com/o1-labs/o1js/pull/1809
  - A zkProgram method must now explicitly define the return type of the method when the method has a public or auxiliary output defined.
  - The return type of a proven method has changed as a result of this.
- Various breaking constraint changes in internal methods or circuits because of audit fix.
- Removal of various deprecated methods and functions.
  - Promotion of various methods and functions to stable as part of change.
  - A slightly modified encryption and decryption algorithm. https://github.com/o1-labs/o1js/pull/1729
- Promotion of `TokenContractV2` to `TokenContract` with a correct amount of maximum account updates.

### Added

- `ZkProgram` methods now support `auxiliaryOutput`. https://github.com/o1-labs/o1js/pull/1809
  - Each program method now accepts an optional property `auxiliaryOutput`
  - Auxiliary output is additional output that the zkProgram method returns
- New method `toCanonical()` in the `Provable<T>` interface to protect against incompleteness of certain operations on malicious witness inputs https://github.com/o1-labs/o1js/pull/1759
- `divMod64()` division modulo 2^64 that returns the remainder and quotient of the operation
- `addMod64()` addition modulo 2^64
- Bitwise OR via `{UInt32, UInt64}.or()`
- **BLAKE2B hash function** gadget. https://github.com/o1-labs/o1js/pull/1767

## [1.9.1](https://github.com/o1-labs/o1js/compare/f15293a69...7e9394) - 2024-10-15

### Fixes

- Performance regression when compiling recursive circuits is fixed https://github.com/o1-labs/o1js/pull/1874
- Decouple offchain state instances from their definitions https://github.com/o1-labs/o1js/pull/1834

## [1.9.0](https://github.com/o1-labs/o1js/compare/450943...f15293a69) - 2024-10-15

### Added

- Added `VerificationKey.dummy()` method to get the dummy value of a verification key https://github.com/o1-labs/o1js/pull/1852 [@rpanic](https://github.com/rpanic)

### Changed

- Make `Proof` a normal provable type, that can be witnessed and composed into Structs https://github.com/o1-labs/o1js/pull/1847, https://github.com/o1-labs/o1js/pull/1851
  - ZkProgram and SmartContract now also support private inputs that are not proofs themselves, but contain proofs nested within a Struct or array
  - Only `SelfProof` can still not be nested because it needs special treatment

### Fixes

- Fix verification of serialized proofs done before compiling any circuits https://github.com/o1-labs/o1js/pull/1857

## [1.8.0](https://github.com/o1-labs/o1js/compare/5006e4f...450943) - 2024-09-18

### Added

- Added `verifyEthers` method to verify Ethereum signatures using the EIP-191 message hashing standard. https://github.com/o1-labs/o1js/pull/1815
  - Added `fromEthers` method for parsing and converting Ethereum public keys into `ForeignCurve` points, supporting both compressed and uncompressed formats.
  - Added `fromHex` method for converting hexadecimal strings into `ForeignCurve` points.

### Fixes

- Fix incorrect behavior of optional proving for zkPrograms where `myProgram.setProofsEnabled(false)` wouldn't work when called before `myProgram.compile()`. https://github.com/o1-labs/o1js/pull/1827
- Fix incorrect behavior of `state.fetch()` for custom token contracts. [@rpanic](https://github.com/rpanic) https://github.com/o1-labs/o1js/pull/1853

## [1.7.0](https://github.com/o1-labs/o1js/compare/d6abf1d97...5006e4f) - 2024-09-04

### Added

- Added `Encryption.encryptV2()` and `Encryption.decryptV2()` for an updated encryption algorithm that guarantees cipher text integrity.
  - Also added `Encryption.encryptBytes()` and `Encryption.decryptBytes()` using the same algorithm.
- New option `proofsEnabled` for `zkProgram` (default value: `true`), to quickly test circuit logic with proofs disabled https://github.com/o1-labs/o1js/pull/1805
  - Additionally added `MyProgram.proofsEnabled` to get the internal value of `proofsEnabled` and `MyProgram.setProofsEnabled(proofsEnabled)` to set the value dynamically.

### Deprecated

- `this.sender.getAndRequireSignature()` / `getUnconstrained()` deprecated in favor of `V2` versions due to a vulnerability https://github.com/o1-labs/o1js/pull/1799

### Fixes

- Fix behavior of `Int64.modV2()` when the input is negative and the remainder should be 0 https://github.com/o1-labs/o1js/pull/1797

## [1.6.0](https://github.com/o1-labs/o1js/compare/1ad7333e9e...d6abf1d97) - 2024-07-23

### Added

- `SmartContract.emitEventIf()` to conditionally emit an event https://github.com/o1-labs/o1js/pull/1746
- Added `Encryption.encryptV2()` and `Encryption.decryptV2()` for an updated encryption algorithm that guarantees cipher text integrity.
  - Also added `Encryption.encryptBytes()` and `Encryption.decryptBytes()` using the same algorithm.

### Changed

- Reduced maximum bit length for `xor`, `not`, and `and`, operations from 254 to 240 bits to prevent overflow vulnerabilities. https://github.com/o1-labs/o1js/pull/1745
- Allow using `Type` instead of `Type.provable` in APIs that expect a provable type https://github.com/o1-labs/o1js/pull/1751
  - Example: `Provable.witness(Bytes32, () => bytes)`
- Automatically wrap and unwrap `Unconstrained` in `fromValue` and `toValue`, so that we don't need to deal with "unconstrained" values outside provable code https://github.com/o1-labs/o1js/pull/1751

## [1.5.0](https://github.com/o1-labs/o1js/compare/ed198f305...1c736add) - 2024-07-09

### Breaking changes

- Fixed a vulnerability in `OffchainState` where it didn't store the `IndexedMerkleTree` length onchain and left it unconstrained https://github.com/o1-labs/o1js/pull/1676

### Added

- A warning about the current reducer API limitations, as well as a mention of active work to mitigate them was added to doc comments and examples https://github.com/o1-labs/o1js/pull/1728
- `ForeignField`-based representation of scalars via `ScalarField` https://github.com/o1-labs/o1js/pull/1705
- Introduced new V2 methods for nullifier operations: `isUnusedV2()`, `assertUnusedV2()`, and `setUsedV2()` https://github.com/o1-labs/o1js/pull/1715
- `Int64.create()` method for safe instance creation with canonical zero representation https://github.com/o1-labs/o1js/pull/1735
- New V2 methods for `Int64` operations: `fromObjectV2`, `divV2()` https://github.com/o1-labs/o1js/pull/1735
- `Experimental.BatchReducer` to reduce actions in batches https://github.com/o1-labs/o1js/pull/1676
  - Avoids the account update limit
  - Handles arbitrary numbers of pending actions thanks to recursive validation of the next batch
- Add conditional versions of all preconditions: `.requireEqualsIf()` https://github.com/o1-labs/o1js/pull/1676
- `AccountUpdate.createIf()` to conditionally add an account update to the current transaction https://github.com/o1-labs/o1js/pull/1676
- `IndexedMerkleMap.setIf()` to set a key-value pair conditionally https://github.com/o1-labs/o1js/pull/1676
- `Provable.assertEqualIf()` to conditionally assert that two values are equal https://github.com/o1-labs/o1js/pull/1676
- Add `offchainState.setContractClass()` which enables us to declare the connected contract at the top level, without creating a contract instance https://github.com/o1-labs/o1js/pull/1676
  - This is enough to call `offchainState.compile()`
- More low-level methods to interact with `MerkleList` https://github.com/o1-labs/o1js/pull/1676
  - `popIfUnsafe()`, `toArrayUnconstrained()` and `lengthUnconstrained()`

### Changed

- Improve error message when o1js global state is accessed in an invalid way https://github.com/o1-labs/o1js/pull/1676
- Start developing an internal framework for local zkapp testing https://github.com/o1-labs/o1js/pull/1676
- Internally upgrade o1js to TypeScript 5.4 https://github.com/o1-labs/o1js/pull/1676

### Deprecated

- Deprecated `Nullifier.isUnused()`, `Nullifier.assertUnused()`, and `Nullifier.setUsed()` methods https://github.com/o1-labs/o1js/pull/1715
- `createEcdsa`, `createForeignCurve`, `ForeignCurve` and `EcdsaSignature` deprecated in favor of `V2` versions due to a security vulnerability found in the current implementation https://github.com/o1-labs/o1js/pull/1703
- `Int64` constructor, recommending `Int64.create()` instead https://github.com/o1-labs/o1js/pull/1735
- Original `div()` and `fromObject`, methods in favor of V2 versions https://github.com/o1-labs/o1js/pull/1735
- Deprecate `AccountUpdate.defaultAccountUpdate()` in favor of `AccountUpdate.default()` https://github.com/o1-labs/o1js/pull/1676

### Fixed

- Fix reversed order of account updates when using `TokenContract.approveAccountUpdates()` https://github.com/o1-labs/o1js/pull/1722
- Fixed the static `check()` method in Struct classes to properly handle inheritance, preventing issues with under-constrained circuits. Added error handling to avoid using Struct directly as a field type. https://github.com/o1-labs/o1js/pull/1707
- Fixed that `Option` could not be used as `@state` or event https://github.com/o1-labs/o1js/pull/1736

## [1.4.0](https://github.com/o1-labs/o1js/compare/40c597775...ed198f305) - 2024-06-25

### Added

- **SHA256 low-level API** exposed via `Gadgets.SHA256`. https://github.com/o1-labs/o1js/pull/1689 [@Shigoto-dev19](https://github.com/Shigoto-dev19)
- Added the option to specify custom feature flags for sided loaded proofs in the `DynamicProof` class. https://github.com/o1-labs/o1js/pull/1688
  - Feature flags are required to tell Pickles what proof structure it should expect when side loading dynamic proofs and verification keys.
  - `FeatureFlags` is now exported and provides a set of helper functions to compute feature flags correctly.

### Deprecated

- `MerkleMap.computeRootAndKey()` deprecated in favor of `MerkleMap.computeRootAndKeyV2()` due to a potential issue of computing hash collisions in key indicies https://github.com/o1-labs/o1js/pull/1694

## [1.3.1](https://github.com/o1-labs/o1js/compare/1ad7333e9e...40c597775) - 2024-06-11

### Breaking Changes

- Improve efficiency of `Experimental.OffchainState` implementation https://github.com/o1-labs/o1js/pull/1672
  - Comes with breaking changes to the internal circuits of `OffchainState`
  - Also, introduce `offchainState.commitments()` to initialize the state commitments onchain. Using `OffchainStateCommitments.empty()` no longer works.

### Added

- `Experimental.IndexedMerkleMap`, a better primitive for Merkleized storage https://github.com/o1-labs/o1js/pull/1666 https://github.com/o1-labs/o1js/pull/1671
  - Uses 4-8x fewer constraints than `MerkleMap`
  - In contrast to `MerkleTree` and `MerkleMap`, `IndexedMerkleMap` has a high-level API that can be used in provable code
- Added `Ecdsa.verifyV2()` and `Ecdsa.verifySignedHashV2` methods to the `Ecdsa` class. https://github.com/o1-labs/o1js/pull/1669

### Deprecated

- `Int64.isPositive()` and `Int64.mod()` deprecated because they behave incorrectly on `-0` https://github.com/o1-labs/o1js/pull/1660
  - This can pose an attack surface, since it is easy to maliciously pick either the `+0` or the `-0` representation
  - Use `Int64.isPositiveV2()` and `Int64.modV2()` instead
  - Also deprecated `Int64.neg()` in favor of `Int64.negV2()`, for compatibility with v2 version of `Int64` that will use `Int64.checkV2()`
- `Ecdsa.verify()` and `Ecdsa.verifySignedHash()` deprecated in favor of `Ecdsa.verifyV2()` and `Ecdsa.verifySignedHashV2()` due to a security vulnerability found in the current implementation https://github.com/o1-labs/o1js/pull/1669

### Fixed

- Fix handling of fetch response for non-existing accounts https://github.com/o1-labs/o1js/pull/1679

## [1.3.0](https://github.com/o1-labs/o1js/compare/6a1012162...54d6545bf) - 2024-05-23

### Added

- Added `base64Encode()` and `base64Decode(byteLength)` methods to the `Bytes` class. https://github.com/o1-labs/o1js/pull/1659

### Fixes

- Fix type inference for `method.returns(Type)`, to require a matching return signature https://github.com/o1-labs/o1js/pull/1653
- Fix `Struct.empty()` returning a garbage object when one of the base types doesn't support `empty()` https://github.com/o1-labs/o1js/pull/1657
- Fix `Option.value_exn None` error when using certain custom gates in combination with recursion https://github.com/o1-labs/o1js/issues/1336 https://github.com/MinaProtocol/mina/pull/15588

## [1.2.0](https://github.com/o1-labs/o1js/compare/4a17de857...6a1012162) - 2024-05-14

### Added

- **Offchain state MVP** exported under `Experimental.OffchainState` https://github.com/o1-labs/o1js/pull/1630 https://github.com/o1-labs/o1js/pull/1652
  - allows you to store any number of fields and key-value maps on your zkApp
  - implemented using actions which define an offchain Merkle tree
- `Option` for defining an optional version of any provable type https://github.com/o1-labs/o1js/pull/1630
- `MerkleTree.clone()` and `MerkleTree.getLeaf()`, new convenience methods for merkle trees https://github.com/o1-labs/o1js/pull/1630
- `MerkleList.forEach()`, a simple and safe way for iterating over a `MerkleList`
- `Unconstrained.provableWithEmpty()` to create an unconstrained provable type with a known `empty()` value https://github.com/o1-labs/o1js/pull/1630
- `Permissions.VerificationKey`, a namespace for verification key permissions https://github.com/o1-labs/o1js/pull/1639
  - Includes more accurate names for the `impossible` and `proof` permissions for verification keys, which are now called `impossibleDuringCurrentVersion` and `proofDuringCurrentVersion` respectively.

### Changed

- `State()` now optionally accepts an initial value as input parameter https://github.com/o1-labs/o1js/pull/1630
  - Example: `@state(Field) x = State(Field(1));`
  - Initial values will be set in the default `init()` method
  - You no longer need a custom `init()` method to set initial values

### Fixes

- Fix absolute imports which prevented compilation in some TS projects that used o1js https://github.com/o1-labs/o1js/pull/1628

## [1.1.0](https://github.com/o1-labs/o1js/compare/1ad7333e9e...4a17de857) - 2024-04-30

### Added

- Exposed **sideloaded verification keys** https://github.com/o1-labs/o1js/pull/1606 [@rpanic](https://github.com/rpanic)
  - Added Proof type `DynamicProof` that allows verification through specifying a verification key in-circuit
- `Provable.witnessFields()` to easily witness a tuple of field elements https://github.com/o1-labs/o1js/pull/1229
- Example for implementing RSA verification in o1js https://github.com/o1-labs/o1js/pull/1229 [@Shigoto-dev19](https://github.com/Shigoto-dev19)
  - Check out https://github.com/o1-labs/o1js/blob/main/src/examples/crypto/rsa/rsa.ts and tests in the same folder

### Changed

- `Gadgets.rangeCheck64()` now returns individual range-checked limbs for advanced use cases https://github.com/o1-labs/o1js/pull/1229

### Fixed

- Fixed issue in `UInt64.rightShift()` where it incorrectly performed a left shift instead of a right shift. https://github.com/o1-labs/o1js/pull/1617
- Fixed issue in `ForeignField.toBits()` where high limbs were under-constrained for input length less than 176. https://github.com/o1-labs/o1js/pull/1617
- Make `dummyBase64Proof()` lazy. Significant speed up when generating many account updates with authorization `Proof` while proofs turned off. https://github.com/o1-labs/o1js/pull/1624

## [1.0.1](https://github.com/o1-labs/o1js/compare/1b6fd8b8e...02c5e8d4d) - 2024-04-22

### Breaking changes

- Native curve improvements https://github.com/o1-labs/o1js/pull/1530
  - Change the internal representation of `Scalar` from 255 Bools to 1 Bool and 1 Field (low bit and high 254 bits)
  - Make `Group.scale()` support all scalars (previously did not support 0, 1 and -1)
  - Make `Group.scale()` directly accept `Field` elements, and much more efficient than previous methods of scaling by Fields
    - As a result, `Signature.verify()` and `Nullifier.verify()` use much fewer constraints
  - Fix `Scalar.fromBits()` to not produce a shifted scalar; shifting is no longer exposed to users of `Scalar`.
- Add assertion to the foreign EC addition gadget that prevents degenerate cases https://github.com/o1-labs/o1js/pull/1545
  - Fixes soundness of ECDSA; slightly increases its constraints from ~28k to 29k
  - Breaks circuits that used EC addition, like ECDSA
- `Mina.LocalBlockchain()` and `Proof.fromJSON()` are made async https://github.com/o1-labs/o1js/pull/1583
  - These were the last remaining sync APIs that depended on an async setup task; making them async enables removing top-level await
- `Mina.LocalBlockchain` no longer supports the network kind configuration https://github.com/o1-labs/o1js/pull/1581
- `Poseidon.hashToGroup()` now returns a `Group` directly, and constrains it to be deterministic https://github.com/o1-labs/o1js/pull/1546
  - Added `Poseidon.Unsafe.hashToGroup()` as a more efficient, non-deterministic version for advanced use cases
- A `Transaction`'s `prove` method no longer returns the proofs promise directly, but rather returns a `Transaction` promise, the resolved value of which contains a `proofs` prop. https://github.com/o1-labs/o1js/pull/1567
- The `Transaction` type now has two type params `Proven extends boolean` and `Signed extends boolean`, which are used to conditionally show/hide relevant state. https://github.com/o1-labs/o1js/pull/1567
- Improved functionality of `MerkleList` and `MerkleListIterator` for easier traversal of `MerkleList`s. https://github.com/o1-labs/o1js/pull/1562
- Simplified internal logic of reducer. https://github.com/o1-labs/o1js/pull/1577
  - `contract.getActions()` now returns a `MerkleList`
- Add `toValue()` and `fromValue()` interface to `Provable<T>` to encode how provable types map to plain JS values https://github.com/o1-labs/o1js/pull/1271
  - You can now return the plain value from a `Provable.witness()` callback, and it will be transformed into the provable type
- Remove `Account()` constructor which was no different from `AccountUpdate.create().account`, and export `Account` type instead. https://github.com/o1-labs/o1js/pull/1598

### Added

- Export `Events` under `AccountUpdate.Events`. https://github.com/o1-labs/o1js/pull/1563
- `Mina.transaction` has been reworked such that one can call methods directly on the returned promise (now a `TransactionPromise`). This enables a fluent / method-chaining API. https://github.com/o1-labs/o1js/pull/1567
- `TransactionPendingPromise` enables calling `wait` directly on the promise returned by calling `send` on a `Transaction`. https://github.com/o1-labs/o1js/pull/1567
- `initializeBindings()` to explicitly trigger setup work that is needed when running provable code https://github.com/o1-labs/o1js/pull/1583
  - calling this function is optional

### Changed

- Remove top-level await https://github.com/o1-labs/o1js/pull/1583
  - To simplify integration with bundlers like webpack
- Make `MerkleTree.{nodes,zeroes}` public properties https://github.com/o1-labs/o1js/pull/1555
  - This makes it possible to clone merkle trees, which is often needed

### Fixed

- Fix error when computing Merkle map witnesses, introduced in the last version due to the `toBits()` change https://github.com/o1-labs/o1js/pull/1559
- Improved error message when compiling a program that has no methods. https://github.com/o1-labs/o1js/pull/1563

## [0.18.0](https://github.com/o1-labs/o1js/compare/74948acac...1b6fd8b8e) - 2024-04-09

### Breaking changes

- **Async circuits**. Require all smart contract and zkprogram methods to be async https://github.com/o1-labs/o1js/pull/1477
  - This change allows you to use `await` inside your methods. Change the method signature by adding the `async` keyword.
  - Don't forget to add `await` to all contract calls! `await MyContract.myMethod();`
  - To declare a return value from a method, use the new `@method.returns()` decorator
- Require the callback to `Mina.transaction()` to be async https://github.com/o1-labs/o1js/pull/1468
- Change `{SmartContract,ZkProgram}.analyzeMethods()` to be async https://github.com/o1-labs/o1js/pull/1450
  - `Provable.runAndCheck()`, `Provable.constraintSystem()` and `{SmartContract,ZkProgram}.digest()` are also async now
- **Remove deprecated APIs**
  - Remove `CircuitValue`, `prop`, `arrayProp` and `matrixProp` https://github.com/o1-labs/o1js/pull/1507
  - Remove `Mina.accountCreationFee()`, `Mina.BerkeleyQANet`, all APIs which accept private keys for feepayers, `Token`, `AccountUpdate.tokenSymbol`, `SmartContract.{token, setValue, setPermissions}`, "assert" methods for preconditions, `MerkleTee.calculateRootSlow()`, `Scalar.fromBigInt()`, `UInt64.lt()` and friends, deprecated static methods on `Group`, utility methods on `Circuit` like `Circuit.if()`, `Field.isZero()`, `isReady` and `shutdown()` https://github.com/o1-labs/o1js/pull/1515
- Remove `privateKey` from the accepted arguments of `SmartContract.deploy()` https://github.com/o1-labs/o1js/pull/1515
- **Efficient comparisons**. Support arbitrary bit lengths for `Field` comparisons and massively reduce their constraints https://github.com/o1-labs/o1js/pull/1523
  - `Field.assertLessThan()` goes from 510 to 24 constraints, `Field.lessThan()` from 509 to 38
  - Moderately improve other comparisons: `UInt64.assertLessThan()` from 27 to 14, `UInt64.lessThan()` from 27 to 15, `UInt32` similar.
  - Massively improve `Field.isEven()`, add `Field.isOdd()`
  - `PrivateKey.toPublicKey()` from 358 to 119 constraints thanks to `isOdd()`
  - Add `Gadgets.ForeignField.assertLessThanOrEqual()` and support two variables as input to `ForeignField.assertLessThan()`
- Remove `this.sender` which unintuitively did not prove that its value was the actual sender of the transaction https://github.com/o1-labs/o1js/pull/1464 [@julio4](https://github.com/julio4)
  Replaced by more explicit APIs:
  - `this.sender.getUnconstrained()` which has the old behavior of `this.sender`, and returns an unconstrained value (which means that the prover can set it to any value they want)
  - `this.sender.getAndRequireSignature()` which requires a signature from the sender's public key and therefore proves that whoever created the transaction really owns the sender account
- `Reducer.reduce()` requires the maximum number of actions per method as an explicit (optional) argument https://github.com/o1-labs/o1js/pull/1450
  - The default value is 1 and should work for most existing contracts
- `new UInt64()` and `UInt64.from()` no longer unsafely accept a field element as input. https://github.com/o1-labs/o1js/pull/1438 [@julio4](https://github.com/julio4)
  As a replacement, `UInt64.Unsafe.fromField()` was introduced
  - This prevents you from accidentally creating a `UInt64` without proving that it fits in 64 bits
  - Equivalent changes were made to `UInt32`
- Fixed vulnerability in `Field.to/fromBits()` outlined in [#1023](https://github.com/o1-labs/o1js/issues/1023) by imposing a limit of 254 bits https://github.com/o1-labs/o1js/pull/1461
- Remove `Field.rangeCheckHelper()` which was too low-level and easy to misuse https://github.com/o1-labs/o1js/pull/1485
  - Also, rename the misleadingly named `Gadgets.isInRangeN()` to `Gadgets.isDefinitelyInRangeN()`
- Rename `Bool.Unsafe.ofField()` to `Bool.Unsafe.fromField()` https://github.com/o1-labs/o1js/pull/1485
- Replace the namespaced type exports `Gadgets.Field3` and `Gadgets.ForeignField.Sum` with `Field3` and `ForeignFieldSum`
  - Unfortunately, the namespace didn't play well with auto-imports in TypeScript
- Add `Gadgets.rangeCheck3x12()` and fix proof system bug that prevented it from working https://github.com/o1-labs/o1js/pull/1534
- Update transaction version and other bindings changes to ensure berkeley compatibility https://github.com/o1-labs/o1js/pull/1542

### Added

- `Provable.witnessAsync()` to introduce provable values from an async callback https://github.com/o1-labs/o1js/pull/1468
- Internal benchmarking tooling to keep track of performance https://github.com/o1-labs/o1js/pull/1481
- Add `toInput` method for `Group` instance https://github.com/o1-labs/o1js/pull/1483

### Changed

- `field.assertBool()` now also returns the `Field` as a `Bool` for ergonomics https://github.com/o1-labs/o1js/pull/1523

## [0.17.0](https://github.com/o1-labs/o1js/compare/1ad7333e9e...74948acac) - 2024-03-06

### Breaking changes

- Fixed parity between `Mina.LocalBlockchain` and `Mina.Network` to have the same behaviors https://github.com/o1-labs/o1js/pull/1422 https://github.com/o1-labs/o1js/pull/1480
  - Changed the `TransactionId` type to `Transaction`. Additionally added `PendingTransaction` and `RejectedTransaction` types to better represent the state of a transaction.
  - `Transaction.safeSend()` and `PendingTransaction.safeWait()` are introduced to return a `IncludedTransaction` or `RejectedTransaction` object without throwing errors.
  - `transaction.send()` throws an error if the transaction was not successful for both `Mina.LocalBlockchain` and `Mina.Network` and returns a `PendingTransaction` object if it was successful. Use `transaction.safeSend` to send a transaction that will not throw an error and either return a `PendingTransaction` or `RejectedTransaction`.
  - `transaction.wait()` throws an error if the transaction was not successful for both `Mina.LocalBlockchain` and `Mina.Network` and returns a `IncludedTransaction` object if it was successful. Use `transaction.safeWait` to send a transaction that will not throw an error and either return a `IncludedTransaction` or `RejectedTransaction`.
  - `transaction.hash()` is no longer a function, it is now a property that returns the hash of the transaction.
  - Changed `Transaction.isSuccess` to `Transaction.status` to better represent the state of a transaction.
- Improved efficiency of computing `AccountUpdate.callData` by packing field elements into as few field elements as possible https://github.com/o1-labs/o1js/pull/1458
  - This leads to a large reduction in the number of constraints used when inputs to a zkApp method are many field elements (e.g. a long list of `Bool`s)
- Return events in the `LocalBlockchain` in reverse chronological order (latest events at the beginning) to match the behavior of the `Network` https://github.com/o1-labs/o1js/pull/1460

### Added

- Support for custom network identifiers other than `mainnet` or `testnet` https://github.com/o1-labs/o1js/pull/1444
- `PrivateKey.randomKeypair()` to generate private and public key in one command https://github.com/o1-labs/o1js/pull/1446
- `setNumberOfWorkers()` to allow developer to override the number of workers used during compilation and proof generation/verification https://github.com/o1-labs/o1js/pull/1456

### Changed

- Improve all-around performance by reverting the Apple silicon workaround (https://github.com/o1-labs/o1js/pull/683) as the root problem is now fixed upstream https://github.com/o1-labs/o1js/pull/1456
- Improved error message when trying to use `fetchActions`/`fetchEvents` with a missing Archive Node endpoint https://github.com/o1-labs/o1js/pull/1459

### Deprecated

- `SmartContract.token` is deprecated in favor of new methods on `TokenContract` https://github.com/o1-labs/o1js/pull/1446
  - `TokenContract.deriveTokenId()` to get the ID of the managed token
  - `TokenContract.internal.{send, mint, burn}` to perform token operations from within the contract

### Fixed

- Mitigate security hazard of deploying token contracts https://github.com/o1-labs/o1js/issues/1439
- Make `Circuit` handle types with a `.provable` property (like those used in ECDSA) https://github.com/o1-labs/o1js/pull/1471
  - To support offchain, non-Pickles proofs of ECDSA signatures

## [0.16.1](https://github.com/o1-labs/o1js/compare/834a44002...3b5f7c7)

### Breaking changes

- Remove `AccountUpdate.children` and `AccountUpdate.parent` properties https://github.com/o1-labs/o1js/pull/1402
  - Also removes the optional `AccountUpdatesLayout` argument to `approve()`
  - Adds `AccountUpdateTree` and `AccountUpdateForest`, new classes that represent a layout of account updates explicitly
  - Both of the new types are now accepted as inputs to `approve()`
  - `accountUpdate.extractTree()` to obtain the tree associated with an account update in the current transaction context.
- Remove `Experimental.Callback` API https://github.com/o1-labs/o1js/pull/1430

### Added

- `MerkleList<T>` to enable provable operations on a dynamically-sized list https://github.com/o1-labs/o1js/pull/1398
  - including `MerkleListIterator<T>` to iterate over a merkle list
- `TokenContract`, a new base smart contract class for token contracts https://github.com/o1-labs/o1js/pull/1384
  - Usage example: `https://github.com/o1-labs/o1js/blob/main/src/lib/mina/token/token-contract.unit-test.ts`
- `TokenAccountUpdateIterator`, a primitive to iterate over all token account updates in a transaction https://github.com/o1-labs/o1js/pull/1398
  - this is used to implement `TokenContract` under the hood

### Fixed

- Mainnet support. https://github.com/o1-labs/o1js/pull/1437

## [0.16.0](https://github.com/o1-labs/o1js/compare/e5d1e0f...834a44002)

### Breaking changes

- Protocol change that adds a "transaction version" to the permission to set verification keys https://github.com/MinaProtocol/mina/pull/14407
  - See [the relevant RFC](https://github.com/MinaProtocol/mina/blob/9577ad689a8e4d4f97e1d0fc3d26e20219f4abd1/rfcs/0051-verification-key-permissions.md) for the motivation behind this change
  - Breaks all deployed contracts, as it changes the account update layout

### Added

- Provable type `Packed<T>` to pack small field elements into fewer field elements https://github.com/o1-labs/o1js/pull/1376
- Provable type `Hashed<T>` to represent provable types by their hash https://github.com/o1-labs/o1js/pull/1377
  - This also exposes `Poseidon.hashPacked()` to efficiently hash an arbitrary type

### Changed

- Reduce number of constraints of ECDSA verification by 5% https://github.com/o1-labs/o1js/pull/1376

## [0.15.4](https://github.com/o1-labs/o1js/compare/be748e42e...e5d1e0f)

### Changed

- Improve performance of Wasm Poseidon hashing by a factor of 13x https://github.com/o1-labs/o1js/pull/1378
  - Speeds up local blockchain tests without proving by ~40%
- Improve performance of Field inverse https://github.com/o1-labs/o1js/pull/1373
  - Speeds up proving by ~2-4%

### Added

- Configurable `networkId` when declaring a Mina instance. https://github.com/o1-labs/o1js/pull/1387
  - Defaults to `"testnet"`, the other option is `"mainnet"`
  - The `networkId` parameter influences the algorithm used for signatures, and ensures that testnet transactions can't be replayed on mainnet

## [0.15.3](https://github.com/o1-labs/o1js/compare/1ad7333e9e...be748e42e)

### Added

- **SHA256 hash function** exposed via `Hash.SHA2_256` or `Gadgets.SHA256`. https://github.com/o1-labs/o1js/pull/1285

### Changed

- `Mina.accountCreationFee()` is deprecated in favor of `Mina.getNetworkConstants().accountCreationFee`. https://github.com/o1-labs/o1js/pull/1367
  - `Mina.getNetworkConstants()` returns:
    - [default](https://github.com/o1-labs/o1js/pull/1367/files#diff-ef2c3547d64a8eaa8253cd82b3623288f3271e14f1dc893a0a3ddc1ff4b9688fR7) network constants if used outside of the transaction scope.
    - [actual](https://github.com/o1-labs/o1js/pull/1367/files#diff-437f2c15df7c90ad8154c5de1677ec0838d51859bcc0a0cefd8a0424b5736f31R1051) network constants if used within the transaction scope.

### Fixed

- Fix approving of complex account update layouts https://github.com/o1-labs/o1js/pull/1364

## [0.15.2](https://github.com/o1-labs/o1js/compare/1ad7333e9e...08ba27329)

### Fixed

- Fix bug in `Hash.hash()` which always resulted in an error https://github.com/o1-labs/o1js/pull/1346

## [0.15.1](https://github.com/o1-labs/o1js/compare/1ad7333e9e...19115a159)

### Breaking changes

- Rename `Gadgets.rotate()` to `Gadgets.rotate64()` to better reflect the amount of bits the gadget operates on. https://github.com/o1-labs/o1js/pull/1259
- Rename `Gadgets.{leftShift(), rightShift()}` to `Gadgets.{leftShift64(), rightShift64()}` to better reflect the amount of bits the gadget operates on. https://github.com/o1-labs/o1js/pull/1259

### Added

- Non-native elliptic curve operations exposed through `createForeignCurve()` class factory https://github.com/o1-labs/o1js/pull/1007
- **ECDSA signature verification** exposed through `createEcdsa()` class factory https://github.com/o1-labs/o1js/pull/1240 https://github.com/o1-labs/o1js/pull/1007 https://github.com/o1-labs/o1js/pull/1307
  - For an example, see `./src/examples/crypto/ecdsa`
- **Keccak/SHA3 hash function** exposed on `Keccak` namespace https://github.com/o1-labs/o1js/pull/1291
- `Hash` namespace which holds all hash functions https://github.com/o1-labs/o1js/pull/999
  - `Bytes`, provable type to hold a byte array, which serves as input and output for Keccak variants
  - `UInt8`, provable type to hold a single byte, which is constrained to be in the 0 to 255 range
- `Gadgets.rotate32()` for rotation over 32 bit values https://github.com/o1-labs/o1js/pull/1259
- `Gadgets.leftShift32()` for left shift over 32 bit values https://github.com/o1-labs/o1js/pull/1259
- `Gadgets.divMod32()` division modulo 2^32 that returns the remainder and quotient of the operation https://github.com/o1-labs/o1js/pull/1259
- `Gadgets.rangeCheck32()` range check for 32 bit values https://github.com/o1-labs/o1js/pull/1259
- `Gadgets.addMod32()` addition modulo 2^32 https://github.com/o1-labs/o1js/pull/1259
- Expose new bitwise gadgets on `UInt32` and `UInt64` https://github.com/o1-labs/o1js/pull/1259
  - bitwise XOR via `{UInt32, UInt64}.xor()`
  - bitwise NOT via `{UInt32, UInt64}.not()`
  - bitwise ROTATE via `{UInt32, UInt64}.rotate()`
  - bitwise LEFTSHIFT via `{UInt32, UInt64}.leftShift()`
  - bitwise RIGHTSHIFT via `{UInt32, UInt64}.rightShift()`
  - bitwise AND via `{UInt32, UInt64}.and()`
- Example for using actions to store a map data structure https://github.com/o1-labs/o1js/pull/1300
- `Provable.constraintSystem()` and `{ZkProgram,SmartContract}.analyzeMethods()` return a `summary()` method to return a summary of the constraints used by a method https://github.com/o1-labs/o1js/pull/1007
- `assert()` asserts that a given statement is true https://github.com/o1-labs/o1js/pull/1285

### Fixed

- Fix stack overflows when calling provable methods with large inputs https://github.com/o1-labs/o1js/pull/1334
- Fix `Local.setProofsEnabled()` which would not get picked up by `deploy()` https://github.com/o1-labs/o1js/pull/1330
- Remove usage of private class fields in core types like `Field`, for better type compatibility between different o1js versions https://github.com/o1-labs/o1js/pull/1319

## [0.15.0](https://github.com/o1-labs/o1js/compare/1ad7333e9e...7acf19d0d)

### Breaking changes

- `ZkProgram.compile()` now returns the verification key and its hash, to be consistent with `SmartContract.compile()` https://github.com/o1-labs/o1js/pull/1292 [@rpanic](https://github.com/rpanic)

### Added

- **Foreign field arithmetic** exposed through the `createForeignField()` class factory https://github.com/o1-labs/snarkyjs/pull/985
- `Crypto` namespace which exposes elliptic curve and finite field arithmetic on bigints, as well as example curve parameters https://github.com/o1-labs/o1js/pull/1240
- `Gadgets.ForeignField.assertMul()` for efficiently constraining products of sums in non-native arithmetic https://github.com/o1-labs/o1js/pull/1262
- `Unconstrained` for safely maintaining unconstrained values in provable code https://github.com/o1-labs/o1js/pull/1262
- `Gadgets.rangeCheck8()` to assert that a value fits in 8 bits https://github.com/o1-labs/o1js/pull/1288

### Changed

- Change precondition APIs to use "require" instead of "assert" as the verb, to distinguish them from provable assertions. [@LuffySama-Dev](https://github.com/LuffySama-Dev)
  - `this.x.getAndAssertEquals()` is now `this.x.getAndRequireEquals()` https://github.com/o1-labs/o1js/pull/1263
  - `this.x.assertEquals(x)` is now `this.x.requireEquals(x)` https://github.com/o1-labs/o1js/pull/1263
  - `this.account.x.getAndAssertEquals(x)` is now `this.account.x.requireEquals(x)` https://github.com/o1-labs/o1js/pull/1265
  - `this.account.x.assertBetween()` is now `this.account.x.requireBetween()` https://github.com/o1-labs/o1js/pull/1265
  - `this.network.x.getAndAssertEquals()` is now `this.network.x.getAndRequireEquals()` https://github.com/o1-labs/o1js/pull/1265
- `Provable.constraintSystem()` and `{ZkProgram,SmartContract}.analyzeMethods()` return a `print()` method for pretty-printing the constraint system https://github.com/o1-labs/o1js/pull/1240

### Fixed

- Fix missing recursive verification of proofs in smart contracts https://github.com/o1-labs/o1js/pull/1302

## [0.14.2](https://github.com/o1-labs/o1js/compare/26363465d...1ad7333e9e)

### Breaking changes

- Change return signature of `ZkProgram.analyzeMethods()` to be a keyed object https://github.com/o1-labs/o1js/pull/1223

### Added

- Provable non-native field arithmetic:
  - `Gadgets.ForeignField.{add, sub, sumchain}()` for addition and subtraction https://github.com/o1-labs/o1js/pull/1220
  - `Gadgets.ForeignField.{mul, inv, div}()` for multiplication and division https://github.com/o1-labs/o1js/pull/1223
- Comprehensive internal testing of constraint system layouts generated by new gadgets https://github.com/o1-labs/o1js/pull/1241 https://github.com/o1-labs/o1js/pull/1220

### Changed

- `Lightnet` namespace API updates with added `listAcquiredKeyPairs()` method https://github.com/o1-labs/o1js/pull/1256
- Expose raw provable methods of a `ZkProgram` on `zkProgram.rawMethods` https://github.com/o1-labs/o1js/pull/1241
- Reduce number of constraints needed by `rotate()`, `leftShift()` and, `rightShift()` gadgets https://github.com/o1-labs/o1js/pull/1201

### Fixed

- Add a parameter to `checkZkappTransaction` for block length to check for transaction inclusion. This fixes a case where `Transaction.wait()` only checked the latest block, which led to an error once the transaction was included in a block that was not the latest. https://github.com/o1-labs/o1js/pull/1239

## [0.14.1](https://github.com/o1-labs/o1js/compare/e8e7510e1...26363465d)

### Added

- `Gadgets.not()`, new provable method to support bitwise not. https://github.com/o1-labs/o1js/pull/1198
- `Gadgets.leftShift() / Gadgets.rightShift()`, new provable methods to support bitwise shifting. https://github.com/o1-labs/o1js/pull/1194
- `Gadgets.and()`, new provable method to support bitwise and. https://github.com/o1-labs/o1js/pull/1193
- `Gadgets.multiRangeCheck()` and `Gadgets.compactMultiRangeCheck()`, two building blocks for non-native arithmetic with bigints of size up to 264 bits. https://github.com/o1-labs/o1js/pull/1216

### Fixed

- Removed array reversal of fetched actions, since they are returned in the correct order. https://github.com/o1-labs/o1js/pull/1258

## [0.14.0](https://github.com/o1-labs/o1js/compare/045faa7...e8e7510e1)

### Breaking changes

- Constraint optimizations in Field methods and core crypto changes break all verification keys https://github.com/o1-labs/o1js/pull/1171 https://github.com/o1-labs/o1js/pull/1178

### Changed

- `ZkProgram` has moved out of the `Experimental` namespace and is now available as a top-level import directly. `Experimental.ZkProgram` has been deprecated.
- `ZkProgram` gets a new input argument `name: string` which is required in the non-experimental API. The name is used to identify a ZkProgram when caching prover keys. https://github.com/o1-labs/o1js/pull/1200

### Added

- `Lightnet` namespace to interact with the account manager provided by the [lightnet Mina network](https://hub.docker.com/r/o1labs/mina-local-network) https://github.com/o1-labs/o1js/pull/1167
- Internal support for several custom gates (range check, bitwise operations, foreign field operations) and lookup tables https://github.com/o1-labs/o1js/pull/1176
- `Gadgets.rangeCheck64()`, new provable method to do efficient 64-bit range checks using lookup tables https://github.com/o1-labs/o1js/pull/1181
- `Gadgets.rotate()`, new provable method to support bitwise rotation for native field elements. https://github.com/o1-labs/o1js/pull/1182
- `Gadgets.xor()`, new provable method to support bitwise xor for native field elements. https://github.com/o1-labs/o1js/pull/1177
- `Proof.dummy()` to create dummy proofs https://github.com/o1-labs/o1js/pull/1188
  - You can use this to write ZkPrograms that handle the base case and the inductive case in the same method.

### Changed

- Use cached prover keys in `compile()` when running in Node.js https://github.com/o1-labs/o1js/pull/1187
  - Caching is configurable by passing a custom `Cache` (new export) to `compile()`
  - By default, prover keys are stored in an OS-dependent cache directory; `~/.cache/pickles` on Mac and Linux
- Use cached setup points (SRS and Lagrange bases) when running in Node.js https://github.com/o1-labs/o1js/pull/1197
  - Also, speed up SRS generation by using multiple threads
  - Together with caching of prover keys, this speeds up compilation time by roughly
    - **86%** when everything is cached
    - **34%** when nothing is cached

## [0.13.1](https://github.com/o1-labs/o1js/compare/c2f392fe5...045faa7)

### Breaking changes

- Changes to some verification keys caused by changing the way `Struct` orders object properties. https://github.com/o1-labs/o1js/pull/1124 [@Comdex](https://github.com/Comdex)
  - To recover existing verification keys and behavior, change the order of properties in your Struct definitions to be alphabetical
  - The `customObjectKeys` option is removed from `Struct`

### Changed

- Improve prover performance by ~25% https://github.com/o1-labs/o1js/pull/1092
  - Change internal representation of field elements to be JS bigint instead of Uint8Array
- Consolidate internal framework for testing equivalence of two implementations

## [0.13.0](https://github.com/o1-labs/o1js/compare/fbd4b2717...c2f392fe5)

### Breaking changes

- Changes to verification keys caused by updates to the proof system. This breaks all deployed contracts https://github.com/o1-labs/o1js/pull/1016

## [0.12.2](https://github.com/o1-labs/o1js/compare/b1d8d5910...fbd4b2717)

### Changed

- Renamed SnarkyJS to o1js https://github.com/o1-labs/o1js/pull/1104
- Reduce loading time of the library by 3-4x https://github.com/o1-labs/o1js/pull/1073
- Improve error when forgetting `transaction.prove()` https://github.com/o1-labs/o1js/pull/1095

## [0.12.1](https://github.com/o1-labs/o1js/compare/161b69d602...b1d8d5910)

### Added

- Added a method `createTestNullifier` to the Nullifier class for testing purposes. It is recommended to use mina-signer to create Nullifiers in production, since it does not leak the private key of the user. The `Nullifier.createTestNullifier` method requires the private key as an input _outside of the users wallet_. https://github.com/o1-labs/o1js/pull/1026
- Added `field.isEven` to check if a Field element is odd or even. https://github.com/o1-labs/o1js/pull/1026

### Fixed

- Revert verification key hash change from previous release to stay compatible with the current testnet https://github.com/o1-labs/o1js/pull/1032

## [0.12.0](https://github.com/o1-labs/o1js/compare/eaa39dca0...161b69d602)

### Breaking Changes

- Fix the default verification key hash that was generated for AccountUpdates. This change adopts the default mechanism provided by Mina Protocol https://github.com/o1-labs/o1js/pull/1021
  - Please be aware that this alteration results in a breaking change affecting the verification key of already deployed contracts.

## [0.11.4](https://github.com/o1-labs/o1js/compare/544489609...eaa39dca0)

### Fixed

- NodeJS error caused by invalid import https://github.com/o1-labs/o1js/issues/1012

## [0.11.3](https://github.com/o1-labs/o1js/compare/2d2af219c...544489609)

### Fixed

- Fix commonJS version of o1js, again https://github.com/o1-labs/o1js/pull/1006

## [0.11.2](https://github.com/o1-labs/o1js/compare/c549e02fa...2d2af219c)

### Fixed

- Fix commonJS version of o1js https://github.com/o1-labs/o1js/pull/1005

## [0.11.1](https://github.com/o1-labs/o1js/compare/3fbd9678e...c549e02fa)

### Breaking changes

- `Group` operations now generate a different set of constraints. This breaks deployed contracts, because the circuit changed. https://github.com/o1-labs/o1js/pull/967

### Added

- Implemented `Nullifier` as a new primitive https://github.com/o1-labs/o1js/pull/882
  - mina-signer can now be used to generate a Nullifier, which can be consumed by zkApps using the newly added Nullifier Struct

### Changed

- Improve error message `Can't evaluate prover code outside an as_prover block` https://github.com/o1-labs/o1js/pull/998

### Fixed

- Fix unsupported use of `window` when running o1js in workers https://github.com/o1-labs/o1js/pull/1002

## [0.11.0](https://github.com/o1-labs/o1js/compare/a632313a...3fbd9678e)

### Breaking changes

- Rewrite of `Provable.if()` causes breaking changes to all deployed contracts https://github.com/o1-labs/o1js/pull/889
- Remove all deprecated methods and properties on `Field` https://github.com/o1-labs/o1js/pull/902
- The `Field(x)` constructor and other Field methods no longer accept a `boolean` as input. Instead, you can now pass in a `bigint` to all Field methods. https://github.com/o1-labs/o1js/pull/902
- Remove redundant `signFeePayer()` method https://github.com/o1-labs/o1js/pull/935

### Added

- Add `field.assertNotEquals()` to assert that a field element does not equal some value https://github.com/o1-labs/o1js/pull/902
  - More efficient than `field.equals(x).assertFalse()`
- Add `scalar.toConstant()`, `scalar.toBigInt()`, `Scalar.from()`, `privateKey.toBigInt()`, `PrivateKey.fromBigInt()` https://github.com/o1-labs/o1js/pull/935
- `Poseidon.hashToGroup` enables hashing to a group https://github.com/o1-labs/o1js/pull/887

### Changed

- **Make stack traces more readable** https://github.com/o1-labs/o1js/pull/890
  - Stack traces thrown from o1js are cleaned up by filtering out unnecessary lines and other noisy details
- Remove optional `zkappKey` argument in `smartContract.init()`, and instead assert that `provedState` is false when `init()` is called https://github.com/o1-labs/o1js/pull/908
- Improve assertion error messages on `Field` methods https://github.com/o1-labs/o1js/issues/743 https://github.com/o1-labs/o1js/pull/902
- Publicly expose the internal details of the `Field` type https://github.com/o1-labs/o1js/pull/902

### Deprecated

- Utility methods on `Circuit` are deprecated in favor of the same methods on `Provable` https://github.com/o1-labs/o1js/pull/889
  - `Circuit.if()`, `Circuit.witness()`, `Circuit.log()` and others replaced by `Provable.if()`, `Provable.witness()`, `Provable.log()`
  - Under the hood, some of these methods were rewritten in TypeScript
- Deprecate `field.isZero()` https://github.com/o1-labs/o1js/pull/902

### Fixed

- Fix running o1js in Node.js on Windows https://github.com/o1-labs/o1js-bindings/pull/19 [@wizicer](https://github.com/wizicer)
- Fix error reporting from GraphQL requests https://github.com/o1-labs/o1js/pull/919
- Resolved an `Out of Memory error` experienced on iOS devices (iPhones and iPads) during the initialization of the WASM memory https://github.com/o1-labs/o1js-bindings/pull/26
- Fix `field.greaterThan()` and other comparison methods outside provable code https://github.com/o1-labs/o1js/issues/858 https://github.com/o1-labs/o1js/pull/902
- Fix `field.assertBool()` https://github.com/o1-labs/o1js/issues/469 https://github.com/o1-labs/o1js/pull/902
- Fix `Field(bigint)` where `bigint` is larger than the field modulus https://github.com/o1-labs/o1js/issues/432 https://github.com/o1-labs/o1js/pull/902
  - The new behaviour is to use the modular residual of the input
- No longer fail on missing signature in `tx.send()`. This fixes the flow of deploying a zkApp from a UI via a wallet https://github.com/o1-labs/o1js/pull/931 [@marekyggdrasil](https://github.com/marekyggdrasil)

## [0.10.1](https://github.com/o1-labs/o1js/compare/bcc666f2...a632313a)

### Changed

- Allow ZkPrograms to return their public output https://github.com/o1-labs/o1js/pull/874 https://github.com/o1-labs/o1js/pull/876
  - new option `ZkProgram({ publicOutput?: Provable<any>, ... })`; `publicOutput` has to match the _return type_ of all ZkProgram methods.
  - the `publicInput` option becomes optional; if not provided, methods no longer expect the public input as first argument
  - full usage example: https://github.com/o1-labs/o1js/blob/f95cf2903e97292df9e703b74ee1fc3825df826d/src/examples/program.ts

## [0.10.0](https://github.com/o1-labs/o1js/compare/97e393ed...bcc666f2)

### Breaking Changes

- All references to `actionsHash` are renamed to `actionState` to better mirror what is used in Mina protocol APIs https://github.com/o1-labs/o1js/pull/833
  - This change affects function parameters and returned object keys throughout the API
- No longer make `MayUseToken.InheritFromParent` the default `mayUseToken` value on the caller if one zkApp method calls another one; this removes the need to manually override `mayUseToken` in several known cases https://github.com/o1-labs/o1js/pull/863
  - Causes a breaking change to the verification key of deployed contracts that use zkApp composability

### Added

- `this.state.getAndAssertEquals()` as a shortcut for `let x = this.state.get(); this.state.assertEquals(x);` https://github.com/o1-labs/o1js/pull/863
  - also added `.getAndAssertEquals()` on `this.account` and `this.network` fields
- Support for fallback endpoints when making network requests, allowing users to provide an array of endpoints for GraphQL network requests. https://github.com/o1-labs/o1js/pull/871
  - Endpoints are fetched two at a time, and the result returned from the faster response
- `reducer.forEach(actions, ...)` as a shortcut for `reducer.reduce()` when you don't need a `state` https://github.com/o1-labs/o1js/pull/863
- New export `TokenId` which supersedes `Token.Id`; `TokenId.deriveId()` replaces `Token.Id.getId()` https://github.com/o1-labs/o1js/pull/863
- Add `Permissions.allImpossible()` for the set of permissions where nothing is allowed (more convenient than `Permissions.default()` when you want to make most actions impossible) https://github.com/o1-labs/o1js/pull/863

### Changed

- **Massive improvement of memory consumption**, thanks to a refactor of o1js' worker usage https://github.com/o1-labs/o1js/pull/872
  - Memory reduced by up to 10x; see [the PR](https://github.com/o1-labs/o1js/pull/872) for details
  - Side effect: `Circuit` API becomes async, for example `MyCircuit.prove(...)` becomes `await MyCircuit.prove(...)`
- Token APIs `this.token.{send,burn,mint}()` now accept an `AccountUpdate` or `SmartContract` as from / to input https://github.com/o1-labs/o1js/pull/863
- Improve `Transaction.toPretty()` output by adding account update labels in most methods that create account updates https://github.com/o1-labs/o1js/pull/863
- Raises the limit of actions/events per transaction from 16 to 100, providing users with the ability to submit a larger number of events/actions in a single transaction. https://github.com/o1-labs/o1js/pull/883.

### Deprecated

- Deprecate both `shutdown()` and `await isReady`, which are no longer needed https://github.com/o1-labs/o1js/pull/872

### Fixed

- `SmartContract.deploy()` now throws an error when no verification key is found https://github.com/o1-labs/o1js/pull/885
  - The old, confusing behaviour was to silently not update the verification key (but still update some permissions to "proof", breaking the zkApp)

## [0.9.8](https://github.com/o1-labs/o1js/compare/1a984089...97e393ed)

### Fixed

- Fix fetching the `access` permission on accounts https://github.com/o1-labs/o1js/pull/851
- Fix `fetchActions` https://github.com/o1-labs/o1js/pull/844 https://github.com/o1-labs/o1js/pull/854 [@Comdex](https://github.com/Comdex)
- Updated `Mina.TransactionId.isSuccess` to accurately verify zkApp transaction status after using `Mina.TransactionId.wait()`. https://github.com/o1-labs/o1js/pull/826
  - This change ensures that the function correctly checks for transaction completion and provides the expected result.

## [0.9.7](https://github.com/o1-labs/o1js/compare/0b7a9ad...1a984089)

### Added

- `smartContract.fetchActions()` and `Mina.fetchActions()`, asynchronous methods to fetch actions directly from an archive node https://github.com/o1-labs/o1js/pull/843 [@Comdex](https://github.com/Comdex)

### Changed

- `Circuit.runAndCheck()` now uses `snarky` to create a constraint system and witnesses, and check constraints. It closely matches behavior during proving and can be used to test provable code without having to create an expensive proof https://github.com/o1-labs/o1js/pull/840

### Fixed

- Fixes two issues that were temporarily reintroduced in the 0.9.6 release https://github.com/o1-labs/o1js/issues/799 https://github.com/o1-labs/o1js/issues/530

## [0.9.6](https://github.com/o1-labs/o1js/compare/21de489...0b7a9ad)

### Breaking changes

- Circuits changed due to an internal rename of "sequence events" to "actions" which included a change to some hash prefixes; this breaks all deployed contracts.
- Temporarily reintroduces 2 known issues as a result of reverting a fix necessary for network redeployment:
  - https://github.com/o1-labs/o1js/issues/799
  - https://github.com/o1-labs/o1js/issues/530
  - Please note that we plan to address these issues in a future release. In the meantime, to work around this breaking change, you can try calling `fetchAccount` for each account involved in a transaction before executing the `Mina.transaction` block.
- Improve number of constraints needed for Merkle tree hashing https://github.com/o1-labs/o1js/pull/820
  - This breaks deployed zkApps which use `MerkleWitness.calculateRoot()`, because the circuit is changed
  - You can make your existing contracts compatible again by switching to `MerkleWitness.calculateRootSlow()`, which has the old circuit
- Renamed function parameters: The `getAction` function now accepts a new object structure for its parameters. https://github.com/o1-labs/o1js/pull/828
  - The previous object keys, `fromActionHash` and `endActionHash`, have been replaced by `fromActionState` and `endActionState`.

### Added

- `zkProgram.analyzeMethods()` to obtain metadata about a ZkProgram's methods https://github.com/o1-labs/o1js/pull/829 [@maht0rz](https://github.com/maht0rz)

### Fixed

- Improved Event Handling in o1js https://github.com/o1-labs/o1js/pull/825
  - Updated the internal event type to better handle events emitted in different zkApp transactions and when multiple zkApp transactions are present within a block.
  - The internal event type now includes event data and transaction information as separate objects, allowing for more accurate information about each event and its associated transaction.
- Removed multiple best tip blocks when fetching action data https://github.com/o1-labs/o1js/pull/817
  - Implemented a temporary fix that filters out multiple best tip blocks, if they exist, while fetching actions. This fix will be removed once the related issue in the Archive-Node-API repository (https://github.com/o1-labs/Archive-Node-API/issues/7) is resolved.
- New `fromActionState` and `endActionState` parameters for fetchActions function in o1js https://github.com/o1-labs/o1js/pull/828
  - Allows fetching only necessary actions to compute the latest actions state
  - Eliminates the need to retrieve the entire actions history of a zkApp
  - Utilizes `actionStateTwo` field returned by Archive Node API as a safe starting point for deriving the most recent action hash

## [0.9.5](https://github.com/o1-labs/o1js/compare/21de489...4573252d)

- Update the zkApp verification key from within one of its own methods, via proof https://github.com/o1-labs/o1js/pull/812

### Breaking changes

- Change type of verification key returned by `SmartContract.compile()` to match `VerificationKey` https://github.com/o1-labs/o1js/pull/812

### Fixed

- Failing `Mina.transaction` on Berkeley because of unsatisfied constraints caused by dummy data before we fetched account state https://github.com/o1-labs/o1js/pull/807
  - Previously, you could work around this by calling `fetchAccount()` for every account invovled in a transaction. This is not necessary anymore.
- Update the zkApp verification key from within one of its own methods, via proof https://github.com/o1-labs/o1js/pull/812

## [0.9.4](https://github.com/o1-labs/o1js/compare/9acec55...21de489)

### Fixed

- `getActions` to handle multiple actions with multiple Account Updates https://github.com/o1-labs/o1js/pull/801

## [0.9.3](https://github.com/o1-labs/o1js/compare/1abdfb70...9acec55)

### Added

- Use `fetchEvents()` to fetch events for a specified zkApp from a GraphQL endpoint that implements [this schema](https://github.com/o1-labs/Archive-Node-API/blob/efebc9fd3cfc028f536ae2125e0d2676e2b86cd2/src/schema.ts#L1). `Mina.Network` accepts an additional endpoint which points to a GraphQL server. https://github.com/o1-labs/o1js/pull/749
  - Use the `mina` property for the Mina node.
  - Use `archive` for the archive node.
- Use `getActions` to fetch actions for a specified zkApp from a GraphQL endpoint GraphQL endpoint that implements the same schema as `fetchEvents`. https://github.com/o1-labs/o1js/pull/788

### Fixed

- Added the missing export of `Mina.TransactionId` https://github.com/o1-labs/o1js/pull/785
- Added an option to specify `tokenId` as `Field` in `fetchAccount()` https://github.com/o1-labs/o1js/pull/787 [@rpanic](https://github.com/rpanic)

## [0.9.2](https://github.com/o1-labs/o1js/compare/9c44b9c2...1abdfb70)

### Added

- `this.network.timestamp` is added back and is implemented on top of `this.network.globalSlotSinceGenesis` https://github.com/o1-labs/o1js/pull/755

### Changed

- On-chain value `globalSlot` is replaced by the clearer `currentSlot` https://github.com/o1-labs/o1js/pull/755
  - `currentSlot` refers to the slot at which the transaction _will be included in a block_.
  - the only supported method is `currentSlot.assertBetween()` because `currentSlot.get()` is impossible to implement since the value is determined in the future and `currentSlot.assertEquals()` is error-prone

### Fixed

- Incorrect counting of limit on events and actions https://github.com/o1-labs/o1js/pull/758
- Type error when using `Circuit.array` in on-chain state or events https://github.com/o1-labs/o1js/pull/758
- Bug when using `Circuit.witness` outside the prover https://github.com/o1-labs/o1js/pull/774

## [0.9.1](https://github.com/o1-labs/o1js/compare/71b6132b...9c44b9c2)

### Fixed

- Bug when using `this.<state>.get()` outside a transaction https://github.com/o1-labs/o1js/pull/754

## [0.9.0](https://github.com/o1-labs/o1js/compare/c5a36207...71b6132b)

### Added

- `Transaction.fromJSON` to recover transaction object from JSON https://github.com/o1-labs/o1js/pull/705
- New precondition: `provedState`, a boolean which is true if the entire on-chain state of this account was last modified by a proof https://github.com/o1-labs/o1js/pull/741
  - Same API as all preconditions: `this.account.provedState.assertEquals(Bool(true))`
  - Can be used to assert that the state wasn't tampered with by the zkApp developer using non-contract logic, for example, before deploying the zkApp
- New on-chain value `globalSlot`, to make assertions about the current time https://github.com/o1-labs/o1js/pull/649
  - example: `this.globalSlot.get()`, `this.globalSlot.assertBetween(lower, upper)`
  - Replaces `network.timestamp`, `network.globalSlotSinceGenesis` and `network.globalSlotSinceHardFork`. https://github.com/o1-labs/o1js/pull/560
- New permissions:
  - `access` to control whether account updates for this account can be used at all https://github.com/o1-labs/o1js/pull/500
  - `setTiming` to control who can update the account's `timing` field https://github.com/o1-labs/o1js/pull/685
  - Example: `this.permissions.set({ ...Permissions.default(), access: Permissions.proofOrSignature() })`
- Expose low-level view into the PLONK gates created by a smart contract method https://github.com/o1-labs/o1js/pull/687
  - `MyContract.analyzeMethods().<method name>.gates`

### Changed

- BREAKING CHANGE: Modify signature algorithm used by `Signature.{create,verify}` to be compatible with mina-signer https://github.com/o1-labs/o1js/pull/710
  - Signatures created with mina-signer's `client.signFields()` can now be verified inside a SNARK!
  - Breaks existing deployed smart contracts which use `Signature.verify()`
- BREAKING CHANGE: Circuits changed due to core protocol and cryptography changes; this breaks all deployed contracts.
- BREAKING CHANGE: Change structure of `Account` type which is returned by `Mina.getAccount()` https://github.com/o1-labs/o1js/pull/741
  - for example, `account.appState` -> `account.zkapp.appState`
  - full new type (exported as `Types.Account`): https://github.com/o1-labs/o1js/blob/0be70cb8ceb423976f348980e9d6238820758cc0/src/provable/gen/transaction.ts#L515
- Test accounts hard-coded in `LocalBlockchain` now have default permissions, not permissions allowing everything. Fixes some unintuitive behaviour in tests, like requiring no signature when using these accounts to send MINA https://github.com/o1-labs/o1js/issues/638

### Removed

- Preconditions `timestamp` and `globalSlotSinceHardFork` https://github.com/o1-labs/o1js/pull/560
  - `timestamp` is expected to come back as a wrapper for the new `globalSlot`

## [0.8.0](https://github.com/o1-labs/o1js/compare/d880bd6e...c5a36207)

### Added

- `this.account.<field>.set()` as a unified API to update fields on the account https://github.com/o1-labs/o1js/pull/643
  - covers `permissions`, `verificationKey`, `zkappUri`, `tokenSymbol`, `delegate`, `votingFor`
  - exists on `SmartContract.account` and `AccountUpdate.account`
- `this.sender` to get the public key of the transaction's sender https://github.com/o1-labs/o1js/pull/652
  - To get the sender outside a smart contract, there's now `Mina.sender()`
- `tx.wait()` is now implemented. It waits for the transactions inclusion in a block https://github.com/o1-labs/o1js/pull/645
  - `wait()` also now takes an optional `options` parameter to specify the polling interval or maximum attempts. `wait(options?: { maxAttempts?: number; interval?: number }): Promise<void>;`
- `Circuit.constraintSystemFromKeypair(keypair)` to inspect the circuit at a low level https://github.com/o1-labs/o1js/pull/529
  - Works with a `keypair` (prover + verifier key) generated with the `Circuit` API
- `Mina.faucet()` can now be used to programmatically fund an address on the testnet, using the faucet provided by faucet.minaprotocol.com https://github.com/o1-labs/o1js/pull/693

### Changed

- BREAKING CHANGE: Constraint changes in `sign()`, `requireSignature()` and `createSigned()` on `AccountUpdate` / `SmartContract`. _This means that smart contracts using these methods in their proofs won't be able to create valid proofs against old deployed verification keys._ https://github.com/o1-labs/o1js/pull/637
- `Mina.transaction` now takes a _public key_ as the fee payer argument (passing in a private key is deprecated) https://github.com/o1-labs/o1js/pull/652
  - Before: `Mina.transaction(privateKey, ...)`. Now: `Mina.transaction(publicKey, ...)`
  - `AccountUpdate.fundNewAccount()` now enables funding multiple accounts at once, and deprecates the `initialBalance` argument
- New option `enforceTransactionLimits` for `LocalBlockchain` (default value: `true`), to disable the enforcement of protocol transaction limits (maximum events, maximum sequence events and enforcing certain layout of `AccountUpdate`s depending on their authorization) https://github.com/o1-labs/o1js/pull/620
- Change the default `send` permissions (for sending MINA or tokens) that get set when deploying a zkApp, from `signature()` to `proof()` https://github.com/o1-labs/o1js/pull/648
- Functions for making assertions and comparisons have been renamed to their long form, instead of the initial abbreviation. Old function names have been deprecated https://github.com/o1-labs/o1js/pull/681
  - `.lt` -> `.lessThan`
  - `.lte` -> `.lessThanOrEqual`
  - `.gt` -> `.greaterThan`
  - `.gte` -> `greaterThanOrEqual`
  - `.assertLt` -> `.assertLessThan`
  - `.assertLte` -> `.assertLessThanOrEqual`
  - `.assertGt` -> `.assertGreaterThan`
  - `.assertGte` -> `assertGreaterThanOrEqual`
  - `.assertBoolean` -> `.assertBool`

### Deprecated

- `this.setPermissions()` in favor of `this.account.permissions.set()` https://github.com/o1-labs/o1js/pull/643
  - `this.tokenSymbol.set()` in favor of `this.account.tokenSymbol.set()`
  - `this.setValue()` in favor of `this.account.<field>.set()`
- `Mina.transaction(privateKey: PrivateKey, ...)` in favor of new signature `Mina.transaction(publicKey: PublicKey, ...)`
- `AccountUpdate.createSigned(privateKey: PrivateKey)` in favor of new signature `AccountUpdate.createSigned(publicKey: PublicKey)` https://github.com/o1-labs/o1js/pull/637
- `.lt`, `.lte`, `gt`, `gte`, `.assertLt`, `.assertLte`, `.assertGt`, `.assertGte` have been deprecated. https://github.com/o1-labs/o1js/pull/681

### Fixed

- Fixed Apple silicon performance issue https://github.com/o1-labs/o1js/issues/491
- Type inference for Structs with instance methods https://github.com/o1-labs/o1js/pull/567
  - also fixes `Struct.fromJSON`
- `SmartContract.fetchEvents` fixed when multiple event types existed https://github.com/o1-labs/o1js/issues/627
- Error when using reduce with a `Struct` as state type https://github.com/o1-labs/o1js/pull/689
- Fix use of stale cached accounts in `Mina.transaction` https://github.com/o1-labs/o1js/issues/430

## [0.7.3](https://github.com/o1-labs/o1js/compare/5f20f496...d880bd6e)

### Fixed

- Bug in `deploy()` when initializing a contract that already exists https://github.com/o1-labs/o1js/pull/588

### Deprecated

- `Mina.BerkeleyQANet` in favor of the clearer-named `Mina.Network` https://github.com/o1-labs/o1js/pull/588

## [0.7.2](https://github.com/o1-labs/o1js/compare/705f58d3...5f20f496)

### Added

- `MerkleMap` and `MerkleMapWitness` https://github.com/o1-labs/o1js/pull/546
- Lots of doc comments! https://github.com/o1-labs/o1js/pull/580

### Fixed

- Bug in `Circuit.log` printing account updates https://github.com/o1-labs/o1js/pull/578

## [0.7.1](https://github.com/o1-labs/o1js/compare/f0837188...705f58d3)

### Fixed

- Testnet-incompatible signatures in v0.7.0 https://github.com/o1-labs/o1js/pull/565

## [0.7.0](https://github.com/o1-labs/o1js/compare/f0837188...9a94231c)

### Added

- Added an optional string parameter to certain `assert` methods https://github.com/o1-labs/o1js/pull/470
- `Struct`, a new primitive for declaring composite, SNARK-compatible types https://github.com/o1-labs/o1js/pull/416
  - With this, we also added a way to include auxiliary, non-field element data in composite types
  - Added `VerificationKey`, which is a `Struct` with auxiliary data, to pass verification keys to a `@method`
  - BREAKING CHANGE: Change names related to circuit types: `AsFieldsAndAux<T>` -> `Provable<T>`, `AsFieldElement<T>` -> `ProvablePure<T>`, `circuitValue` -> `provable`
  - BREAKING CHANGE: Change all `ofFields` and `ofBits` methods on circuit types to `fromFields` and `fromBits`
- New option `proofsEnabled` for `LocalBlockchain` (default value: `true`), to quickly test transaction logic with proofs disabled https://github.com/o1-labs/o1js/pull/462
  - with `proofsEnabled: true`, proofs now get verified locally https://github.com/o1-labs/o1js/pull/423
- `SmartContract.approve()` to approve a tree of child account updates https://github.com/o1-labs/o1js/pull/428 https://github.com/o1-labs/o1js/pull/534
  - AccountUpdates are now valid `@method` arguments, and `approve()` is intended to be used on them when passed to a method
  - Also replaces `Experimental.accountUpdateFromCallback()`
- `Circuit.log()` to easily log Fields and other provable types inside a method, with the same API as `console.log()` https://github.com/o1-labs/o1js/pull/484
- `SmartContract.init()` is a new method on the base `SmartContract` that will be called only during the first deploy (not if you re-deploy later to upgrade the contract) https://github.com/o1-labs/o1js/pull/543
  - Overriding `init()` is the new recommended way to add custom state initialization logic.
- `transaction.toPretty()` and `accountUpdate.toPretty()` for debugging transactions by printing only the pieces that differ from default account updates https://github.com/o1-labs/o1js/pull/428
- `AccountUpdate.attachToTransaction()` for explicitly adding an account update to the current transaction. This replaces some previous behaviour where an account update got attached implicitly https://github.com/o1-labs/o1js/pull/484
- `SmartContract.requireSignature()` and `AccountUpdate.requireSignature()` as a simpler, better-named replacement for `.sign()` https://github.com/o1-labs/o1js/pull/558

### Changed

- BREAKING CHANGE: `tx.send()` is now asynchronous: old: `send(): TransactionId` new: `send(): Promise<TransactionId>` and `tx.send()` now directly waits for the network response, as opposed to `tx.send().wait()` https://github.com/o1-labs/o1js/pull/423
- Sending transactions to `LocalBlockchain` now involves
- `Circuit.witness` can now be called outside circuits, where it will just directly return the callback result https://github.com/o1-labs/o1js/pull/484
- The `FeePayerSpec`, which is used to specify properties of the transaction via `Mina.transaction()`, now has another optional parameter to specify the nonce manually. `Mina.transaction({ feePayerKey: feePayer, nonce: 1 }, () => {})` https://github.com/o1-labs/o1js/pull/497
- BREAKING CHANGE: Static methods of type `.fromString()`, `.fromNumber()` and `.fromBigInt()` on `Field`, `UInt64`, `UInt32` and `Int64` are no longer supported https://github.com/o1-labs/o1js/pull/519
  - use `Field(number | string | bigint)` and `UInt64.from(number | string | bigint)`
- Move several features out of 'experimental' https://github.com/o1-labs/o1js/pull/555
  - `Reducer` replaces `Experimental.Reducer`
  - `MerkleTree` and `MerkleWitness` replace `Experimental.{MerkleTree,MerkleWitness}`
  - In a `SmartContract`, `this.token` replaces `this.experimental.token`

### Deprecated

- `CircuitValue` deprecated in favor of `Struct` https://github.com/o1-labs/o1js/pull/416
- Static props `Field.zero`, `Field.one`, `Field.minusOne` deprecated in favor of `Field(number)` https://github.com/o1-labs/o1js/pull/524
- `SmartContract.sign()` and `AccountUpdate.sign()` in favor of `.requireSignature()` https://github.com/o1-labs/o1js/pull/558

### Fixed

- Uint comparisons and division fixed inside the prover https://github.com/o1-labs/o1js/pull/503
- Callback arguments are properly passed into method invocations https://github.com/o1-labs/o1js/pull/516
- Removed internal type `JSONValue` from public interfaces https://github.com/o1-labs/o1js/pull/536
- Returning values from a zkApp https://github.com/o1-labs/o1js/pull/461

### Fixed

- Callback arguments are properly passed into method invocations https://github.com/o1-labs/o1js/pull/516

## [0.6.1](https://github.com/o1-labs/o1js/compare/ba688523...f0837188)

### Fixed

- Proof verification on the web version https://github.com/o1-labs/o1js/pull/476

## [0.6.0](https://github.com/o1-labs/o1js/compare/f2ad423...ba688523)

### Added

- `reducer.getActions` partially implemented for local testing https://github.com/o1-labs/o1js/pull/327
- `gte` and `assertGte` methods on `UInt32`, `UInt64` https://github.com/o1-labs/o1js/pull/349
- Return sent transaction `hash` for `RemoteBlockchain` https://github.com/o1-labs/o1js/pull/399

### Changed

- BREAKING CHANGE: Rename the `Party` class to `AccountUpdate`. Also, rename other occurrences of "party" to "account update". https://github.com/o1-labs/o1js/pull/393
- BREAKING CHANGE: Don't require the account address as input to `SmartContract.compile()`, `SmartContract.digest()` and `SmartContract.analyzeMethods()` https://github.com/o1-labs/o1js/pull/406
  - This works because the address / public key is now a variable in the method circuit; it used to be a constant
- BREAKING CHANGE: Move `ZkProgram` to `Experimental.ZkProgram`

## [0.5.4](https://github.com/o1-labs/o1js/compare/3461333...f2ad423)

### Fixed

- Running o1js inside a web worker https://github.com/o1-labs/o1js/issues/378

## [0.5.3](https://github.com/o1-labs/o1js/compare/4f0dd40...3461333)

### Fixed

- Infinite loop when compiling in web version https://github.com/o1-labs/o1js/issues/379, by [@maht0rz](https://github.com/maht0rz)

## [0.5.2](https://github.com/o1-labs/o1js/compare/55c8ea0...4f0dd40)

### Fixed

- Crash of the web version introduced in 0.5.0
- Issue with `Experimental.MerkleWitness` https://github.com/o1-labs/o1js/pull/368

## [0.5.1](https://github.com/o1-labs/o1js/compare/e0192f7...55c8ea0)

### Fixed

- `fetchAccount` https://github.com/o1-labs/o1js/pull/350

## [0.5.0](https://github.com/o1-labs/o1js/compare/2375f08...e0192f7)

### Added

- **Recursive proofs**. RFC: https://github.com/o1-labs/o1js/issues/89, PRs: https://github.com/o1-labs/o1js/pull/245 https://github.com/o1-labs/o1js/pull/250 https://github.com/o1-labs/o1js/pull/261
  - Enable smart contract methods to take previous proofs as arguments, and verify them in the circuit
  - Add `ZkProgram`, a new primitive which represents a collection of circuits that produce instances of the same proof. So, it's a more general version of `SmartContract`, without any of the Mina-related API.
    `ZkProgram` is suitable for rollup-type systems and offchain usage of Pickles + Kimchi.
- **zkApp composability** -- calling other zkApps from inside zkApps. RFC: https://github.com/o1-labs/o1js/issues/303, PRs: https://github.com/o1-labs/o1js/pull/285, https://github.com/o1-labs/o1js/pull/296, https://github.com/o1-labs/o1js/pull/294, https://github.com/o1-labs/o1js/pull/297
- **Events** support via `SmartContract.events`, `this.emitEvent`. RFC: https://github.com/o1-labs/o1js/issues/248, PR: https://github.com/o1-labs/o1js/pull/272
  - `fetchEvents` partially implemented for local testing: https://github.com/o1-labs/o1js/pull/323
- **Payments**: `this.send({ to, amount })` as an easier API for sending Mina from smart contracts https://github.com/o1-labs/o1js/pull/325
  - `Party.send()` to transfer Mina between any accounts, for example, from users to smart contracts
- `SmartContract.digest()` to quickly compute a hash of the contract's circuit. This is [used by the zkApp CLI](https://github.com/o1-labs/zkapp-cli/pull/233) to figure out whether `compile` should be re-run or a cached verification key can be used. https://github.com/o1-labs/o1js/pull/268
- `Circuit.constraintSystem()` for creating a circuit from a function, counting the number of constraints and computing a digest of the circuit https://github.com/o1-labs/o1js/pull/279
- `this.account.isNew` to assert that an account did not (or did) exist before the transaction https://github.com/MinaProtocol/mina/pull/11524
- `LocalBlockchain.setTimestamp` and other setters for network state, to test network preconditions locally https://github.com/o1-labs/o1js/pull/329
- **Experimental APIs** are now collected under the `Experimental` import, or on `this.experimental` in a smart contract.
- Custom tokens (_experimental_), via `this.token`. RFC: https://github.com/o1-labs/o1js/issues/233, PR: https://github.com/o1-labs/o1js/pull/273,
- Actions / sequence events support (_experimental_), via `Experimental.Reducer`. RFC: https://github.com/o1-labs/o1js/issues/265, PR: https://github.com/o1-labs/o1js/pull/274
- Merkle tree implementation (_experimental_) via `Experimental.MerkleTree` https://github.com/o1-labs/o1js/pull/343

### Changed

- BREAKING CHANGE: Make on-chain state consistent with other preconditions - throw an error when state is not explicitly constrained https://github.com/o1-labs/o1js/pull/267
- `CircuitValue` improvements https://github.com/o1-labs/o1js/pull/269, https://github.com/o1-labs/o1js/pull/306, https://github.com/o1-labs/o1js/pull/341
  - Added a base constructor, so overriding the constructor on classes that extend `CircuitValue` is now _optional_. When overriding, the base constructor can be called without arguments, as previously: `super()`. When not overriding, the expected arguments are all the `@prop`s on the class, in the order they were defined in: `new MyCircuitValue(prop1, prop2)`.
  - `CircuitValue.fromObject({ prop1, prop2 })` is a new, better-typed alternative for using the base constructor.
  - Fixed: the overridden constructor is now free to have any argument structure -- previously, arguments had to be the props in their declared order. I.e., the behaviour that's now used by the base constructor used to be forced on all constructors, which is no longer the case.
- `Mina.transaction` improvements
  - Support zkApp proofs when there are other account updates in the same transaction block https://github.com/o1-labs/o1js/pull/280
  - Support multiple independent zkApp proofs in one transaction block https://github.com/o1-labs/o1js/pull/296
- Add previously unimplemented preconditions, like `this.network.timestamp` https://github.com/o1-labs/o1js/pull/324 https://github.com/MinaProtocol/mina/pull/11577
- Improve error messages thrown from Wasm, by making Rust's `panic` log to the JS console https://github.com/MinaProtocol/mina/pull/11644
- Not user-facing, but essential: Smart contracts fully constrain the account updates they create, inside the circuit https://github.com/o1-labs/o1js/pull/278

### Fixed

- Fix comparisons on `UInt32` and `UInt64` (`UInt32.lt`, `UInt32.gt`, etc) https://github.com/o1-labs/o1js/issues/174, https://github.com/o1-labs/o1js/issues/101. PR: https://github.com/o1-labs/o1js/pull/307

## [0.4.3](https://github.com/o1-labs/o1js/compare/e66f08d...2375f08)

### Added

- Implement the [precondition RFC](https://github.com/o1-labs/o1js/issues/179#issuecomment-1139413831):
  - new fields `this.account` and `this.network` on both `SmartContract` and `Party`
  - `this.<account|network>.<property>.get()` to use on-chain values in a circuit, e.g. account balance or block height
  - `this.<account|network>.<property>.{assertEqual, assertBetween, assertNothing}()` to constrain what values to allow for these
- `CircuitString`, a snark-compatible string type with methods like `.append()` https://github.com/o1-labs/o1js/pull/155
- `bool.assertTrue()`, `bool.assertFalse()` as convenient aliases for existing functionality
- `Ledger.verifyPartyProof` which can check if a proof on a transaction is valid https://github.com/o1-labs/o1js/pull/208
- Memo field in APIs like `Mina.transaction` to attach arbitrary messages https://github.com/o1-labs/o1js/pull/244
- This changelog

### Changed

- Huge snark performance improvements (2-10x) for most zkApps https://github.com/MinaProtocol/mina/pull/11053
- Performance improvements in node with > 4 CPUs, for all snarks https://github.com/MinaProtocol/mina/pull/11292
- Substantial reduction of o1js' size https://github.com/MinaProtocol/mina/pull/11166

### Removed

- Unused functions `call` and `callUnproved`, which were embryonic versions of what is now the `transaction` API to call smart contract methods
- Some unimplemented fields on `SmartContract`

### Fixed

- zkApp proving on web https://github.com/o1-labs/o1js/issues/226<|MERGE_RESOLUTION|>--- conflicted
+++ resolved
@@ -27,11 +27,7 @@
 - `MerkleList.popOption()` for popping the last element and also learning if there was one https://github.com/o1-labs/o1js/pull/1997
 - Added custom header support for `Fetch` methods such as `fetchEvents`, `fetchActions` etc. and to `Mina` instance. Also added two new methods `setMinaDefaultHeaders` and `setArchiveDefaultHeaders` https://github.com/o1-labs/o1js/pull/2004
 - Added style rules for contributors https://github.com/o1-labs/o1js/pull/2012
-<<<<<<< HEAD
-- Add new helper functions `Bool.anyTrue(xs)` and `Bool.allTrue(xs)`
-=======
 - Add new helper functions `Bool.anyTrue(xs)` and `Bool.allTrue(xs)`. https://github.com/o1-labs/o1js/pull/2038
->>>>>>> fed56071
 
 ### Changed
 

--- conflicted
+++ resolved
@@ -28,17 +28,14 @@
 
 - Sort order for actions now includes the transaction sequence number and the exact account id sequence https://github.com/o1-labs/o1js/pull/1917
 - Updated typedoc version for generating docs https://github.com/o1-labs/o1js/pull/1973
-<<<<<<< HEAD
 - Enable to pass normal JS values (e.g., `bigint` instead of `Field`) to ZkProgram provers https://github.com/o1-labs/o1js/pull/1934
   - Also improves the supported JS values for a few important types like `Signature` and `UIntX`
-=======
 - ECDSA `verifySignedHash()` accepts hash `Bytes` directly for easy use with alternative hash functions https://github.com/o1-labs/o1js/pull/2005
 
 ### Fixed
 
 - Fix behavior of `initializeBindings()` when called concurrently, to improve error messages in common failure scenarios https://github.com/o1-labs/o1js/pull/1996
 - Fix `ZkProgram` public input/output types https://github.com/o1-labs/o1js/pull/1998
->>>>>>> c8240013
 
 ## [2.2.0](https://github.com/o1-labs/o1js/compare/e1bac02...b857516) - 2024-12-10
 

# Changelog

All notable changes to this project are documented in this file.

The format is based on [Keep a Changelog](https://keepachangelog.com/en/1.0.0/).
This project adheres to
[Semantic Versioning](https://semver.org/spec/v2.0.0.html).

<!--
  Possible subsections:
    _Added_ for new features.
    _Changed_ for changes in existing functionality.
    _Deprecated_ for soon-to-be removed features.
    _Removed_ for now removed features.
    _Fixed_ for any bug fixes.
    _Security_ in case of vulnerabilities.
 -->

## [Unreleased](https://github.com/o1-labs/o1js/compare/045b1ab...HEAD)

<<<<<<< HEAD
### Changed

- Replace the `Circuit` API with the `ZkFunction` API, which provides the same
  functionality with a more ergonomic and consistent structure, inspired by
  `ZkProgram`. https://github.com/o1-labs/o1js/pull/2245

## [2.7.0](https://github.com/o1-labs/o1js/compare/3eef10d...ad17c4a1) - 2025-07-23
=======
## [2.7.0](https://github.com/o1-labs/o1js/compare/6b6d8b9...045b1ab) - 2025-07-23
>>>>>>> 381d3fb5

### Added

- Lazy mode for prover index computation.
  https://github.com/o1-labs/o1js/pull/2143
- Added reverse functionality to `DynamicArray` and indexed `forEach` and
  `forEachReverse` variants.
- Added `ZkProgram.analyzeSingleMethod(methodName: string)` to analyze a single
  method of a ZkProgram. https://github.com/o1-labs/o1js/pull/2217
  - This is an addition to `ZkProgram.analyzeMethods()` which analyzes all
    methods of a ZkProgram by executing them.
  - Now only a single method is analyzed at a time.

### Changed

- `IndexedMerkleMap` has been promoted from the `Experimental` namespace and is
  now part of the public API. https://github.com/o1-labs/o1js/pull/2114

### Fixed

- The `IndexedMerkleMap` root now includes the tree length in its
  root(commitment), addressing a vulnerability where a malicious user could
  insert a larger leaf and render the tree unreconstructable by others.

## [2.6.0](https://github.com/o1-labs/o1js/compare/065a15f...6b6d8b9) - 2025-05-30

### Added

- API support for circuit chunking. https://github.com/o1-labs/o1js/pull/1905
  - work in progress, still requires memory optimizations to be fully functional
- Dynamic array provable type. https://github.com/o1-labs/o1js/pull/1848

## [2.5.0](https://github.com/o1-labs/o1js/compare/9628358...065a15f)

### Fixed

- Correct handling of actions and events lists as well as internal
  `AccountUpdate` consistency tests for the new V2 API.
  https://github.com/o1-labs/o1js/pull/2134

### Added

- Improved developer experience and build process.
  https://github.com/o1-labs/o1js/pull/2076
  - o1js-bindings is no longer a submodule (same directory structure)
  - compiled artifacts are now gitignored
  - `npm run build:bindings-download` downloads compiled artifacts from github
  - `npm run build:bindings-remote` triggers a github workflow to build the
    compiled artifacts then downloads them
- Added bitwise operation methods (xor, not, and, or) to `UInt8` class.
  https://github.com/o1-labs/o1js/pull/2144

### Changed

- Bump up Mina to the commit
  [5a9145feaba3138cd1a1090d8421a8e67a5485e1](https://github.com/MinaProtocol/mina/blob/5a9145feaba3138cd1a1090d8421a8e67a5485e1)
  https://github.com/o1-labs/o1js/pull/2126
- Bump up Mina to the commit
  [eaca9201](https://github.com/MinaProtocol/mina/tree/eaca9201e0df37f244e341155f253dc9551fb451),
  to include the latest changes reg. the move of the Rust codebase to the
  repository proof-systems. https://github.com/o1-labs/o1js/pull/2128
- Added verification key validity checks to `LocalBlockchain`.
  https://github.com/o1-labs/o1js/pull/2171

## [2.4.0](https://github.com/o1-labs/o1js/compare/c476f09...9628358) - 2025-04-01

### Added

- Support of runtime tables https://github.com/o1-labs/o1js/pull/1858
- _Experimental_ Introducing `MinaProgram`, a new powerful API for interacting
  with Mina Protocol. https://github.com/o1-labs/o1js/pull/2095
  - New functions and types for `MinaProgram`
- Export various internal functions and types.
  https://github.com/o1-labs/o1js/pull/2083
- Export part of the core cryptography layer via the `Core` namespace.
  https://github.com/o1-labs/o1js/pull/2083
- _Experimental_ New bindings layer for new API types.
  https://github.com/o1-labs/o1js/pull/2032
- _Experimental_ New API types for https://github.com/o1-labs/o1js/pull/2042
  - `AccountUpdate`, `Account`, `Authorization`, `Permissions` etc.
  - New transaction construction API `new ZkappCommand()`.
    https://github.com/o1-labs/o1js/pull/2042
- Bump up Rust version to 1.79.0. Bindings now depends on nightly-2024-06-13.
  https://github.com/o1-labs/o1js/pull/2063
- `setVerificationKeyUnsafe` static method to `SmartContract`
  [#2091](https://github.com/o1-labs/o1js/pull/2091)
- `toBits()` and `fromBits()` methods added for `UInt32` and `UInt64` classes.
  https://github.com/o1-labs/o1js/pull/2099
- **Provable BigInt** exposed through the `createProvableBigInt()` class factory
  https://github.com/o1-labs/o1js/pull/2008

## [2.3.0](https://github.com/o1-labs/o1js/compare/b857516...c476f09)

### Added

- `to` and `from` are added as query parameters for `fetchActions` and
  `fetchEvents` https://github.com/o1-labs/o1js/pull/2066
- Exported the type `FlexibleBytes`, previously being used only internally
  https://github.com/o1-labs/o1js/pull/2015.
- Gadgets for 224, 384 and 512 bit variants of SHA2
  https://github.com/o1-labs/o1js/pull/1957
- `setFee` and `setFeePerSnarkCost` for `Transaction` and `PendingTransaction`
  https://github.com/o1-labs/o1js/pull/1968
- Doc comments for various ZkProgram methods
  https://github.com/o1-labs/o1js/pull/1974
- `MerkleList.popOption()` for popping the last element and also learning if
  there was one https://github.com/o1-labs/o1js/pull/1997
- Added custom header support for `Fetch` methods such as `fetchEvents`,
  `fetchActions` etc. and to `Mina` instance. Also added two new methods
  `setMinaDefaultHeaders` and `setArchiveDefaultHeaders`
  https://github.com/o1-labs/o1js/pull/2004
- Added new method `CircuitString.setEncoding()` to change default behavior of
  the `CircuitString` encoding, possible value is `"ascii" | "uft-8"` default to
  `"ascii"`. Also added an optional `encoding: CircuitStringEncoding` parameter
  in `.toString()` and `.fromString()` to switch encoding temporary.
- Added style rules for contributors https://github.com/o1-labs/o1js/pull/2012
- Add new helper functions `Bool.anyTrue(xs)` and `Bool.allTrue(xs)`.
  https://github.com/o1-labs/o1js/pull/2038

### Changed

- Sort order for actions now includes the transaction sequence number and the
  exact account id sequence https://github.com/o1-labs/o1js/pull/1917
- Updated typedoc version for generating docs
  https://github.com/o1-labs/o1js/pull/1973
- Enable to pass normal JS values (e.g., `bigint` instead of `Field`) to
  ZkProgram provers https://github.com/o1-labs/o1js/pull/1934
  - Also improves the supported JS values for a few important types like
    `Signature` and `UIntX`
- ECDSA `verifySignedHash()` accepts hash `Bytes` directly for easy use with
  alternative hash functions https://github.com/o1-labs/o1js/pull/2005

### Fixed

- Fix behavior of `initializeBindings()` when called concurrently, to improve
  error messages in common failure scenarios
  https://github.com/o1-labs/o1js/pull/1996
- Fix `ZkProgram` public input/output types
  https://github.com/o1-labs/o1js/pull/1998

## [2.2.0](https://github.com/o1-labs/o1js/compare/e1bac02...b857516) - 2024-12-10

### Added

- `ZkProgram` to support non-pure provable types as inputs and outputs
  https://github.com/o1-labs/o1js/pull/1828
- APIs for recursively proving a ZkProgram method from within another
  https://github.com/o1-labs/o1js/pull/1931
  https://github.com/o1-labs/o1js/pull/1932
  - `let recursive = Experimental.Recursive(program);`
  - `recursive.<methodName>(...args): Promise<PublicOutput>`
  - `recursive.<methodName>.if(condition, ...args): Promise<PublicOutput>`
  - This also works within the same program, as long as the return value is
    type-annotated
- Add `enforceTransactionLimits` parameter on Network
  https://github.com/o1-labs/o1js/issues/1910
- Method for optional types to assert none
  https://github.com/o1-labs/o1js/pull/1922
- Increased maximum supported amount of methods in a `SmartContract` or
  `ZkProgram` to 30. https://github.com/o1-labs/o1js/pull/1918
- Expose low-level conversion methods `Proof.{_proofToBase64,_proofFromBase64}`
  https://github.com/o1-labs/o1js/pull/1928
- Expose `maxProofsVerified()` and a `Proof` class directly on ZkPrograms
  https://github.com/o1-labs/o1js/pull/1933

### Changed

- Changed an internal type to improve IntelliSense on ZkProgram methods
  https://github.com/o1-labs/o1js/pull/1933
- Updated o1js nix devshell to build rust on all executions of
  `npm run build:update-bindings`

### Fixed

- Compiling stuck in the browser for recursive zkprograms
  https://github.com/o1-labs/o1js/pull/1906
- Error message in `rangeCheck16` gadget
  https://github.com/o1-labs/o1js/pull/1920
- Deprecate `testnet` `networkId` in favor of `devnet`
  https://github.com/o1-labs/o1js/pull/1938
- Fix event data type inconsistency between LocalBlockchain and Mina
  https://github.com/o1-labs/o1js/pull/1975

## [2.1.0](https://github.com/o1-labs/o1js/compare/b04520d...e1bac02) - 2024-11-13

### Added

- Support secp256r1 in elliptic curve and ECDSA gadgets
  https://github.com/o1-labs/o1js/pull/1885

### Fixed

- Witness generation error in `Gadgets.arrayGet()` when accessing out-of-bounds
  indices https://github.com/o1-labs/o1js/pull/1886

## [2.0.0](https://github.com/o1-labs/o1js/compare/7e9394...b04520d)

### Breaking Changes

- The `divMod32()` gadget was modified to accept `nBits` instead of
  `quotientBits`, and assert it is in the range [0, 2\*\*255) to address an
  issue previously where the bound on `quotientBits` was too low
  https://github.com/o1-labs/o1js/pull/1763.
- `Provable.equal()` now turns both types into canonical form before comparing
  them https://github.com/o1-labs/o1js/pull/1759
  - Removed implicit version `Provable.equal(x, y)` where you didn't have to
    pass in the type
- The return signature of a zkProgram has changed.
  https://github.com/o1-labs/o1js/pull/1809
  - A zkProgram method must now explicitly define the return type of the method
    when the method has a public or auxiliary output defined.
  - The return type of a proven method has changed as a result of this.
- Various breaking constraint changes in internal methods or circuits because of
  audit fix.
- Removal of various deprecated methods and functions.
  - Promotion of various methods and functions to stable as part of change.
  - A slightly modified encryption and decryption algorithm.
    https://github.com/o1-labs/o1js/pull/1729
- Promotion of `TokenContractV2` to `TokenContract` with a correct amount of
  maximum account updates.

### Added

- `ZkProgram` methods now support `auxiliaryOutput`.
  https://github.com/o1-labs/o1js/pull/1809
  - Each program method now accepts an optional property `auxiliaryOutput`
  - Auxiliary output is additional output that the zkProgram method returns
- New method `toCanonical()` in the `Provable<T>` interface to protect against
  incompleteness of certain operations on malicious witness inputs
  https://github.com/o1-labs/o1js/pull/1759
- `divMod64()` division modulo 2^64 that returns the remainder and quotient of
  the operation
- `addMod64()` addition modulo 2^64
- Bitwise OR via `{UInt32, UInt64}.or()`
- **BLAKE2B hash function** gadget. https://github.com/o1-labs/o1js/pull/1767

## [1.9.1](https://github.com/o1-labs/o1js/compare/f15293a69...7e9394) - 2024-10-15

### Fixes

- Performance regression when compiling recursive circuits is fixed
  https://github.com/o1-labs/o1js/pull/1874
- Decouple offchain state instances from their definitions
  https://github.com/o1-labs/o1js/pull/1834

## [1.9.0](https://github.com/o1-labs/o1js/compare/450943...f15293a69) - 2024-10-15

### Added

- Added `VerificationKey.dummy()` method to get the dummy value of a
  verification key https://github.com/o1-labs/o1js/pull/1852
  [@rpanic](https://github.com/rpanic)

### Changed

- Make `Proof` a normal provable type, that can be witnessed and composed into
  Structs https://github.com/o1-labs/o1js/pull/1847,
  https://github.com/o1-labs/o1js/pull/1851
  - ZkProgram and SmartContract now also support private inputs that are not
    proofs themselves, but contain proofs nested within a Struct or array
  - Only `SelfProof` can still not be nested because it needs special treatment

### Fixes

- Fix verification of serialized proofs done before compiling any circuits
  https://github.com/o1-labs/o1js/pull/1857

## [1.8.0](https://github.com/o1-labs/o1js/compare/5006e4f...450943) - 2024-09-18

### Added

- Added `verifyEthers` method to verify Ethereum signatures using the EIP-191
  message hashing standard. https://github.com/o1-labs/o1js/pull/1815
  - Added `fromEthers` method for parsing and converting Ethereum public keys
    into `ForeignCurve` points, supporting both compressed and uncompressed
    formats.
  - Added `fromHex` method for converting hexadecimal strings into
    `ForeignCurve` points.

### Fixes

- Fix incorrect behavior of optional proving for zkPrograms where
  `myProgram.setProofsEnabled(false)` wouldn't work when called before
  `myProgram.compile()`. https://github.com/o1-labs/o1js/pull/1827
- Fix incorrect behavior of `state.fetch()` for custom token contracts.
  [@rpanic](https://github.com/rpanic) https://github.com/o1-labs/o1js/pull/1853

## [1.7.0](https://github.com/o1-labs/o1js/compare/d6abf1d97...5006e4f) - 2024-09-04

### Added

- Added `Encryption.encryptV2()` and `Encryption.decryptV2()` for an updated
  encryption algorithm that guarantees cipher text integrity.
  - Also added `Encryption.encryptBytes()` and `Encryption.decryptBytes()` using
    the same algorithm.
- New option `proofsEnabled` for `zkProgram` (default value: `true`), to quickly
  test circuit logic with proofs disabled
  https://github.com/o1-labs/o1js/pull/1805
  - Additionally added `MyProgram.proofsEnabled` to get the internal value of
    `proofsEnabled` and `MyProgram.setProofsEnabled(proofsEnabled)` to set the
    value dynamically.

### Deprecated

- `this.sender.getAndRequireSignature()` / `getUnconstrained()` deprecated in
  favor of `V2` versions due to a vulnerability
  https://github.com/o1-labs/o1js/pull/1799

### Fixes

- Fix behavior of `Int64.modV2()` when the input is negative and the remainder
  should be 0 https://github.com/o1-labs/o1js/pull/1797

## [1.6.0](https://github.com/o1-labs/o1js/compare/1ad7333e9e...d6abf1d97) - 2024-07-23

### Added

- `SmartContract.emitEventIf()` to conditionally emit an event
  https://github.com/o1-labs/o1js/pull/1746
- Added `Encryption.encryptV2()` and `Encryption.decryptV2()` for an updated
  encryption algorithm that guarantees cipher text integrity.
  - Also added `Encryption.encryptBytes()` and `Encryption.decryptBytes()` using
    the same algorithm.

### Changed

- Reduced maximum bit length for `xor`, `not`, and `and`, operations from 254 to
  240 bits to prevent overflow vulnerabilities.
  https://github.com/o1-labs/o1js/pull/1745
- Allow using `Type` instead of `Type.provable` in APIs that expect a provable
  type https://github.com/o1-labs/o1js/pull/1751
  - Example: `Provable.witness(Bytes32, () => bytes)`
- Automatically wrap and unwrap `Unconstrained` in `fromValue` and `toValue`, so
  that we don't need to deal with "unconstrained" values outside provable code
  https://github.com/o1-labs/o1js/pull/1751

## [1.5.0](https://github.com/o1-labs/o1js/compare/ed198f305...1c736add) - 2024-07-09

### Breaking changes

- Fixed a vulnerability in `OffchainState` where it didn't store the
  `IndexedMerkleTree` length onchain and left it unconstrained
  https://github.com/o1-labs/o1js/pull/1676

### Added

- A warning about the current reducer API limitations, as well as a mention of
  active work to mitigate them was added to doc comments and examples
  https://github.com/o1-labs/o1js/pull/1728
- `ForeignField`-based representation of scalars via `ScalarField`
  https://github.com/o1-labs/o1js/pull/1705
- Introduced new V2 methods for nullifier operations: `isUnusedV2()`,
  `assertUnusedV2()`, and `setUsedV2()`
  https://github.com/o1-labs/o1js/pull/1715
- `Int64.create()` method for safe instance creation with canonical zero
  representation https://github.com/o1-labs/o1js/pull/1735
- New V2 methods for `Int64` operations: `fromObjectV2`, `divV2()`
  https://github.com/o1-labs/o1js/pull/1735
- `Experimental.BatchReducer` to reduce actions in batches
  https://github.com/o1-labs/o1js/pull/1676
  - Avoids the account update limit
  - Handles arbitrary numbers of pending actions thanks to recursive validation
    of the next batch
- Add conditional versions of all preconditions: `.requireEqualsIf()`
  https://github.com/o1-labs/o1js/pull/1676
- `AccountUpdate.createIf()` to conditionally add an account update to the
  current transaction https://github.com/o1-labs/o1js/pull/1676
- `IndexedMerkleMap.setIf()` to set a key-value pair conditionally
  https://github.com/o1-labs/o1js/pull/1676
- `Provable.assertEqualIf()` to conditionally assert that two values are equal
  https://github.com/o1-labs/o1js/pull/1676
- Add `offchainState.setContractClass()` which enables us to declare the
  connected contract at the top level, without creating a contract instance
  https://github.com/o1-labs/o1js/pull/1676
  - This is enough to call `offchainState.compile()`
- More low-level methods to interact with `MerkleList`
  https://github.com/o1-labs/o1js/pull/1676
  - `popIfUnsafe()`, `toArrayUnconstrained()` and `lengthUnconstrained()`

### Changed

- Improve error message when o1js global state is accessed in an invalid way
  https://github.com/o1-labs/o1js/pull/1676
- Start developing an internal framework for local zkapp testing
  https://github.com/o1-labs/o1js/pull/1676
- Internally upgrade o1js to TypeScript 5.4
  https://github.com/o1-labs/o1js/pull/1676

### Deprecated

- Deprecated `Nullifier.isUnused()`, `Nullifier.assertUnused()`, and
  `Nullifier.setUsed()` methods https://github.com/o1-labs/o1js/pull/1715
- `createEcdsa`, `createForeignCurve`, `ForeignCurve` and `EcdsaSignature`
  deprecated in favor of `V2` versions due to a security vulnerability found in
  the current implementation https://github.com/o1-labs/o1js/pull/1703
- `Int64` constructor, recommending `Int64.create()` instead
  https://github.com/o1-labs/o1js/pull/1735
- Original `div()` and `fromObject`, methods in favor of V2 versions
  https://github.com/o1-labs/o1js/pull/1735
- Deprecate `AccountUpdate.defaultAccountUpdate()` in favor of
  `AccountUpdate.default()` https://github.com/o1-labs/o1js/pull/1676

### Fixed

- Fix reversed order of account updates when using
  `TokenContract.approveAccountUpdates()`
  https://github.com/o1-labs/o1js/pull/1722
- Fixed the static `check()` method in Struct classes to properly handle
  inheritance, preventing issues with under-constrained circuits. Added error
  handling to avoid using Struct directly as a field type.
  https://github.com/o1-labs/o1js/pull/1707
- Fixed that `Option` could not be used as `@state` or event
  https://github.com/o1-labs/o1js/pull/1736

## [1.4.0](https://github.com/o1-labs/o1js/compare/40c597775...ed198f305) - 2024-06-25

### Added

- **SHA256 low-level API** exposed via `Gadgets.SHA256`.
  https://github.com/o1-labs/o1js/pull/1689
  [@Shigoto-dev19](https://github.com/Shigoto-dev19)
- Added the option to specify custom feature flags for sided loaded proofs in
  the `DynamicProof` class. https://github.com/o1-labs/o1js/pull/1688
  - Feature flags are required to tell Pickles what proof structure it should
    expect when side loading dynamic proofs and verification keys.
  - `FeatureFlags` is now exported and provides a set of helper functions to
    compute feature flags correctly.

### Deprecated

- `MerkleMap.computeRootAndKey()` deprecated in favor of
  `MerkleMap.computeRootAndKeyV2()` due to a potential issue of computing hash
  collisions in key indices https://github.com/o1-labs/o1js/pull/1694

## [1.3.1](https://github.com/o1-labs/o1js/compare/1ad7333e9e...40c597775) - 2024-06-11

### Breaking Changes

- Improve efficiency of `Experimental.OffchainState` implementation
  https://github.com/o1-labs/o1js/pull/1672
  - Comes with breaking changes to the internal circuits of `OffchainState`
  - Also, introduce `offchainState.commitments()` to initialize the state
    commitments onchain. Using `OffchainStateCommitments.empty()` no longer
    works.

### Added

- `Experimental.IndexedMerkleMap`, a better primitive for Merkleized storage
  https://github.com/o1-labs/o1js/pull/1666
  https://github.com/o1-labs/o1js/pull/1671
  - Uses 4-8x fewer constraints than `MerkleMap`
  - In contrast to `MerkleTree` and `MerkleMap`, `IndexedMerkleMap` has a
    high-level API that can be used in provable code
- Added `Ecdsa.verifyV2()` and `Ecdsa.verifySignedHashV2` methods to the `Ecdsa`
  class. https://github.com/o1-labs/o1js/pull/1669

### Deprecated

- `Int64.isPositive()` and `Int64.mod()` deprecated because they behave
  incorrectly on `-0` https://github.com/o1-labs/o1js/pull/1660
  - This can pose an attack surface, since it is easy to maliciously pick either
    the `+0` or the `-0` representation
  - Use `Int64.isPositiveV2()` and `Int64.modV2()` instead
  - Also deprecated `Int64.neg()` in favor of `Int64.negV2()`, for compatibility
    with v2 version of `Int64` that will use `Int64.checkV2()`
- `Ecdsa.verify()` and `Ecdsa.verifySignedHash()` deprecated in favor of
  `Ecdsa.verifyV2()` and `Ecdsa.verifySignedHashV2()` due to a security
  vulnerability found in the current implementation
  https://github.com/o1-labs/o1js/pull/1669

### Fixed

- Fix handling of fetch response for non-existing accounts
  https://github.com/o1-labs/o1js/pull/1679

## [1.3.0](https://github.com/o1-labs/o1js/compare/6a1012162...54d6545bf) - 2024-05-23

### Added

- Added `base64Encode()` and `base64Decode(byteLength)` methods to the `Bytes`
  class. https://github.com/o1-labs/o1js/pull/1659

### Fixes

- Fix type inference for `method.returns(Type)`, to require a matching return
  signature https://github.com/o1-labs/o1js/pull/1653
- Fix `Struct.empty()` returning a garbage object when one of the base types
  doesn't support `empty()` https://github.com/o1-labs/o1js/pull/1657
- Fix `Option.value_exn None` error when using certain custom gates in
  combination with recursion https://github.com/o1-labs/o1js/issues/1336
  https://github.com/MinaProtocol/mina/pull/15588

## [1.2.0](https://github.com/o1-labs/o1js/compare/4a17de857...6a1012162) - 2024-05-14

### Added

- **Offchain state MVP** exported under `Experimental.OffchainState`
  https://github.com/o1-labs/o1js/pull/1630
  https://github.com/o1-labs/o1js/pull/1652
  - allows you to store any number of fields and key-value maps on your zkApp
  - implemented using actions which define an offchain Merkle tree
- `Option` for defining an optional version of any provable type
  https://github.com/o1-labs/o1js/pull/1630
- `MerkleTree.clone()` and `MerkleTree.getLeaf()`, new convenience methods for
  merkle trees https://github.com/o1-labs/o1js/pull/1630
- `MerkleList.forEach()`, a simple and safe way for iterating over a
  `MerkleList`
- `Unconstrained.provableWithEmpty()` to create an unconstrained provable type
  with a known `empty()` value https://github.com/o1-labs/o1js/pull/1630
- `Permissions.VerificationKey`, a namespace for verification key permissions
  https://github.com/o1-labs/o1js/pull/1639
  - Includes more accurate names for the `impossible` and `proof` permissions
    for verification keys, which are now called `impossibleDuringCurrentVersion`
    and `proofDuringCurrentVersion` respectively.

### Changed

- `State()` now optionally accepts an initial value as input parameter
  https://github.com/o1-labs/o1js/pull/1630
  - Example: `@state(Field) x = State(Field(1));`
  - Initial values will be set in the default `init()` method
  - You no longer need a custom `init()` method to set initial values

### Fixes

- Fix absolute imports which prevented compilation in some TS projects that used
  o1js https://github.com/o1-labs/o1js/pull/1628

## [1.1.0](https://github.com/o1-labs/o1js/compare/1ad7333e9e...4a17de857) - 2024-04-30

### Added

- Exposed **sideloaded verification keys**
  https://github.com/o1-labs/o1js/pull/1606 [@rpanic](https://github.com/rpanic)
  - Added Proof type `DynamicProof` that allows verification through specifying
    a verification key in-circuit
- `Provable.witnessFields()` to easily witness a tuple of field elements
  https://github.com/o1-labs/o1js/pull/1229
- Example for implementing RSA verification in o1js
  https://github.com/o1-labs/o1js/pull/1229
  [@Shigoto-dev19](https://github.com/Shigoto-dev19)
  - Check out
    https://github.com/o1-labs/o1js/blob/main/src/examples/crypto/rsa/rsa.ts and
    tests in the same folder

### Changed

- `Gadgets.rangeCheck64()` now returns individual range-checked limbs for
  advanced use cases https://github.com/o1-labs/o1js/pull/1229

### Fixed

- Fixed issue in `UInt64.rightShift()` where it incorrectly performed a left
  shift instead of a right shift. https://github.com/o1-labs/o1js/pull/1617
- Fixed issue in `ForeignField.toBits()` where high limbs were under-constrained
  for input length less than 176. https://github.com/o1-labs/o1js/pull/1617
- Make `dummyBase64Proof()` lazy. Significant speed up when generating many
  account updates with authorization `Proof` while proofs turned off.
  https://github.com/o1-labs/o1js/pull/1624

## [1.0.1](https://github.com/o1-labs/o1js/compare/1b6fd8b8e...02c5e8d4d) - 2024-04-22

### Breaking changes

- Native curve improvements https://github.com/o1-labs/o1js/pull/1530
  - Change the internal representation of `Scalar` from 255 Bools to 1 Bool and
    1 Field (low bit and high 254 bits)
  - Make `Group.scale()` support all scalars (previously did not support 0, 1
    and -1)
  - Make `Group.scale()` directly accept `Field` elements, and much more
    efficient than previous methods of scaling by Fields
    - As a result, `Signature.verify()` and `Nullifier.verify()` use much fewer
      constraints
  - Fix `Scalar.fromBits()` to not produce a shifted scalar; shifting is no
    longer exposed to users of `Scalar`.
- Add assertion to the foreign EC addition gadget that prevents degenerate cases
  https://github.com/o1-labs/o1js/pull/1545
  - Fixes soundness of ECDSA; slightly increases its constraints from ~28k to
    29k
  - Breaks circuits that used EC addition, like ECDSA
- `Mina.LocalBlockchain()` and `Proof.fromJSON()` are made async
  https://github.com/o1-labs/o1js/pull/1583
  - These were the last remaining sync APIs that depended on an async setup
    task; making them async enables removing top-level await
- `Mina.LocalBlockchain` no longer supports the network kind configuration
  https://github.com/o1-labs/o1js/pull/1581
- `Poseidon.hashToGroup()` now returns a `Group` directly, and constrains it to
  be deterministic https://github.com/o1-labs/o1js/pull/1546
  - Added `Poseidon.Unsafe.hashToGroup()` as a more efficient, non-deterministic
    version for advanced use cases
- A `Transaction`'s `prove` method no longer returns the proofs promise
  directly, but rather returns a `Transaction` promise, the resolved value of
  which contains a `proofs` prop. https://github.com/o1-labs/o1js/pull/1567
- The `Transaction` type now has two type params `Proven extends boolean` and
  `Signed extends boolean`, which are used to conditionally show/hide relevant
  state. https://github.com/o1-labs/o1js/pull/1567
- Improved functionality of `MerkleList` and `MerkleListIterator` for easier
  traversal of `MerkleList`s. https://github.com/o1-labs/o1js/pull/1562
- Simplified internal logic of reducer.
  https://github.com/o1-labs/o1js/pull/1577
  - `contract.getActions()` now returns a `MerkleList`
- Add `toValue()` and `fromValue()` interface to `Provable<T>` to encode how
  provable types map to plain JS values
  https://github.com/o1-labs/o1js/pull/1271
  - You can now return the plain value from a `Provable.witness()` callback, and
    it will be transformed into the provable type
- Remove `Account()` constructor which was no different from
  `AccountUpdate.create().account`, and export `Account` type instead.
  https://github.com/o1-labs/o1js/pull/1598

### Added

- Export `Events` under `AccountUpdate.Events`.
  https://github.com/o1-labs/o1js/pull/1563
- `Mina.transaction` has been reworked such that one can call methods directly
  on the returned promise (now a `TransactionPromise`). This enables a fluent /
  method-chaining API. https://github.com/o1-labs/o1js/pull/1567
- `TransactionPendingPromise` enables calling `wait` directly on the promise
  returned by calling `send` on a `Transaction`.
  https://github.com/o1-labs/o1js/pull/1567
- `initializeBindings()` to explicitly trigger setup work that is needed when
  running provable code https://github.com/o1-labs/o1js/pull/1583
  - calling this function is optional

### Changed

- Remove top-level await https://github.com/o1-labs/o1js/pull/1583
  - To simplify integration with bundlers like webpack
- Make `MerkleTree.{nodes,zeroes}` public properties
  https://github.com/o1-labs/o1js/pull/1555
  - This makes it possible to clone merkle trees, which is often needed

### Fixed

- Fix error when computing Merkle map witnesses, introduced in the last version
  due to the `toBits()` change https://github.com/o1-labs/o1js/pull/1559
- Improved error message when compiling a program that has no methods.
  https://github.com/o1-labs/o1js/pull/1563

## [0.18.0](https://github.com/o1-labs/o1js/compare/74948acac...1b6fd8b8e) - 2024-04-09

### Breaking changes

- **Async circuits**. Require all smart contract and zkprogram methods to be
  async https://github.com/o1-labs/o1js/pull/1477
  - This change allows you to use `await` inside your methods. Change the method
    signature by adding the `async` keyword.
  - Don't forget to add `await` to all contract calls!
    `await MyContract.myMethod();`
  - To declare a return value from a method, use the new `@method.returns()`
    decorator
- Require the callback to `Mina.transaction()` to be async
  https://github.com/o1-labs/o1js/pull/1468
- Change `{SmartContract,ZkProgram}.analyzeMethods()` to be async
  https://github.com/o1-labs/o1js/pull/1450
  - `Provable.runAndCheck()`, `Provable.constraintSystem()` and
    `{SmartContract,ZkProgram}.digest()` are also async now
- **Remove deprecated APIs**
  - Remove `CircuitValue`, `prop`, `arrayProp` and `matrixProp`
    https://github.com/o1-labs/o1js/pull/1507
  - Remove `Mina.accountCreationFee()`, `Mina.BerkeleyQANet`, all APIs which
    accept private keys for feepayers, `Token`, `AccountUpdate.tokenSymbol`,
    `SmartContract.{token, setValue, setPermissions}`, "assert" methods for
    preconditions, `MerkleTee.calculateRootSlow()`, `Scalar.fromBigInt()`,
    `UInt64.lt()` and friends, deprecated static methods on `Group`, utility
    methods on `Circuit` like `Circuit.if()`, `Field.isZero()`, `isReady` and
    `shutdown()` https://github.com/o1-labs/o1js/pull/1515
- Remove `privateKey` from the accepted arguments of `SmartContract.deploy()`
  https://github.com/o1-labs/o1js/pull/1515
- **Efficient comparisons**. Support arbitrary bit lengths for `Field`
  comparisons and massively reduce their constraints
  https://github.com/o1-labs/o1js/pull/1523
  - `Field.assertLessThan()` goes from 510 to 24 constraints, `Field.lessThan()`
    from 509 to 38
  - Moderately improve other comparisons: `UInt64.assertLessThan()` from 27 to
    14, `UInt64.lessThan()` from 27 to 15, `UInt32` similar.
  - Massively improve `Field.isEven()`, add `Field.isOdd()`
  - `PrivateKey.toPublicKey()` from 358 to 119 constraints thanks to `isOdd()`
  - Add `Gadgets.ForeignField.assertLessThanOrEqual()` and support two variables
    as input to `ForeignField.assertLessThan()`
- Remove `this.sender` which unintuitively did not prove that its value was the
  actual sender of the transaction https://github.com/o1-labs/o1js/pull/1464
  [@julio4](https://github.com/julio4) Replaced by more explicit APIs:
  - `this.sender.getUnconstrained()` which has the old behavior of
    `this.sender`, and returns an unconstrained value (which means that the
    prover can set it to any value they want)
  - `this.sender.getAndRequireSignature()` which requires a signature from the
    sender's public key and therefore proves that whoever created the
    transaction really owns the sender account
- `Reducer.reduce()` requires the maximum number of actions per method as an
  explicit (optional) argument https://github.com/o1-labs/o1js/pull/1450
  - The default value is 1 and should work for most existing contracts
- `new UInt64()` and `UInt64.from()` no longer unsafely accept a field element
  as input. https://github.com/o1-labs/o1js/pull/1438
  [@julio4](https://github.com/julio4) As a replacement,
  `UInt64.Unsafe.fromField()` was introduced
  - This prevents you from accidentally creating a `UInt64` without proving that
    it fits in 64 bits
  - Equivalent changes were made to `UInt32`
- Fixed vulnerability in `Field.to/fromBits()` outlined in
  [#1023](https://github.com/o1-labs/o1js/issues/1023) by imposing a limit of
  254 bits https://github.com/o1-labs/o1js/pull/1461
- Remove `Field.rangeCheckHelper()` which was too low-level and easy to misuse
  https://github.com/o1-labs/o1js/pull/1485
  - Also, rename the misleadingly named `Gadgets.isInRangeN()` to
    `Gadgets.isDefinitelyInRangeN()`
- Rename `Bool.Unsafe.ofField()` to `Bool.Unsafe.fromField()`
  https://github.com/o1-labs/o1js/pull/1485
- Replace the namespaced type exports `Gadgets.Field3` and
  `Gadgets.ForeignField.Sum` with `Field3` and `ForeignFieldSum`
  - Unfortunately, the namespace didn't play well with auto-imports in
    TypeScript
- Add `Gadgets.rangeCheck3x12()` and fix proof system bug that prevented it from
  working https://github.com/o1-labs/o1js/pull/1534
- Update transaction version and other bindings changes to ensure berkeley
  compatibility https://github.com/o1-labs/o1js/pull/1542

### Added

- `Provable.witnessAsync()` to introduce provable values from an async callback
  https://github.com/o1-labs/o1js/pull/1468
- Internal benchmarking tooling to keep track of performance
  https://github.com/o1-labs/o1js/pull/1481
- Add `toInput` method for `Group` instance
  https://github.com/o1-labs/o1js/pull/1483

### Changed

- `field.assertBool()` now also returns the `Field` as a `Bool` for ergonomics
  https://github.com/o1-labs/o1js/pull/1523

## [0.17.0](https://github.com/o1-labs/o1js/compare/1ad7333e9e...74948acac) - 2024-03-06

### Breaking changes

- Fixed parity between `Mina.LocalBlockchain` and `Mina.Network` to have the
  same behaviors https://github.com/o1-labs/o1js/pull/1422
  https://github.com/o1-labs/o1js/pull/1480
  - Changed the `TransactionId` type to `Transaction`. Additionally added
    `PendingTransaction` and `RejectedTransaction` types to better represent the
    state of a transaction.
  - `Transaction.safeSend()` and `PendingTransaction.safeWait()` are introduced
    to return a `IncludedTransaction` or `RejectedTransaction` object without
    throwing errors.
  - `transaction.send()` throws an error if the transaction was not successful
    for both `Mina.LocalBlockchain` and `Mina.Network` and returns a
    `PendingTransaction` object if it was successful. Use `transaction.safeSend`
    to send a transaction that will not throw an error and either return a
    `PendingTransaction` or `RejectedTransaction`.
  - `transaction.wait()` throws an error if the transaction was not successful
    for both `Mina.LocalBlockchain` and `Mina.Network` and returns a
    `IncludedTransaction` object if it was successful. Use
    `transaction.safeWait` to send a transaction that will not throw an error
    and either return a `IncludedTransaction` or `RejectedTransaction`.
  - `transaction.hash()` is no longer a function, it is now a property that
    returns the hash of the transaction.
  - Changed `Transaction.isSuccess` to `Transaction.status` to better represent
    the state of a transaction.
- Improved efficiency of computing `AccountUpdate.callData` by packing field
  elements into as few field elements as possible
  https://github.com/o1-labs/o1js/pull/1458
  - This leads to a large reduction in the number of constraints used when
    inputs to a zkApp method are many field elements (e.g. a long list of
    `Bool`s)
- Return events in the `LocalBlockchain` in reverse chronological order (latest
  events at the beginning) to match the behavior of the `Network`
  https://github.com/o1-labs/o1js/pull/1460

### Added

- Support for custom network identifiers other than `mainnet` or `testnet`
  https://github.com/o1-labs/o1js/pull/1444
- `PrivateKey.randomKeypair()` to generate private and public key in one command
  https://github.com/o1-labs/o1js/pull/1446
- `setNumberOfWorkers()` to allow developer to override the number of workers
  used during compilation and proof generation/verification
  https://github.com/o1-labs/o1js/pull/1456

### Changed

- Improve all-around performance by reverting the Apple silicon workaround
  (https://github.com/o1-labs/o1js/pull/683) as the root problem is now fixed
  upstream https://github.com/o1-labs/o1js/pull/1456
- Improved error message when trying to use `fetchActions`/`fetchEvents` with a
  missing Archive Node endpoint https://github.com/o1-labs/o1js/pull/1459

### Deprecated

- `SmartContract.token` is deprecated in favor of new methods on `TokenContract`
  https://github.com/o1-labs/o1js/pull/1446
  - `TokenContract.deriveTokenId()` to get the ID of the managed token
  - `TokenContract.internal.{send, mint, burn}` to perform token operations from
    within the contract

### Fixed

- Mitigate security hazard of deploying token contracts
  https://github.com/o1-labs/o1js/issues/1439
- Make `Circuit` handle types with a `.provable` property (like those used in
  ECDSA) https://github.com/o1-labs/o1js/pull/1471
  - To support offchain, non-Pickles proofs of ECDSA signatures

## [0.16.1](https://github.com/o1-labs/o1js/compare/834a44002...3b5f7c7)

### Breaking changes

- Remove `AccountUpdate.children` and `AccountUpdate.parent` properties
  https://github.com/o1-labs/o1js/pull/1402
  - Also removes the optional `AccountUpdatesLayout` argument to `approve()`
  - Adds `AccountUpdateTree` and `AccountUpdateForest`, new classes that
    represent a layout of account updates explicitly
  - Both of the new types are now accepted as inputs to `approve()`
  - `accountUpdate.extractTree()` to obtain the tree associated with an account
    update in the current transaction context.
- Remove `Experimental.Callback` API https://github.com/o1-labs/o1js/pull/1430

### Added

- `MerkleList<T>` to enable provable operations on a dynamically-sized list
  https://github.com/o1-labs/o1js/pull/1398
  - including `MerkleListIterator<T>` to iterate over a merkle list
- `TokenContract`, a new base smart contract class for token contracts
  https://github.com/o1-labs/o1js/pull/1384
  - Usage example:
    `https://github.com/o1-labs/o1js/blob/main/src/lib/mina/token/token-contract.unit-test.ts`
- `TokenAccountUpdateIterator`, a primitive to iterate over all token account
  updates in a transaction https://github.com/o1-labs/o1js/pull/1398
  - this is used to implement `TokenContract` under the hood

### Fixed

- Mainnet support. https://github.com/o1-labs/o1js/pull/1437

## [0.16.0](https://github.com/o1-labs/o1js/compare/e5d1e0f...834a44002)

### Breaking changes

- Protocol change that adds a "transaction version" to the permission to set
  verification keys https://github.com/MinaProtocol/mina/pull/14407
  - See
    [the relevant RFC](https://github.com/MinaProtocol/mina/blob/9577ad689a8e4d4f97e1d0fc3d26e20219f4abd1/rfcs/0051-verification-key-permissions.md)
    for the motivation behind this change
  - Breaks all deployed contracts, as it changes the account update layout

### Added

- Provable type `Packed<T>` to pack small field elements into fewer field
  elements https://github.com/o1-labs/o1js/pull/1376
- Provable type `Hashed<T>` to represent provable types by their hash
  https://github.com/o1-labs/o1js/pull/1377
  - This also exposes `Poseidon.hashPacked()` to efficiently hash an arbitrary
    type

### Changed

- Reduce number of constraints of ECDSA verification by 5%
  https://github.com/o1-labs/o1js/pull/1376

## [0.15.4](https://github.com/o1-labs/o1js/compare/be748e42e...e5d1e0f)

### Changed

- Improve performance of Wasm Poseidon hashing by a factor of 13x
  https://github.com/o1-labs/o1js/pull/1378
  - Speeds up local blockchain tests without proving by ~40%
- Improve performance of Field inverse https://github.com/o1-labs/o1js/pull/1373
  - Speeds up proving by ~2-4%

### Added

- Configurable `networkId` when declaring a Mina instance.
  https://github.com/o1-labs/o1js/pull/1387
  - Defaults to `"testnet"`, the other option is `"mainnet"`
  - The `networkId` parameter influences the algorithm used for signatures, and
    ensures that testnet transactions can't be replayed on mainnet

## [0.15.3](https://github.com/o1-labs/o1js/compare/1ad7333e9e...be748e42e)

### Added

- **SHA256 hash function** exposed via `Hash.SHA2_256` or `Gadgets.SHA256`.
  https://github.com/o1-labs/o1js/pull/1285

### Changed

- `Mina.accountCreationFee()` is deprecated in favor of
  `Mina.getNetworkConstants().accountCreationFee`.
  https://github.com/o1-labs/o1js/pull/1367
  - `Mina.getNetworkConstants()` returns:
    - [default](https://github.com/o1-labs/o1js/pull/1367/files#diff-ef2c3547d64a8eaa8253cd82b3623288f3271e14f1dc893a0a3ddc1ff4b9688fR7)
      network constants if used outside of the transaction scope.
    - [actual](https://github.com/o1-labs/o1js/pull/1367/files#diff-437f2c15df7c90ad8154c5de1677ec0838d51859bcc0a0cefd8a0424b5736f31R1051)
      network constants if used within the transaction scope.

### Fixed

- Fix approving of complex account update layouts
  https://github.com/o1-labs/o1js/pull/1364

## [0.15.2](https://github.com/o1-labs/o1js/compare/1ad7333e9e...08ba27329)

### Fixed

- Fix bug in `Hash.hash()` which always resulted in an error
  https://github.com/o1-labs/o1js/pull/1346

## [0.15.1](https://github.com/o1-labs/o1js/compare/1ad7333e9e...19115a159)

### Breaking changes

- Rename `Gadgets.rotate()` to `Gadgets.rotate64()` to better reflect the amount
  of bits the gadget operates on. https://github.com/o1-labs/o1js/pull/1259
- Rename `Gadgets.{leftShift(), rightShift()}` to
  `Gadgets.{leftShift64(), rightShift64()}` to better reflect the amount of bits
  the gadget operates on. https://github.com/o1-labs/o1js/pull/1259

### Added

- Non-native elliptic curve operations exposed through `createForeignCurve()`
  class factory https://github.com/o1-labs/o1js/pull/1007
- **ECDSA signature verification** exposed through `createEcdsa()` class factory
  https://github.com/o1-labs/o1js/pull/1240
  https://github.com/o1-labs/o1js/pull/1007
  https://github.com/o1-labs/o1js/pull/1307
  - For an example, see `./src/examples/crypto/ecdsa`
- **Keccak/SHA3 hash function** exposed on `Keccak` namespace
  https://github.com/o1-labs/o1js/pull/1291
- `Hash` namespace which holds all hash functions
  https://github.com/o1-labs/o1js/pull/999
  - `Bytes`, provable type to hold a byte array, which serves as input and
    output for Keccak variants
  - `UInt8`, provable type to hold a single byte, which is constrained to be in
    the 0 to 255 range
- `Gadgets.rotate32()` for rotation over 32 bit values
  https://github.com/o1-labs/o1js/pull/1259
- `Gadgets.leftShift32()` for left shift over 32 bit values
  https://github.com/o1-labs/o1js/pull/1259
- `Gadgets.divMod32()` division modulo 2^32 that returns the remainder and
  quotient of the operation https://github.com/o1-labs/o1js/pull/1259
- `Gadgets.rangeCheck32()` range check for 32 bit values
  https://github.com/o1-labs/o1js/pull/1259
- `Gadgets.addMod32()` addition modulo 2^32
  https://github.com/o1-labs/o1js/pull/1259
- Expose new bitwise gadgets on `UInt32` and `UInt64`
  https://github.com/o1-labs/o1js/pull/1259
  - bitwise XOR via `{UInt32, UInt64}.xor()`
  - bitwise NOT via `{UInt32, UInt64}.not()`
  - bitwise ROTATE via `{UInt32, UInt64}.rotate()`
  - bitwise LEFTSHIFT via `{UInt32, UInt64}.leftShift()`
  - bitwise RIGHTSHIFT via `{UInt32, UInt64}.rightShift()`
  - bitwise AND via `{UInt32, UInt64}.and()`
- Example for using actions to store a map data structure
  https://github.com/o1-labs/o1js/pull/1300
- `Provable.constraintSystem()` and `{ZkProgram,SmartContract}.analyzeMethods()`
  return a `summary()` method to return a summary of the constraints used by a
  method https://github.com/o1-labs/o1js/pull/1007
- `assert()` asserts that a given statement is true
  https://github.com/o1-labs/o1js/pull/1285

### Fixed

- Fix stack overflows when calling provable methods with large inputs
  https://github.com/o1-labs/o1js/pull/1334
- Fix `Local.setProofsEnabled()` which would not get picked up by `deploy()`
  https://github.com/o1-labs/o1js/pull/1330
- Remove usage of private class fields in core types like `Field`, for better
  type compatibility between different o1js versions
  https://github.com/o1-labs/o1js/pull/1319

## [0.15.0](https://github.com/o1-labs/o1js/compare/1ad7333e9e...7acf19d0d)

### Breaking changes

- `ZkProgram.compile()` now returns the verification key and its hash, to be
  consistent with `SmartContract.compile()`
  https://github.com/o1-labs/o1js/pull/1292 [@rpanic](https://github.com/rpanic)

### Added

- **Foreign field arithmetic** exposed through the `createForeignField()` class
  factory https://github.com/o1-labs/snarkyjs/pull/985
- `Crypto` namespace which exposes elliptic curve and finite field arithmetic on
  bigints, as well as example curve parameters
  https://github.com/o1-labs/o1js/pull/1240
- `Gadgets.ForeignField.assertMul()` for efficiently constraining products of
  sums in non-native arithmetic https://github.com/o1-labs/o1js/pull/1262
- `Unconstrained` for safely maintaining unconstrained values in provable code
  https://github.com/o1-labs/o1js/pull/1262
- `Gadgets.rangeCheck8()` to assert that a value fits in 8 bits
  https://github.com/o1-labs/o1js/pull/1288

### Changed

- Change precondition APIs to use "require" instead of "assert" as the verb, to
  distinguish them from provable assertions.
  [@LuffySama-Dev](https://github.com/LuffySama-Dev)
  - `this.x.getAndAssertEquals()` is now `this.x.getAndRequireEquals()`
    https://github.com/o1-labs/o1js/pull/1263
  - `this.x.assertEquals(x)` is now `this.x.requireEquals(x)`
    https://github.com/o1-labs/o1js/pull/1263
  - `this.account.x.getAndAssertEquals(x)` is now
    `this.account.x.requireEquals(x)` https://github.com/o1-labs/o1js/pull/1265
  - `this.account.x.assertBetween()` is now `this.account.x.requireBetween()`
    https://github.com/o1-labs/o1js/pull/1265
  - `this.network.x.getAndAssertEquals()` is now
    `this.network.x.getAndRequireEquals()`
    https://github.com/o1-labs/o1js/pull/1265
- `Provable.constraintSystem()` and `{ZkProgram,SmartContract}.analyzeMethods()`
  return a `print()` method for pretty-printing the constraint system
  https://github.com/o1-labs/o1js/pull/1240

### Fixed

- Fix missing recursive verification of proofs in smart contracts
  https://github.com/o1-labs/o1js/pull/1302

## [0.14.2](https://github.com/o1-labs/o1js/compare/26363465d...1ad7333e9e)

### Breaking changes

- Change return signature of `ZkProgram.analyzeMethods()` to be a keyed object
  https://github.com/o1-labs/o1js/pull/1223

### Added

- Provable non-native field arithmetic:
  - `Gadgets.ForeignField.{add, sub, sumchain}()` for addition and subtraction
    https://github.com/o1-labs/o1js/pull/1220
  - `Gadgets.ForeignField.{mul, inv, div}()` for multiplication and division
    https://github.com/o1-labs/o1js/pull/1223
- Comprehensive internal testing of constraint system layouts generated by new
  gadgets https://github.com/o1-labs/o1js/pull/1241
  https://github.com/o1-labs/o1js/pull/1220

### Changed

- `Lightnet` namespace API updates with added `listAcquiredKeyPairs()` method
  https://github.com/o1-labs/o1js/pull/1256
- Expose raw provable methods of a `ZkProgram` on `zkProgram.rawMethods`
  https://github.com/o1-labs/o1js/pull/1241
- Reduce number of constraints needed by `rotate()`, `leftShift()` and,
  `rightShift()` gadgets https://github.com/o1-labs/o1js/pull/1201

### Fixed

- Add a parameter to `checkZkappTransaction` for block length to check for
  transaction inclusion. This fixes a case where `Transaction.wait()` only
  checked the latest block, which led to an error once the transaction was
  included in a block that was not the latest.
  https://github.com/o1-labs/o1js/pull/1239

## [0.14.1](https://github.com/o1-labs/o1js/compare/e8e7510e1...26363465d)

### Added

- `Gadgets.not()`, new provable method to support bitwise not.
  https://github.com/o1-labs/o1js/pull/1198
- `Gadgets.leftShift() / Gadgets.rightShift()`, new provable methods to support
  bitwise shifting. https://github.com/o1-labs/o1js/pull/1194
- `Gadgets.and()`, new provable method to support bitwise and.
  https://github.com/o1-labs/o1js/pull/1193
- `Gadgets.multiRangeCheck()` and `Gadgets.compactMultiRangeCheck()`, two
  building blocks for non-native arithmetic with bigints of size up to 264 bits.
  https://github.com/o1-labs/o1js/pull/1216

### Fixed

- Removed array reversal of fetched actions, since they are returned in the
  correct order. https://github.com/o1-labs/o1js/pull/1258

## [0.14.0](https://github.com/o1-labs/o1js/compare/045faa7...e8e7510e1)

### Breaking changes

- Constraint optimizations in Field methods and core crypto changes break all
  verification keys https://github.com/o1-labs/o1js/pull/1171
  https://github.com/o1-labs/o1js/pull/1178

### Changed

- `ZkProgram` has moved out of the `Experimental` namespace and is now available
  as a top-level import directly. `Experimental.ZkProgram` has been deprecated.
- `ZkProgram` gets a new input argument `name: string` which is required in the
  non-experimental API. The name is used to identify a ZkProgram when caching
  prover keys. https://github.com/o1-labs/o1js/pull/1200

### Added

- `Lightnet` namespace to interact with the account manager provided by the
  [lightnet Mina network](https://hub.docker.com/r/o1labs/mina-local-network)
  https://github.com/o1-labs/o1js/pull/1167
- Internal support for several custom gates (range check, bitwise operations,
  foreign field operations) and lookup tables
  https://github.com/o1-labs/o1js/pull/1176
- `Gadgets.rangeCheck64()`, new provable method to do efficient 64-bit range
  checks using lookup tables https://github.com/o1-labs/o1js/pull/1181
- `Gadgets.rotate()`, new provable method to support bitwise rotation for native
  field elements. https://github.com/o1-labs/o1js/pull/1182
- `Gadgets.xor()`, new provable method to support bitwise xor for native field
  elements. https://github.com/o1-labs/o1js/pull/1177
- `Proof.dummy()` to create dummy proofs
  https://github.com/o1-labs/o1js/pull/1188
  - You can use this to write ZkPrograms that handle the base case and the
    inductive case in the same method.

### Changed

- Use cached prover keys in `compile()` when running in Node.js
  https://github.com/o1-labs/o1js/pull/1187
  - Caching is configurable by passing a custom `Cache` (new export) to
    `compile()`
  - By default, prover keys are stored in an OS-dependent cache directory;
    `~/.cache/pickles` on Mac and Linux
- Use cached setup points (SRS and Lagrange bases) when running in Node.js
  https://github.com/o1-labs/o1js/pull/1197
  - Also, speed up SRS generation by using multiple threads
  - Together with caching of prover keys, this speeds up compilation time by
    roughly
    - **86%** when everything is cached
    - **34%** when nothing is cached

## [0.13.1](https://github.com/o1-labs/o1js/compare/c2f392fe5...045faa7)

### Breaking changes

- Changes to some verification keys caused by changing the way `Struct` orders
  object properties. https://github.com/o1-labs/o1js/pull/1124
  [@Comdex](https://github.com/Comdex)
  - To recover existing verification keys and behavior, change the order of
    properties in your Struct definitions to be alphabetical
  - The `customObjectKeys` option is removed from `Struct`

### Changed

- Improve prover performance by ~25% https://github.com/o1-labs/o1js/pull/1092
  - Change internal representation of field elements to be JS bigint instead of
    Uint8Array
- Consolidate internal framework for testing equivalence of two implementations

## [0.13.0](https://github.com/o1-labs/o1js/compare/fbd4b2717...c2f392fe5)

### Breaking changes

- Changes to verification keys caused by updates to the proof system. This
  breaks all deployed contracts https://github.com/o1-labs/o1js/pull/1016

## [0.12.2](https://github.com/o1-labs/o1js/compare/b1d8d5910...fbd4b2717)

### Changed

- Renamed SnarkyJS to o1js https://github.com/o1-labs/o1js/pull/1104
- Reduce loading time of the library by 3-4x
  https://github.com/o1-labs/o1js/pull/1073
- Improve error when forgetting `transaction.prove()`
  https://github.com/o1-labs/o1js/pull/1095

## [0.12.1](https://github.com/o1-labs/o1js/compare/161b69d602...b1d8d5910)

### Added

- Added a method `createTestNullifier` to the Nullifier class for testing
  purposes. It is recommended to use mina-signer to create Nullifiers in
  production, since it does not leak the private key of the user. The
  `Nullifier.createTestNullifier` method requires the private key as an input
  _outside of the users wallet_. https://github.com/o1-labs/o1js/pull/1026
- Added `field.isEven` to check if a Field element is odd or even.
  https://github.com/o1-labs/o1js/pull/1026

### Fixed

- Revert verification key hash change from previous release to stay compatible
  with the current testnet https://github.com/o1-labs/o1js/pull/1032

## [0.12.0](https://github.com/o1-labs/o1js/compare/eaa39dca0...161b69d602)

### Breaking Changes

- Fix the default verification key hash that was generated for AccountUpdates.
  This change adopts the default mechanism provided by Mina Protocol
  https://github.com/o1-labs/o1js/pull/1021
  - Please be aware that this alteration results in a breaking change affecting
    the verification key of already deployed contracts.

## [0.11.4](https://github.com/o1-labs/o1js/compare/544489609...eaa39dca0)

### Fixed

- NodeJS error caused by invalid import
  https://github.com/o1-labs/o1js/issues/1012

## [0.11.3](https://github.com/o1-labs/o1js/compare/2d2af219c...544489609)

### Fixed

- Fix commonJS version of o1js, again https://github.com/o1-labs/o1js/pull/1006

## [0.11.2](https://github.com/o1-labs/o1js/compare/c549e02fa...2d2af219c)

### Fixed

- Fix commonJS version of o1js https://github.com/o1-labs/o1js/pull/1005

## [0.11.1](https://github.com/o1-labs/o1js/compare/3fbd9678e...c549e02fa)

### Breaking changes

- `Group` operations now generate a different set of constraints. This breaks
  deployed contracts, because the circuit changed.
  https://github.com/o1-labs/o1js/pull/967

### Added

- Implemented `Nullifier` as a new primitive
  https://github.com/o1-labs/o1js/pull/882
  - mina-signer can now be used to generate a Nullifier, which can be consumed
    by zkApps using the newly added Nullifier Struct

### Changed

- Improve error message `Can't evaluate prover code outside an as_prover block`
  https://github.com/o1-labs/o1js/pull/998

### Fixed

- Fix unsupported use of `window` when running o1js in workers
  https://github.com/o1-labs/o1js/pull/1002

## [0.11.0](https://github.com/o1-labs/o1js/compare/a632313a...3fbd9678e)

### Breaking changes

- Rewrite of `Provable.if()` causes breaking changes to all deployed contracts
  https://github.com/o1-labs/o1js/pull/889
- Remove all deprecated methods and properties on `Field`
  https://github.com/o1-labs/o1js/pull/902
- The `Field(x)` constructor and other Field methods no longer accept a
  `boolean` as input. Instead, you can now pass in a `bigint` to all Field
  methods. https://github.com/o1-labs/o1js/pull/902
- Remove redundant `signFeePayer()` method
  https://github.com/o1-labs/o1js/pull/935

### Added

- Add `field.assertNotEquals()` to assert that a field element does not equal
  some value https://github.com/o1-labs/o1js/pull/902
  - More efficient than `field.equals(x).assertFalse()`
- Add `scalar.toConstant()`, `scalar.toBigInt()`, `Scalar.from()`,
  `privateKey.toBigInt()`, `PrivateKey.fromBigInt()`
  https://github.com/o1-labs/o1js/pull/935
- `Poseidon.hashToGroup` enables hashing to a group
  https://github.com/o1-labs/o1js/pull/887

### Changed

- **Make stack traces more readable** https://github.com/o1-labs/o1js/pull/890
  - Stack traces thrown from o1js are cleaned up by filtering out unnecessary
    lines and other noisy details
- Remove optional `zkappKey` argument in `smartContract.init()`, and instead
  assert that `provedState` is false when `init()` is called
  https://github.com/o1-labs/o1js/pull/908
- Improve assertion error messages on `Field` methods
  https://github.com/o1-labs/o1js/issues/743
  https://github.com/o1-labs/o1js/pull/902
- Publicly expose the internal details of the `Field` type
  https://github.com/o1-labs/o1js/pull/902

### Deprecated

- Utility methods on `Circuit` are deprecated in favor of the same methods on
  `Provable` https://github.com/o1-labs/o1js/pull/889
  - `Circuit.if()`, `Circuit.witness()`, `Circuit.log()` and others replaced by
    `Provable.if()`, `Provable.witness()`, `Provable.log()`
  - Under the hood, some of these methods were rewritten in TypeScript
- Deprecate `field.isZero()` https://github.com/o1-labs/o1js/pull/902

### Fixed

- Fix running o1js in Node.js on Windows
  https://github.com/o1-labs/o1js-bindings/pull/19
  [@wizicer](https://github.com/wizicer)
- Fix error reporting from GraphQL requests
  https://github.com/o1-labs/o1js/pull/919
- Resolved an `Out of Memory error` experienced on iOS devices (iPhones and
  iPads) during the initialization of the WASM memory
  https://github.com/o1-labs/o1js-bindings/pull/26
- Fix `field.greaterThan()` and other comparison methods outside provable code
  https://github.com/o1-labs/o1js/issues/858
  https://github.com/o1-labs/o1js/pull/902
- Fix `field.assertBool()` https://github.com/o1-labs/o1js/issues/469
  https://github.com/o1-labs/o1js/pull/902
- Fix `Field(bigint)` where `bigint` is larger than the field modulus
  https://github.com/o1-labs/o1js/issues/432
  https://github.com/o1-labs/o1js/pull/902
  - The new behaviour is to use the modular residual of the input
- No longer fail on missing signature in `tx.send()`. This fixes the flow of
  deploying a zkApp from a UI via a wallet
  https://github.com/o1-labs/o1js/pull/931
  [@marekyggdrasil](https://github.com/marekyggdrasil)

## [0.10.1](https://github.com/o1-labs/o1js/compare/bcc666f2...a632313a)

### Changed

- Allow ZkPrograms to return their public output
  https://github.com/o1-labs/o1js/pull/874
  https://github.com/o1-labs/o1js/pull/876
  - new option `ZkProgram({ publicOutput?: Provable<any>, ... })`;
    `publicOutput` has to match the _return type_ of all ZkProgram methods.
  - the `publicInput` option becomes optional; if not provided, methods no
    longer expect the public input as first argument
  - full usage example:
    https://github.com/o1-labs/o1js/blob/f95cf2903e97292df9e703b74ee1fc3825df826d/src/examples/program.ts

## [0.10.0](https://github.com/o1-labs/o1js/compare/97e393ed...bcc666f2)

### Breaking Changes

- All references to `actionsHash` are renamed to `actionState` to better mirror
  what is used in Mina protocol APIs https://github.com/o1-labs/o1js/pull/833
  - This change affects function parameters and returned object keys throughout
    the API
- No longer make `MayUseToken.InheritFromParent` the default `mayUseToken` value
  on the caller if one zkApp method calls another one; this removes the need to
  manually override `mayUseToken` in several known cases
  https://github.com/o1-labs/o1js/pull/863
  - Causes a breaking change to the verification key of deployed contracts that
    use zkApp composability

### Added

- `this.state.getAndAssertEquals()` as a shortcut for
  `let x = this.state.get(); this.state.assertEquals(x);`
  https://github.com/o1-labs/o1js/pull/863
  - also added `.getAndAssertEquals()` on `this.account` and `this.network`
    fields
- Support for fallback endpoints when making network requests, allowing users to
  provide an array of endpoints for GraphQL network requests.
  https://github.com/o1-labs/o1js/pull/871
  - Endpoints are fetched two at a time, and the result returned from the faster
    response
- `reducer.forEach(actions, ...)` as a shortcut for `reducer.reduce()` when you
  don't need a `state` https://github.com/o1-labs/o1js/pull/863
- New export `TokenId` which supersedes `Token.Id`; `TokenId.deriveId()`
  replaces `Token.Id.getId()` https://github.com/o1-labs/o1js/pull/863
- Add `Permissions.allImpossible()` for the set of permissions where nothing is
  allowed (more convenient than `Permissions.default()` when you want to make
  most actions impossible) https://github.com/o1-labs/o1js/pull/863

### Changed

- **Massive improvement of memory consumption**, thanks to a refactor of o1js'
  worker usage https://github.com/o1-labs/o1js/pull/872
  - Memory reduced by up to 10x; see
    [the PR](https://github.com/o1-labs/o1js/pull/872) for details
  - Side effect: `Circuit` API becomes async, for example `MyCircuit.prove(...)`
    becomes `await MyCircuit.prove(...)`
- Token APIs `this.token.{send,burn,mint}()` now accept an `AccountUpdate` or
  `SmartContract` as from / to input https://github.com/o1-labs/o1js/pull/863
- Improve `Transaction.toPretty()` output by adding account update labels in
  most methods that create account updates
  https://github.com/o1-labs/o1js/pull/863
- Raises the limit of actions/events per transaction from 16 to 100, providing
  users with the ability to submit a larger number of events/actions in a single
  transaction. https://github.com/o1-labs/o1js/pull/883.

### Deprecated

- Deprecate both `shutdown()` and `await isReady`, which are no longer needed
  https://github.com/o1-labs/o1js/pull/872

### Fixed

- `SmartContract.deploy()` now throws an error when no verification key is found
  https://github.com/o1-labs/o1js/pull/885
  - The old, confusing behaviour was to silently not update the verification key
    (but still update some permissions to "proof", breaking the zkApp)

## [0.9.8](https://github.com/o1-labs/o1js/compare/1a984089...97e393ed)

### Fixed

- Fix fetching the `access` permission on accounts
  https://github.com/o1-labs/o1js/pull/851
- Fix `fetchActions` https://github.com/o1-labs/o1js/pull/844
  https://github.com/o1-labs/o1js/pull/854 [@Comdex](https://github.com/Comdex)
- Updated `Mina.TransactionId.isSuccess` to accurately verify zkApp transaction
  status after using `Mina.TransactionId.wait()`.
  https://github.com/o1-labs/o1js/pull/826
  - This change ensures that the function correctly checks for transaction
    completion and provides the expected result.

## [0.9.7](https://github.com/o1-labs/o1js/compare/0b7a9ad...1a984089)

### Added

- `smartContract.fetchActions()` and `Mina.fetchActions()`, asynchronous methods
  to fetch actions directly from an archive node
  https://github.com/o1-labs/o1js/pull/843 [@Comdex](https://github.com/Comdex)

### Changed

- `Circuit.runAndCheck()` now uses `snarky` to create a constraint system and
  witnesses, and check constraints. It closely matches behavior during proving
  and can be used to test provable code without having to create an expensive
  proof https://github.com/o1-labs/o1js/pull/840

### Fixed

- Fixes two issues that were temporarily reintroduced in the 0.9.6 release
  https://github.com/o1-labs/o1js/issues/799
  https://github.com/o1-labs/o1js/issues/530

## [0.9.6](https://github.com/o1-labs/o1js/compare/21de489...0b7a9ad)

### Breaking changes

- Circuits changed due to an internal rename of "sequence events" to "actions"
  which included a change to some hash prefixes; this breaks all deployed
  contracts.
- Temporarily reintroduces 2 known issues as a result of reverting a fix
  necessary for network redeployment:
  - https://github.com/o1-labs/o1js/issues/799
  - https://github.com/o1-labs/o1js/issues/530
  - Please note that we plan to address these issues in a future release. In the
    meantime, to work around this breaking change, you can try calling
    `fetchAccount` for each account involved in a transaction before executing
    the `Mina.transaction` block.
- Improve number of constraints needed for Merkle tree hashing
  https://github.com/o1-labs/o1js/pull/820
  - This breaks deployed zkApps which use `MerkleWitness.calculateRoot()`,
    because the circuit is changed
  - You can make your existing contracts compatible again by switching to
    `MerkleWitness.calculateRootSlow()`, which has the old circuit
- Renamed function parameters: The `getAction` function now accepts a new object
  structure for its parameters. https://github.com/o1-labs/o1js/pull/828
  - The previous object keys, `fromActionHash` and `endActionHash`, have been
    replaced by `fromActionState` and `endActionState`.

### Added

- `zkProgram.analyzeMethods()` to obtain metadata about a ZkProgram's methods
  https://github.com/o1-labs/o1js/pull/829
  [@maht0rz](https://github.com/maht0rz)

### Fixed

- Improved Event Handling in o1js https://github.com/o1-labs/o1js/pull/825
  - Updated the internal event type to better handle events emitted in different
    zkApp transactions and when multiple zkApp transactions are present within a
    block.
  - The internal event type now includes event data and transaction information
    as separate objects, allowing for more accurate information about each event
    and its associated transaction.
- Removed multiple best tip blocks when fetching action data
  https://github.com/o1-labs/o1js/pull/817
  - Implemented a temporary fix that filters out multiple best tip blocks, if
    they exist, while fetching actions. This fix will be removed once the
    related issue in the Archive-Node-API repository
    (https://github.com/o1-labs/Archive-Node-API/issues/7) is resolved.
- New `fromActionState` and `endActionState` parameters for fetchActions
  function in o1js https://github.com/o1-labs/o1js/pull/828
  - Allows fetching only necessary actions to compute the latest actions state
  - Eliminates the need to retrieve the entire actions history of a zkApp
  - Utilizes `actionStateTwo` field returned by Archive Node API as a safe
    starting point for deriving the most recent action hash

## [0.9.5](https://github.com/o1-labs/o1js/compare/21de489...4573252d)

- Update the zkApp verification key from within one of its own methods, via
  proof https://github.com/o1-labs/o1js/pull/812

### Breaking changes

- Change type of verification key returned by `SmartContract.compile()` to match
  `VerificationKey` https://github.com/o1-labs/o1js/pull/812

### Fixed

- Failing `Mina.transaction` on Berkeley because of unsatisfied constraints
  caused by dummy data before we fetched account state
  https://github.com/o1-labs/o1js/pull/807
  - Previously, you could work around this by calling `fetchAccount()` for every
    account involved in a transaction. This is not necessary anymore.
- Update the zkApp verification key from within one of its own methods, via
  proof https://github.com/o1-labs/o1js/pull/812

## [0.9.4](https://github.com/o1-labs/o1js/compare/9acec55...21de489)

### Fixed

- `getActions` to handle multiple actions with multiple Account Updates
  https://github.com/o1-labs/o1js/pull/801

## [0.9.3](https://github.com/o1-labs/o1js/compare/1abdfb70...9acec55)

### Added

- Use `fetchEvents()` to fetch events for a specified zkApp from a GraphQL
  endpoint that implements
  [this schema](https://github.com/o1-labs/Archive-Node-API/blob/efebc9fd3cfc028f536ae2125e0d2676e2b86cd2/src/schema.ts#L1).
  `Mina.Network` accepts an additional endpoint which points to a GraphQL
  server. https://github.com/o1-labs/o1js/pull/749
  - Use the `mina` property for the Mina node.
  - Use `archive` for the archive node.
- Use `getActions` to fetch actions for a specified zkApp from a GraphQL
  endpoint GraphQL endpoint that implements the same schema as `fetchEvents`.
  https://github.com/o1-labs/o1js/pull/788

### Fixed

- Added the missing export of `Mina.TransactionId`
  https://github.com/o1-labs/o1js/pull/785
- Added an option to specify `tokenId` as `Field` in `fetchAccount()`
  https://github.com/o1-labs/o1js/pull/787 [@rpanic](https://github.com/rpanic)

## [0.9.2](https://github.com/o1-labs/o1js/compare/9c44b9c2...1abdfb70)

### Added

- `this.network.timestamp` is added back and is implemented on top of
  `this.network.globalSlotSinceGenesis` https://github.com/o1-labs/o1js/pull/755

### Changed

- On-chain value `globalSlot` is replaced by the clearer `currentSlot`
  https://github.com/o1-labs/o1js/pull/755
  - `currentSlot` refers to the slot at which the transaction _will be included
    in a block_.
  - the only supported method is `currentSlot.assertBetween()` because
    `currentSlot.get()` is impossible to implement since the value is determined
    in the future and `currentSlot.assertEquals()` is error-prone

### Fixed

- Incorrect counting of limit on events and actions
  https://github.com/o1-labs/o1js/pull/758
- Type error when using `Circuit.array` in on-chain state or events
  https://github.com/o1-labs/o1js/pull/758
- Bug when using `Circuit.witness` outside the prover
  https://github.com/o1-labs/o1js/pull/774

## [0.9.1](https://github.com/o1-labs/o1js/compare/71b6132b...9c44b9c2)

### Fixed

- Bug when using `this.<state>.get()` outside a transaction
  https://github.com/o1-labs/o1js/pull/754

## [0.9.0](https://github.com/o1-labs/o1js/compare/c5a36207...71b6132b)

### Added

- `Transaction.fromJSON` to recover transaction object from JSON
  https://github.com/o1-labs/o1js/pull/705
- New precondition: `provedState`, a boolean which is true if the entire
  on-chain state of this account was last modified by a proof
  https://github.com/o1-labs/o1js/pull/741
  - Same API as all preconditions:
    `this.account.provedState.assertEquals(Bool(true))`
  - Can be used to assert that the state wasn't tampered with by the zkApp
    developer using non-contract logic, for example, before deploying the zkApp
- New on-chain value `globalSlot`, to make assertions about the current time
  https://github.com/o1-labs/o1js/pull/649
  - example: `this.globalSlot.get()`,
    `this.globalSlot.assertBetween(lower, upper)`
  - Replaces `network.timestamp`, `network.globalSlotSinceGenesis` and
    `network.globalSlotSinceHardFork`. https://github.com/o1-labs/o1js/pull/560
- New permissions:
  - `access` to control whether account updates for this account can be used at
    all https://github.com/o1-labs/o1js/pull/500
  - `setTiming` to control who can update the account's `timing` field
    https://github.com/o1-labs/o1js/pull/685
  - Example:
    `this.permissions.set({ ...Permissions.default(), access: Permissions.proofOrSignature() })`
- Expose low-level view into the PLONK gates created by a smart contract method
  https://github.com/o1-labs/o1js/pull/687
  - `MyContract.analyzeMethods().<method name>.gates`

### Changed

- BREAKING CHANGE: Modify signature algorithm used by
  `Signature.{create,verify}` to be compatible with mina-signer
  https://github.com/o1-labs/o1js/pull/710
  - Signatures created with mina-signer's `client.signFields()` can now be
    verified inside a SNARK!
  - Breaks existing deployed smart contracts which use `Signature.verify()`
- BREAKING CHANGE: Circuits changed due to core protocol and cryptography
  changes; this breaks all deployed contracts.
- BREAKING CHANGE: Change structure of `Account` type which is returned by
  `Mina.getAccount()` https://github.com/o1-labs/o1js/pull/741
  - for example, `account.appState` -> `account.zkapp.appState`
  - full new type (exported as `Types.Account`):
    https://github.com/o1-labs/o1js/blob/0be70cb8ceb423976f348980e9d6238820758cc0/src/provable/gen/transaction.ts#L515
- Test accounts hard-coded in `LocalBlockchain` now have default permissions,
  not permissions allowing everything. Fixes some unintuitive behaviour in
  tests, like requiring no signature when using these accounts to send MINA
  https://github.com/o1-labs/o1js/issues/638

### Removed

- Preconditions `timestamp` and `globalSlotSinceHardFork`
  https://github.com/o1-labs/o1js/pull/560
  - `timestamp` is expected to come back as a wrapper for the new `globalSlot`

## [0.8.0](https://github.com/o1-labs/o1js/compare/d880bd6e...c5a36207)

### Added

- `this.account.<field>.set()` as a unified API to update fields on the account
  https://github.com/o1-labs/o1js/pull/643
  - covers `permissions`, `verificationKey`, `zkappUri`, `tokenSymbol`,
    `delegate`, `votingFor`
  - exists on `SmartContract.account` and `AccountUpdate.account`
- `this.sender` to get the public key of the transaction's sender
  https://github.com/o1-labs/o1js/pull/652
  - To get the sender outside a smart contract, there's now `Mina.sender()`
- `tx.wait()` is now implemented. It waits for the transactions inclusion in a
  block https://github.com/o1-labs/o1js/pull/645
  - `wait()` also now takes an optional `options` parameter to specify the
    polling interval or maximum attempts.
    `wait(options?: { maxAttempts?: number; interval?: number }): Promise<void>;`
- `Circuit.constraintSystemFromKeypair(keypair)` to inspect the circuit at a low
  level https://github.com/o1-labs/o1js/pull/529
  - Works with a `keypair` (prover + verifier key) generated with the `Circuit`
    API
- `Mina.faucet()` can now be used to programmatically fund an address on the
  testnet, using the faucet provided by faucet.minaprotocol.com
  https://github.com/o1-labs/o1js/pull/693

### Changed

- BREAKING CHANGE: Constraint changes in `sign()`, `requireSignature()` and
  `createSigned()` on `AccountUpdate` / `SmartContract`. _This means that smart
  contracts using these methods in their proofs won't be able to create valid
  proofs against old deployed verification keys._
  https://github.com/o1-labs/o1js/pull/637
- `Mina.transaction` now takes a _public key_ as the fee payer argument (passing
  in a private key is deprecated) https://github.com/o1-labs/o1js/pull/652
  - Before: `Mina.transaction(privateKey, ...)`. Now:
    `Mina.transaction(publicKey, ...)`
  - `AccountUpdate.fundNewAccount()` now enables funding multiple accounts at
    once, and deprecates the `initialBalance` argument
- New option `enforceTransactionLimits` for `LocalBlockchain` (default value:
  `true`), to disable the enforcement of protocol transaction limits (maximum
  events, maximum sequence events and enforcing certain layout of
  `AccountUpdate`s depending on their authorization)
  https://github.com/o1-labs/o1js/pull/620
- Change the default `send` permissions (for sending MINA or tokens) that get
  set when deploying a zkApp, from `signature()` to `proof()`
  https://github.com/o1-labs/o1js/pull/648
- Functions for making assertions and comparisons have been renamed to their
  long form, instead of the initial abbreviation. Old function names have been
  deprecated https://github.com/o1-labs/o1js/pull/681
  - `.lt` -> `.lessThan`
  - `.lte` -> `.lessThanOrEqual`
  - `.gt` -> `.greaterThan`
  - `.gte` -> `greaterThanOrEqual`
  - `.assertLt` -> `.assertLessThan`
  - `.assertLte` -> `.assertLessThanOrEqual`
  - `.assertGt` -> `.assertGreaterThan`
  - `.assertGte` -> `assertGreaterThanOrEqual`
  - `.assertBoolean` -> `.assertBool`

### Deprecated

- `this.setPermissions()` in favor of `this.account.permissions.set()`
  https://github.com/o1-labs/o1js/pull/643
  - `this.tokenSymbol.set()` in favor of `this.account.tokenSymbol.set()`
  - `this.setValue()` in favor of `this.account.<field>.set()`
- `Mina.transaction(privateKey: PrivateKey, ...)` in favor of new signature
  `Mina.transaction(publicKey: PublicKey, ...)`
- `AccountUpdate.createSigned(privateKey: PrivateKey)` in favor of new signature
  `AccountUpdate.createSigned(publicKey: PublicKey)`
  https://github.com/o1-labs/o1js/pull/637
- `.lt`, `.lte`, `gt`, `gte`, `.assertLt`, `.assertLte`, `.assertGt`,
  `.assertGte` have been deprecated. https://github.com/o1-labs/o1js/pull/681

### Fixed

- Fixed Apple silicon performance issue
  https://github.com/o1-labs/o1js/issues/491
- Type inference for Structs with instance methods
  https://github.com/o1-labs/o1js/pull/567
  - also fixes `Struct.fromJSON`
- `SmartContract.fetchEvents` fixed when multiple event types existed
  https://github.com/o1-labs/o1js/issues/627
- Error when using reduce with a `Struct` as state type
  https://github.com/o1-labs/o1js/pull/689
- Fix use of stale cached accounts in `Mina.transaction`
  https://github.com/o1-labs/o1js/issues/430

## [0.7.3](https://github.com/o1-labs/o1js/compare/5f20f496...d880bd6e)

### Fixed

- Bug in `deploy()` when initializing a contract that already exists
  https://github.com/o1-labs/o1js/pull/588

### Deprecated

- `Mina.BerkeleyQANet` in favor of the clearer-named `Mina.Network`
  https://github.com/o1-labs/o1js/pull/588

## [0.7.2](https://github.com/o1-labs/o1js/compare/705f58d3...5f20f496)

### Added

- `MerkleMap` and `MerkleMapWitness` https://github.com/o1-labs/o1js/pull/546
- Lots of doc comments! https://github.com/o1-labs/o1js/pull/580

### Fixed

- Bug in `Circuit.log` printing account updates
  https://github.com/o1-labs/o1js/pull/578

## [0.7.1](https://github.com/o1-labs/o1js/compare/f0837188...705f58d3)

### Fixed

- Testnet-incompatible signatures in v0.7.0
  https://github.com/o1-labs/o1js/pull/565

## [0.7.0](https://github.com/o1-labs/o1js/compare/f0837188...9a94231c)

### Added

- Added an optional string parameter to certain `assert` methods
  https://github.com/o1-labs/o1js/pull/470
- `Struct`, a new primitive for declaring composite, SNARK-compatible types
  https://github.com/o1-labs/o1js/pull/416
  - With this, we also added a way to include auxiliary, non-field element data
    in composite types
  - Added `VerificationKey`, which is a `Struct` with auxiliary data, to pass
    verification keys to a `@method`
  - BREAKING CHANGE: Change names related to circuit types: `AsFieldsAndAux<T>`
    -> `Provable<T>`, `AsFieldElement<T>` -> `ProvablePure<T>`, `circuitValue`
    -> `provable`
  - BREAKING CHANGE: Change all `ofFields` and `ofBits` methods on circuit types
    to `fromFields` and `fromBits`
- New option `proofsEnabled` for `LocalBlockchain` (default value: `true`), to
  quickly test transaction logic with proofs disabled
  https://github.com/o1-labs/o1js/pull/462
  - with `proofsEnabled: true`, proofs now get verified locally
    https://github.com/o1-labs/o1js/pull/423
- `SmartContract.approve()` to approve a tree of child account updates
  https://github.com/o1-labs/o1js/pull/428
  https://github.com/o1-labs/o1js/pull/534
  - AccountUpdates are now valid `@method` arguments, and `approve()` is
    intended to be used on them when passed to a method
  - Also replaces `Experimental.accountUpdateFromCallback()`
- `Circuit.log()` to easily log Fields and other provable types inside a method,
  with the same API as `console.log()` https://github.com/o1-labs/o1js/pull/484
- `SmartContract.init()` is a new method on the base `SmartContract` that will
  be called only during the first deploy (not if you re-deploy later to upgrade
  the contract) https://github.com/o1-labs/o1js/pull/543
  - Overriding `init()` is the new recommended way to add custom state
    initialization logic.
- `transaction.toPretty()` and `accountUpdate.toPretty()` for debugging
  transactions by printing only the pieces that differ from default account
  updates https://github.com/o1-labs/o1js/pull/428
- `AccountUpdate.attachToTransaction()` for explicitly adding an account update
  to the current transaction. This replaces some previous behaviour where an
  account update got attached implicitly
  https://github.com/o1-labs/o1js/pull/484
- `SmartContract.requireSignature()` and `AccountUpdate.requireSignature()` as a
  simpler, better-named replacement for `.sign()`
  https://github.com/o1-labs/o1js/pull/558

### Changed

- BREAKING CHANGE: `tx.send()` is now asynchronous: old: `send(): TransactionId`
  new: `send(): Promise<TransactionId>` and `tx.send()` now directly waits for
  the network response, as opposed to `tx.send().wait()`
  https://github.com/o1-labs/o1js/pull/423
- Sending transactions to `LocalBlockchain` now involves
- `Circuit.witness` can now be called outside circuits, where it will just
  directly return the callback result https://github.com/o1-labs/o1js/pull/484
- The `FeePayerSpec`, which is used to specify properties of the transaction via
  `Mina.transaction()`, now has another optional parameter to specify the nonce
  manually. `Mina.transaction({ feePayerKey: feePayer, nonce: 1 }, () => {})`
  https://github.com/o1-labs/o1js/pull/497
- BREAKING CHANGE: Static methods of type `.fromString()`, `.fromNumber()` and
  `.fromBigInt()` on `Field`, `UInt64`, `UInt32` and `Int64` are no longer
  supported https://github.com/o1-labs/o1js/pull/519
  - use `Field(number | string | bigint)` and
    `UInt64.from(number | string | bigint)`
- Move several features out of 'experimental'
  https://github.com/o1-labs/o1js/pull/555
  - `Reducer` replaces `Experimental.Reducer`
  - `MerkleTree` and `MerkleWitness` replace
    `Experimental.{MerkleTree,MerkleWitness}`
  - In a `SmartContract`, `this.token` replaces `this.experimental.token`

### Deprecated

- `CircuitValue` deprecated in favor of `Struct`
  https://github.com/o1-labs/o1js/pull/416
- Static props `Field.zero`, `Field.one`, `Field.minusOne` deprecated in favor
  of `Field(number)` https://github.com/o1-labs/o1js/pull/524
- `SmartContract.sign()` and `AccountUpdate.sign()` in favor of
  `.requireSignature()` https://github.com/o1-labs/o1js/pull/558

### Fixed

- Uint comparisons and division fixed inside the prover
  https://github.com/o1-labs/o1js/pull/503
- Callback arguments are properly passed into method invocations
  https://github.com/o1-labs/o1js/pull/516
- Removed internal type `JSONValue` from public interfaces
  https://github.com/o1-labs/o1js/pull/536
- Returning values from a zkApp https://github.com/o1-labs/o1js/pull/461

### Fixed

- Callback arguments are properly passed into method invocations
  https://github.com/o1-labs/o1js/pull/516

## [0.6.1](https://github.com/o1-labs/o1js/compare/ba688523...f0837188)

### Fixed

- Proof verification on the web version https://github.com/o1-labs/o1js/pull/476

## [0.6.0](https://github.com/o1-labs/o1js/compare/f2ad423...ba688523)

### Added

- `reducer.getActions` partially implemented for local testing
  https://github.com/o1-labs/o1js/pull/327
- `gte` and `assertGte` methods on `UInt32`, `UInt64`
  https://github.com/o1-labs/o1js/pull/349
- Return sent transaction `hash` for `RemoteBlockchain`
  https://github.com/o1-labs/o1js/pull/399

### Changed

- BREAKING CHANGE: Rename the `Party` class to `AccountUpdate`. Also, rename
  other occurrences of "party" to "account update".
  https://github.com/o1-labs/o1js/pull/393
- BREAKING CHANGE: Don't require the account address as input to
  `SmartContract.compile()`, `SmartContract.digest()` and
  `SmartContract.analyzeMethods()` https://github.com/o1-labs/o1js/pull/406
  - This works because the address / public key is now a variable in the method
    circuit; it used to be a constant
- BREAKING CHANGE: Move `ZkProgram` to `Experimental.ZkProgram`

## [0.5.4](https://github.com/o1-labs/o1js/compare/3461333...f2ad423)

### Fixed

- Running o1js inside a web worker https://github.com/o1-labs/o1js/issues/378

## [0.5.3](https://github.com/o1-labs/o1js/compare/4f0dd40...3461333)

### Fixed

- Infinite loop when compiling in web version
  https://github.com/o1-labs/o1js/issues/379, by
  [@maht0rz](https://github.com/maht0rz)

## [0.5.2](https://github.com/o1-labs/o1js/compare/55c8ea0...4f0dd40)

### Fixed

- Crash of the web version introduced in 0.5.0
- Issue with `Experimental.MerkleWitness`
  https://github.com/o1-labs/o1js/pull/368

## [0.5.1](https://github.com/o1-labs/o1js/compare/e0192f7...55c8ea0)

### Fixed

- `fetchAccount` https://github.com/o1-labs/o1js/pull/350

## [0.5.0](https://github.com/o1-labs/o1js/compare/2375f08...e0192f7)

### Added

- **Recursive proofs**. RFC: https://github.com/o1-labs/o1js/issues/89, PRs:
  https://github.com/o1-labs/o1js/pull/245
  https://github.com/o1-labs/o1js/pull/250
  https://github.com/o1-labs/o1js/pull/261
  - Enable smart contract methods to take previous proofs as arguments, and
    verify them in the circuit
  - Add `ZkProgram`, a new primitive which represents a collection of circuits
    that produce instances of the same proof. So, it's a more general version of
    `SmartContract`, without any of the Mina-related API. `ZkProgram` is
    suitable for rollup-type systems and offchain usage of Pickles + Kimchi.
- **zkApp composability** -- calling other zkApps from inside zkApps. RFC:
  https://github.com/o1-labs/o1js/issues/303, PRs:
  https://github.com/o1-labs/o1js/pull/285,
  https://github.com/o1-labs/o1js/pull/296,
  https://github.com/o1-labs/o1js/pull/294,
  https://github.com/o1-labs/o1js/pull/297
- **Events** support via `SmartContract.events`, `this.emitEvent`. RFC:
  https://github.com/o1-labs/o1js/issues/248, PR:
  https://github.com/o1-labs/o1js/pull/272
  - `fetchEvents` partially implemented for local testing:
    https://github.com/o1-labs/o1js/pull/323
- **Payments**: `this.send({ to, amount })` as an easier API for sending Mina
  from smart contracts https://github.com/o1-labs/o1js/pull/325
  - `Party.send()` to transfer Mina between any accounts, for example, from
    users to smart contracts
- `SmartContract.digest()` to quickly compute a hash of the contract's circuit.
  This is [used by the zkApp CLI](https://github.com/o1-labs/zkapp-cli/pull/233)
  to figure out whether `compile` should be re-run or a cached verification key
  can be used. https://github.com/o1-labs/o1js/pull/268
- `Circuit.constraintSystem()` for creating a circuit from a function, counting
  the number of constraints and computing a digest of the circuit
  https://github.com/o1-labs/o1js/pull/279
- `this.account.isNew` to assert that an account did not (or did) exist before
  the transaction https://github.com/MinaProtocol/mina/pull/11524
- `LocalBlockchain.setTimestamp` and other setters for network state, to test
  network preconditions locally https://github.com/o1-labs/o1js/pull/329
- **Experimental APIs** are now collected under the `Experimental` import, or on
  `this.experimental` in a smart contract.
- Custom tokens (_experimental_), via `this.token`. RFC:
  https://github.com/o1-labs/o1js/issues/233, PR:
  https://github.com/o1-labs/o1js/pull/273,
- Actions / sequence events support (_experimental_), via
  `Experimental.Reducer`. RFC: https://github.com/o1-labs/o1js/issues/265, PR:
  https://github.com/o1-labs/o1js/pull/274
- Merkle tree implementation (_experimental_) via `Experimental.MerkleTree`
  https://github.com/o1-labs/o1js/pull/343

### Changed

- BREAKING CHANGE: Make on-chain state consistent with other preconditions -
  throw an error when state is not explicitly constrained
  https://github.com/o1-labs/o1js/pull/267
- `CircuitValue` improvements https://github.com/o1-labs/o1js/pull/269,
  https://github.com/o1-labs/o1js/pull/306,
  https://github.com/o1-labs/o1js/pull/341
  - Added a base constructor, so overriding the constructor on classes that
    extend `CircuitValue` is now _optional_. When overriding, the base
    constructor can be called without arguments, as previously: `super()`. When
    not overriding, the expected arguments are all the `@prop`s on the class, in
    the order they were defined in: `new MyCircuitValue(prop1, prop2)`.
  - `CircuitValue.fromObject({ prop1, prop2 })` is a new, better-typed
    alternative for using the base constructor.
  - Fixed: the overridden constructor is now free to have any argument structure
    -- previously, arguments had to be the props in their declared order. I.e.,
    the behaviour that's now used by the base constructor used to be forced on
    all constructors, which is no longer the case.
- `Mina.transaction` improvements
  - Support zkApp proofs when there are other account updates in the same
    transaction block https://github.com/o1-labs/o1js/pull/280
  - Support multiple independent zkApp proofs in one transaction block
    https://github.com/o1-labs/o1js/pull/296
- Add previously unimplemented preconditions, like `this.network.timestamp`
  https://github.com/o1-labs/o1js/pull/324
  https://github.com/MinaProtocol/mina/pull/11577
- Improve error messages thrown from Wasm, by making Rust's `panic` log to the
  JS console https://github.com/MinaProtocol/mina/pull/11644
- Not user-facing, but essential: Smart contracts fully constrain the account
  updates they create, inside the circuit
  https://github.com/o1-labs/o1js/pull/278

### Fixed

- Fix comparisons on `UInt32` and `UInt64` (`UInt32.lt`, `UInt32.gt`, etc)
  https://github.com/o1-labs/o1js/issues/174,
  https://github.com/o1-labs/o1js/issues/101. PR:
  https://github.com/o1-labs/o1js/pull/307

## [0.4.3](https://github.com/o1-labs/o1js/compare/e66f08d...2375f08)

### Added

- Implement the
  [precondition RFC](https://github.com/o1-labs/o1js/issues/179#issuecomment-1139413831):
  - new fields `this.account` and `this.network` on both `SmartContract` and
    `Party`
  - `this.<account|network>.<property>.get()` to use on-chain values in a
    circuit, e.g. account balance or block height
  - `this.<account|network>.<property>.{assertEqual, assertBetween, assertNothing}()`
    to constrain what values to allow for these
- `CircuitString`, a snark-compatible string type with methods like `.append()`
  https://github.com/o1-labs/o1js/pull/155
- `bool.assertTrue()`, `bool.assertFalse()` as convenient aliases for existing
  functionality
- `Ledger.verifyPartyProof` which can check if a proof on a transaction is valid
  https://github.com/o1-labs/o1js/pull/208
- Memo field in APIs like `Mina.transaction` to attach arbitrary messages
  https://github.com/o1-labs/o1js/pull/244
- This changelog

### Changed

- Huge snark performance improvements (2-10x) for most zkApps
  https://github.com/MinaProtocol/mina/pull/11053
- Performance improvements in node with > 4 CPUs, for all snarks
  https://github.com/MinaProtocol/mina/pull/11292
- Substantial reduction of o1js' size
  https://github.com/MinaProtocol/mina/pull/11166

### Removed

- Unused functions `call` and `callUnproved`, which were embryonic versions of
  what is now the `transaction` API to call smart contract methods
- Some unimplemented fields on `SmartContract`

### Fixed

- zkApp proving on web https://github.com/o1-labs/o1js/issues/226<|MERGE_RESOLUTION|>--- conflicted
+++ resolved
@@ -18,17 +18,13 @@
 
 ## [Unreleased](https://github.com/o1-labs/o1js/compare/045b1ab...HEAD)
 
-<<<<<<< HEAD
 ### Changed
 
 - Replace the `Circuit` API with the `ZkFunction` API, which provides the same
   functionality with a more ergonomic and consistent structure, inspired by
   `ZkProgram`. https://github.com/o1-labs/o1js/pull/2245
 
-## [2.7.0](https://github.com/o1-labs/o1js/compare/3eef10d...ad17c4a1) - 2025-07-23
-=======
 ## [2.7.0](https://github.com/o1-labs/o1js/compare/6b6d8b9...045b1ab) - 2025-07-23
->>>>>>> 381d3fb5
 
 ### Added
 

--- conflicted
+++ resolved
@@ -24,11 +24,8 @@
 - Doc comments for various ZkProgram methods https://github.com/o1-labs/o1js/pull/1974
 - `MerkleList.popOption()` for popping the last element and also learning if there was one https://github.com/o1-labs/o1js/pull/1997
 - Added custom header support for `Fetch` methods such as `fetchEvents`, `fetchActions` etc. and to `Mina` instance. Also added two new methods `setMinaDefaultHeaders` and `setArchiveDefaultHeaders` https://github.com/o1-labs/o1js/pull/2004
-<<<<<<< HEAD
+- Added style rules for contributors https://github.com/o1-labs/o1js/pull/2012
 - **Provable BigInt** exposed through the `createProvableBigInt()` class factory https://github.com/o1-labs/o1js/pull/2008
-=======
-- Added style rules for contributors https://github.com/o1-labs/o1js/pull/2012
->>>>>>> 61970caa
 
 ### Changed
 

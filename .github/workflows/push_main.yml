name: Jobs for new commits on main (and similar branches)
on:
  workflow_run:
    workflows: ["checks"]
    types:
      - completed
    branches:
      - main
      - v1
      - v2
      - v3

concurrency:
  group: ${{ github.workflow }}-${{ github.ref }}
  cancel-in-progress: true

jobs:
  Build-Doc:
    strategy:
      matrix:
        node: [20]
    if: github.ref == 'refs/heads/main'
    runs-on: ubuntu-latest
    steps:
      - name: Checkout repository
        uses: actions/checkout@v4
      - name: Setup Node.JS ${{ matrix.node }}
        uses: actions/setup-node@v4
        with:
          node-version: ${{ matrix.node }}
      - name: Run typedoc
        run: |
          GIT_LFS_SKIP_SMUDGE=1 git submodule update --init --recursive
          npm ci
          npx typedoc --tsconfig tsconfig.node.json src/index.ts
      - name: Deploy
        uses: peaceiris/actions-gh-pages@373f7f263a76c20808c831209c920827a82a2847
        with:
          github_token: ${{ secrets.GITHUB_TOKEN }}
          publish_dir: ./docs


  Auto-merge:
    if: github.ref == 'refs/heads/main'
    runs-on: ubuntu-latest
    steps:
      - name: Checkout repository
        uses: actions/checkout@v4
        with:
          fetch-depth: 0 # Fetch all history for all branches and tags

      - name: Configure Git
        run: |
          git config user.name github-actions
          git config user.email github-actions@github.com

      - name: Try to merge main into version-next
        run: |
          git checkout version-next
          git merge origin/main
          git push origin version-next
        continue-on-error: true

      - name: Create Pull Request if merge failed
        if: failure()
        uses: peter-evans/create-pull-request@v6
        with:
          branch: auto-merge-main-to-version-next-${{ github.sha }}
          title: 'Auto-merge main to version-next (commit ${{ github.sha }})'
          body: 'This PR was automatically created to merge changes from main into version-next. Please resolve conflicts and merge manually.'
          base: version-next


  Pkg-pr-new:
    strategy:
      matrix:
        node: [20]

    runs-on: [ubuntu-latest]
    steps:
      - uses: actions/checkout@v4
      - name: Setup Node.JS ${{ matrix.node }}
        uses: actions/setup-node@v4
        with:
          node-version: ${{ matrix.node }}
      - name: build
        uses: ./.github/actions/build
        with:
          cache_id: ${{ secrets.NIX_CACHE_ID }}
          nar_secret: ${{ secrets.NIX_CACHE_NAR_SECRET }}
          gcp_secret: ${{ secrets.NIX_CACHE_GCP_SECRET }}
      - name: Build o1js and mina-signer
        run: |
          npm run prepublishOnly
          cd src/mina-signer
          npm ci
          npm run prepublishOnly
      - name: Publish o1js and mina-signer on pkg-pr-new
        run: npx pkg-pr-new publish ./ ./src/mina-signer # Enable `--compact` once published to NPM with `repository` in package.json

        # TODO is this redundant with the last step?
      - name: Publish to NPM if version has changed
        uses: JS-DevTools/npm-publish@v3
        with:
          token: ${{ secrets.NPM_TOKEN }}
          package: './src/mina-signer/package.json'
          strategy: upgrade
        env:
          INPUT_TOKEN: ${{ secrets.NPM_TOKEN }}


  Gc-root-bindings:
    name: add a gc root for the latest bindings build
    if: github.ref == 'refs/heads/main'
<<<<<<< HEAD
    needs: [Prepare]
=======
>>>>>>> 026e20e5
    runs-on: [sdk-self-hosted-linux-amd64-build-system]
    steps:
      - uses: actions/checkout@v4
        with:
          submodules: recursive

      - name: build
        uses: ./.github/actions/build
        with:
          cache_id: ${{ secrets.NIX_CACHE_ID }}
          nar_secret: ${{ secrets.NIX_CACHE_NAR_SECRET }}
          gcp_secret: ${{ secrets.NIX_CACHE_GCP_SECRET }}
      - name: add build to gc-root if on main
        run: |
          nix build o1js#o1js-bindings --out-link /home/app/actions-runner/nix-cache/main-bindings-gcroot


  Release-on-NPM:
    if: github.ref == 'refs/heads/main'
    timeout-minutes: 180
    runs-on: ubuntu-latest
    steps:
      - name: Restore repository
        uses: actions/cache@v4
        with:
          path: .
          key: repo-${{ github.sha }}

      - name: Setup Node
        uses: actions/setup-node@v4
        with:
          node-version: '20'

      - name: Build o1js
        run: |
          npm ci
          npm run prepublishOnly

      - name: Publish to NPM if version has changed
        id: publish
        uses: JS-DevTools/npm-publish@v3
        with:
          token: ${{ secrets.NPM_TOKEN }}
          strategy: upgrade
        env:
          INPUT_TOKEN: ${{ secrets.NPM_TOKEN }}

      - name: Configure Git
        run: |
          git config --local user.email "action@github.com"
          git config --local user.name "GitHub Action"

      - name: Tag new version
        if: ${{ steps.publish.outputs.type }} # https://github.com/JS-DevTools/npm-publish?tab=readme-ov-file#action-output
        env:
          GH_TOKEN: ${{ secrets.GITHUB_TOKEN }}
          RELEASED_VERSION: ${{ steps.publish.outputs.version }}
        run: |
          git tag $RELEASED_VERSION
          git push origin $RELEASED_VERSION
      - name: Create Release
        uses: ncipollo/release-action@440c8c1cb0ed28b9f43e4d1d670870f059653174
        if: success()
        with:
          token: ${{ secrets.GITHUB_TOKEN }}
          tag: ${{ steps.publish.outputs.version }}
          generateReleaseNotes: true
          name: Release ${{ steps.publish.outputs.version }}
          skipIfReleaseExists: true
<|MERGE_RESOLUTION|>--- conflicted
+++ resolved
@@ -112,10 +112,6 @@
   Gc-root-bindings:
     name: add a gc root for the latest bindings build
     if: github.ref == 'refs/heads/main'
-<<<<<<< HEAD
-    needs: [Prepare]
-=======
->>>>>>> 026e20e5
     runs-on: [sdk-self-hosted-linux-amd64-build-system]
     steps:
       - uses: actions/checkout@v4

--- conflicted
+++ resolved
@@ -7,13 +7,10 @@
 on:
   pull_request:
 
-<<<<<<< HEAD
-=======
 concurrency:
   group: ${{ github.workflow }}-${{ github.ref }}
   cancel-in-progress: true
 
->>>>>>> 19f0ceff
 jobs:
   nix-build:
     name: build-bindings-ubuntu

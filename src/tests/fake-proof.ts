--- conflicted
+++ resolved
@@ -90,11 +90,7 @@
 const { proof: realProof } = await RealProgram.make(UInt64.from(34));
 
 // zkprogram accepts proof
-<<<<<<< HEAD
-const { proof: brokenProof } = await RecursiveProgram.verifyReal(realProof);
-=======
-const recursiveProof = await RecursiveProgram.verifyReal(realProof);
->>>>>>> fc16ce39
+const { proof: recursiveProof } = await RecursiveProgram.verifyReal(realProof);
 assert(
   await verify(recursiveProof, programVk),
   'recursive program accepts real proof'
@@ -119,9 +115,12 @@
   }, 'recursive program rejects fake proof (nested)');
 }
 
-const recursiveProofNested = await RecursiveProgram.verifyNested(Field(0), {
-  inner: realProof,
-});
+const { proof: recursiveProofNested } = await RecursiveProgram.verifyNested(
+  Field(0),
+  {
+    inner: realProof,
+  }
+);
 assert(
   await verify(recursiveProofNested, programVk),
   'recursive program accepts real proof (nested)'

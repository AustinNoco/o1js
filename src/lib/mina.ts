--- conflicted
+++ resolved
@@ -8,13 +8,8 @@
   addMissingProofs,
   addMissingSignatures,
   FeePayerUnsigned,
-<<<<<<< HEAD
   ZkappCommand,
   zkappCommandToJson,
-=======
-  Parties,
-  partiesToJson,
->>>>>>> d8d7fd34
   AccountUpdate,
   ZkappStateLength,
   ZkappPublicInput,
@@ -66,13 +61,8 @@
 
 type FetchMode = 'fetch' | 'cached' | 'test';
 type CurrentTransaction = {
-<<<<<<< HEAD
   sender?: PrivateKey;
   accountUpdates: AccountUpdate[];
-=======
-  sender?: PublicKey;
-  parties: AccountUpdate[];
->>>>>>> d8d7fd34
   fetchMode: FetchMode;
   isFinalRunOutsideCircuit: boolean;
 };
@@ -106,13 +96,8 @@
   let memo = feePayer instanceof PrivateKey ? '' : feePayer?.memo ?? '';
 
   let transactionId = currentTransaction.enter({
-<<<<<<< HEAD
-    sender: feePayerKey,
+    sender: feePayerKey?.toPublicKey(),
     accountUpdates: [],
-=======
-    sender: feePayerKey?.toPublicKey(),
-    parties: [],
->>>>>>> d8d7fd34
     fetchMode,
     isFinalRunOutsideCircuit,
   });
@@ -159,11 +144,7 @@
     // if senderKey is provided, fetch account to get nonce and mark to be signed
     let senderAddress = feePayerKey.toPublicKey();
     let senderAccount = getAccount(senderAddress, TokenId.default);
-<<<<<<< HEAD
     feePayerAccountUpdate = AccountUpdate.defaultFeePayer(
-=======
-    feePayerParty = AccountUpdate.defaultFeePayer(
->>>>>>> d8d7fd34
       senderAddress,
       feePayerKey,
       senderAccount.nonce
@@ -174,11 +155,7 @@
     }
   } else {
     // otherwise use a dummy fee payer that has to be filled in later
-<<<<<<< HEAD
     feePayerAccountUpdate = AccountUpdate.dummyFeePayer();
-=======
-    feePayerParty = AccountUpdate.dummyFeePayer();
->>>>>>> d8d7fd34
   }
 
   let transaction: ZkappCommand = {
@@ -328,19 +305,10 @@
     sendTransaction(txn: Transaction) {
       txn.sign();
 
-<<<<<<< HEAD
       let zkappCommandJson = zkappCommandToJson(txn.transaction);
-
-      ledger.applyJsonTransaction(
-        JSON.stringify(zkappCommandJson),
-        String(accountCreationFee),
-        JSON.stringify(networkState)
-      );
-=======
-      let partiesJson = partiesToJson(txn.transaction);
       try {
         ledger.applyJsonTransaction(
-          JSON.stringify(partiesJson),
+          JSON.stringify(zkappCommandJson),
           String(accountCreationFee),
           JSON.stringify(networkState)
         );
@@ -353,7 +321,6 @@
           throw err;
         }
       }
->>>>>>> d8d7fd34
 
       // fetches all events from the transaction and stores them
       // events are identified and associated with a publicKey and tokenId

--- conflicted
+++ resolved
@@ -316,16 +316,13 @@
     InferProvableOrUndefined<InferAuxiliaryOutputs<Config>[I]>
   >;
 } {
-<<<<<<< HEAD
   type PublicInputType = ProvableOrUndefined<Get<Config, 'publicInput'>>;
   type PublicInput = InferProvableOrUndefined<Get<Config, 'publicInput'>>;
   type PublicOutput = InferProvableOrVoid<Get<Config, 'publicOutput'>>;
-=======
   // derived types for convenience
   type Methods = InferMethodSignatures<Config>;
   type PrivateInputs = InferPrivateInput<Config>;
   type AuxiliaryOutputs = InferAuxiliaryOutputs<Config>;
->>>>>>> c8240013
 
   let doProving = true;
 

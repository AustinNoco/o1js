import { EmptyUndefined, EmptyVoid } from '../../bindings/lib/generic.js';
import { Snarky, initializeBindings, withThreadPool } from '../../snarky.js';
import { Pickles, Gate } from '../../snarky.js';
import { Field } from '../provable/wrapped.js';
import {
  FlexibleProvablePure,
  InferProvable,
  ProvablePureExtended,
  Struct,
} from '../provable/types/struct.js';
import {
  InferProvableType,
  provable,
} from '../provable/types/provable-derivers.js';
import { Provable } from '../provable/provable.js';
import { assert, prettifyStacktracePromise } from '../util/errors.js';
import { snarkContext } from '../provable/core/provable-context.js';
import { hashConstant } from '../provable/crypto/poseidon.js';
import { MlArray, MlBool, MlResult, MlPair } from '../ml/base.js';
import { MlFieldArray, MlFieldConstArray } from '../ml/fields.js';
import { FieldVar, FieldConst } from '../provable/core/fieldvar.js';
import { Cache, readCache, writeCache } from './cache.js';
import {
  decodeProverKey,
  encodeProverKey,
  parseHeader,
} from './prover-keys.js';
import {
  setSrsCache,
  unsetSrsCache,
} from '../../bindings/crypto/bindings/srs.js';
import {
  ProvablePure,
  ProvableType,
  ProvableTypePure,
  ToProvable,
} from '../provable/types/provable-intf.js';
import { prefixToField } from '../../bindings/lib/binable.js';
import { prefixes } from '../../bindings/crypto/constants.js';
import { Subclass, Tuple } from '../util/types.js';
import {
  dummyProof,
  DynamicProof,
  extractProofs,
  extractProofTypes,
  Proof,
  ProofBase,
  ProofValue,
} from './proof.js';
import {
  featureFlagsFromGates,
  featureFlagsToMlOption,
} from './feature-flags.js';
import { emptyWitness } from '../provable/types/util.js';
import { InferValue } from '../../bindings/lib/provable-generic.js';

// public API
export {
  SelfProof,
  JsonProof,
  ZkProgram,
  verify,
  Empty,
  Undefined,
  Void,
  VerificationKey,
};

// internal API
export {
  CompiledTag,
  sortMethodArguments,
  getPreviousProofsForProver,
  MethodInterface,
  picklesRuleFromFunction,
  compileProgram,
  analyzeMethod,
  Prover,
  dummyBase64Proof,
};

type Undefined = undefined;
const Undefined: ProvablePureExtended<undefined, undefined, null> =
  EmptyUndefined<Field>();
type Empty = Undefined;
const Empty = Undefined;
type Void = undefined;
const Void: ProvablePureExtended<void, void, null> = EmptyVoid<Field>();

function createProgramState() {
  let methodCache: Map<string, unknown> = new Map();
  return {
    setNonPureInput(value: any[]) {
      methodCache.set('nonPureInput', value);
    },
    getNonPureInput(): any[] {
      let entry = methodCache.get('nonPureInput');
      if (entry === undefined) throw Error(`Non-pure input not defined`);
      return entry as any[];
    },
    setNonPureOutput(value: any[]) {
      methodCache.set('nonPureOutput', value);
    },
    getNonPureOutput(): any[] {
      let entry = methodCache.get('nonPureOutput');
      if (entry === undefined) throw Error(`Non-pure output not defined`);
      return entry as any[];
    },

    setAuxiliaryOutput(value: unknown, methodName: string) {
      methodCache.set(methodName, value);
    },

    getAuxiliaryOutput(methodName: string): unknown {
      let entry = methodCache.get(methodName);
      if (entry === undefined)
        throw Error(`Auxiliary value for method ${methodName} not defined`);
      return entry;
    },
    reset(key: string) {
      methodCache.delete(key);
    },
  };
}

<<<<<<< HEAD
async function fromZkProgramList(programs: Array<AnalysableProgram>) {
  let flatMethodIntfs: Array<UnwrapPromise<ReturnType<typeof analyzeMethod>>> =
    [];
  for (const program of programs) {
    let methodInterface = await program.analyzeMethods();
    flatMethodIntfs.push(...Object.values(methodInterface));
  }

  return featureFlagsfromFlatMethodIntfs(flatMethodIntfs);
}

async function featureFlagsfromFlatMethodIntfs(
  methodIntfs: Array<UnwrapPromise<ReturnType<typeof analyzeMethod>>>
): Promise<FeatureFlags> {
  // compute feature flags that belong to each method
  let flags = methodIntfs.map(({ gates }) => {
    return featureFlagsFromGates(gates);
  });
  if (flags.length === 0)
    throw Error(
      'The ZkProgram has no methods, in order to calculate feature flags, please attach a method to your ZkProgram.'
    );

  // initialize feature flags to all false
  let globalFlags: Record<string, boolean | undefined> = {
    rangeCheck0: false,
    rangeCheck1: false,
    foreignFieldAdd: false,
    foreignFieldMul: false,
    xor: false,
    rot: false,
    lookup: false,
    runtimeTables: false,
  };

  // if there's only one method that means it defines the feature flags for the entire program
  if (flags.length === 1) return flags[0];

  // calculating the crossover between all methods, compute the shared feature flag set
  flags.forEach((featureFlags, i) => {
    for (const [flagType, currentFlag] of Object.entries(featureFlags)) {
      if (i === 0) {
        // initialize first iteration of flags freely
        globalFlags[flagType] = currentFlag;
      } else if (globalFlags[flagType] != currentFlag) {
        // if flags conflict, set them to undefined to account for both cases (true and false) ^= maybe
        // otherwise side loading couldn't verify some proofs of some method branches!
        globalFlags[flagType] = undefined;
      }
    }
  });
  return globalFlags as FeatureFlags;
}

class ProofBase<Input, Output> {
  static publicInputType: FlexibleProvable<any> = undefined as any;
  static publicOutputType: FlexibleProvable<any> = undefined as any;
  static tag: () => { name: string } = () => {
    throw Error(
      `You cannot use the \`Proof\` class directly. Instead, define a subclass:\n` +
        `class MyProof extends Proof<PublicInput, PublicOutput> { ... }`
    );
  };
  publicInput: Input;
  publicOutput: Output;
  proof: Pickles.Proof;
  maxProofsVerified: 0 | 1 | 2;
  shouldVerify = Bool(false);

  toJSON(): JsonProof {
    let type = getStatementType(this.constructor as any);
    return {
      publicInput: type.input.toFields(this.publicInput).map(String),
      publicOutput: type.output.toFields(this.publicOutput).map(String),
      maxProofsVerified: this.maxProofsVerified,
      proof: Pickles.proofToBase64([this.maxProofsVerified, this.proof]),
    };
  }

  constructor({
    proof,
    publicInput,
    publicOutput,
    maxProofsVerified,
  }: {
    proof: Pickles.Proof;
    publicInput: Input;
    publicOutput: Output;
    maxProofsVerified: 0 | 1 | 2;
  }) {
    this.publicInput = publicInput;
    this.publicOutput = publicOutput;
    this.proof = proof; // TODO optionally convert from string?
    this.maxProofsVerified = maxProofsVerified;
  }
}

class Proof<Input, Output> extends ProofBase<Input, Output> {
  verify() {
    this.shouldVerify = Bool(true);
  }
  verifyIf(condition: Bool) {
    this.shouldVerify = condition;
  }

  static async fromJSON<S extends Subclass<typeof Proof>>(
    this: S,
    {
      maxProofsVerified,
      proof: proofString,
      publicInput: publicInputJson,
      publicOutput: publicOutputJson,
    }: JsonProof
  ): Promise<
    Proof<
      InferProvable<S['publicInputType']>,
      InferProvable<S['publicOutputType']>
    >
  > {
    await initializeBindings();
    let [, proof] = Pickles.proofOfBase64(proofString, maxProofsVerified);
    let type = getStatementType(this);
    let publicInput = type.input.fromFields(publicInputJson.map(Field));
    let publicOutput = type.output.fromFields(publicOutputJson.map(Field));
    return new this({
      publicInput,
      publicOutput,
      proof,
      maxProofsVerified,
    }) as any;
  }

  /**
   * Dummy proof. This can be useful for ZkPrograms that handle the base case in the same
   * method as the inductive case, using a pattern like this:
   *
   * ```ts
   * method(proof: SelfProof<I, O>, isRecursive: Bool) {
   *   proof.verifyIf(isRecursive);
   *   // ...
   * }
   * ```
   *
   * To use such a method in the base case, you need a dummy proof:
   *
   * ```ts
   * let dummy = await MyProof.dummy(publicInput, publicOutput, 1);
   * await myProgram.myMethod(dummy, Bool(false));
   * ```
   *
   * **Note**: The types of `publicInput` and `publicOutput`, as well as the `maxProofsVerified` parameter,
   * must match your ZkProgram. `maxProofsVerified` is the maximum number of proofs that any of your methods take as arguments.
   */
  static async dummy<Input, OutPut>(
    publicInput: Input,
    publicOutput: OutPut,
    maxProofsVerified: 0 | 1 | 2,
    domainLog2: number = 14
  ): Promise<Proof<Input, OutPut>> {
    let dummyRaw = await dummyProof(maxProofsVerified, domainLog2);
    return new this({
      publicInput,
      publicOutput,
      proof: dummyRaw,
      maxProofsVerified,
    });
  }
}

var sideloadedKeysCounter = 0;

/**
 * The `DynamicProof` class enables circuits to verify proofs using in-ciruit verfication keys.
 * This is opposed to the baked-in verification keys of the `Proof` class.
 *
 * In order to use this, a subclass of DynamicProof that specifies the public input and output types along with the maxProofsVerified number has to be created.
 *
 * ```ts
 * export class SideloadedProgramProof extends DynamicProof<MyStruct, Field> {
 *   static publicInputType = MyStruct;
 *   static publicOutputType = Field;
 *   static maxProofsVerified = 0 as const;
 * }
 * ```
 *
 * The `maxProofsVerified` constant is a product of the child circuit and indicates the maximum number that that circuit verifies itself.
 * If you are unsure about what that is for you, you should use `2`.
 *
 * Any `DynamicProof` subclass can be used as private input to ZkPrograms or SmartContracts along with a `VerificationKey` input.
 * ```ts
 * proof.verify(verificationKey)
 * ```
 *
 * NOTE: In the case of `DynamicProof`s, the circuit makes no assertions about the verificationKey used on its own.
 * This is the responsibility of the application developer and should always implement appropriate checks.
 * This pattern differs a lot from the usage of normal `Proof`, where the verification key is baked into the compiled circuit.
 * @see {@link src/examples/zkprogram/dynamic-keys-merkletree.ts} for an example of how this can be done using merkle trees
 *
 * Assertions generally only happen using the vk hash that is part of the `VerificationKey` struct along with the raw vk data as auxiliary data.
 * When using verify() on a `DynamicProof`, Pickles makes sure that the verification key data matches the hash.
 * Therefore all manual assertions have to be made on the vk's hash and it can be assumed that the vk's data is checked to match the hash if it is used with verify().
 */
class DynamicProof<Input, Output> extends ProofBase<Input, Output> {
  public static maxProofsVerified: 0 | 1 | 2;

  private static memoizedCounter: number | undefined;

  /**
   * As the name indicates, feature flags are features of the proof system.
   *
   * If we want to side load proofs and verification keys, we first have to tell Pickles what _shape_ of proofs it should expect.
   *
   * For example, if we want to side load proofs that use foreign field arithmetic custom gates, we have to make Pickles aware of that by defining
   * these custom gates.
   *
   * _Note:_ Only proofs that use the exact same composition of custom gates which were expected by Pickles can be verified using side loading.
   * If you want to verify _any_ proof, no matter what custom gates it uses, you can use {@link FeatureFlags.allMaybe}. Please note that this might incur a significant overhead.
   *
   * You can also toggle specific feature flags manually by specifying them here.
   * Alternatively, you can use {@FeatureFlags.fromZkProgram} to compute the set of feature flags that are compatible with a given program.
   */
  static featureFlags: FeatureFlags = FeatureFlags.allNone;

  static tag() {
    let counter: number;
    if (this.memoizedCounter !== undefined) {
      counter = this.memoizedCounter;
    } else {
      counter = sideloadedKeysCounter++;
      this.memoizedCounter = counter;
    }
    return { name: `o1js-sideloaded-${counter}` };
  }

  usedVerificationKey?: VerificationKey;

  /**
   * Verifies this DynamicProof using a given verification key
   * @param vk The verification key this proof will be verified against
   */
  verify(vk: VerificationKey) {
    this.shouldVerify = Bool(true);
    this.usedVerificationKey = vk;
  }
  verifyIf(vk: VerificationKey, condition: Bool) {
    this.shouldVerify = condition;
    this.usedVerificationKey = vk;
  }

  static async fromJSON<S extends Subclass<typeof DynamicProof>>(
    this: S,
    {
      maxProofsVerified,
      proof: proofString,
      publicInput: publicInputJson,
      publicOutput: publicOutputJson,
    }: JsonProof
  ): Promise<
    DynamicProof<
      InferProvable<S['publicInputType']>,
      InferProvable<S['publicOutputType']>
    >
  > {
    await initializeBindings();
    let [, proof] = Pickles.proofOfBase64(proofString, maxProofsVerified);
    let type = getStatementType(this);
    let publicInput = type.input.fromFields(publicInputJson.map(Field));
    let publicOutput = type.output.fromFields(publicOutputJson.map(Field));
    return new this({
      publicInput,
      publicOutput,
      proof,
      maxProofsVerified,
    }) as any;
  }

  static async dummy<S extends Subclass<typeof DynamicProof>>(
    this: S,
    publicInput: InferProvable<S['publicInputType']>,
    publicOutput: InferProvable<S['publicOutputType']>,
    maxProofsVerified: 0 | 1 | 2,
    domainLog2: number = 14
  ): Promise<InstanceType<S>> {
    return this.fromProof(
      await Proof.dummy<
        InferProvable<S['publicInputType']>,
        InferProvable<S['publicOutputType']>
      >(publicInput, publicOutput, maxProofsVerified, domainLog2)
    );
  }

  /**
   * Converts a Proof into a DynamicProof carrying over all relevant data.
   * This method can be used to convert a Proof computed by a ZkProgram
   * into a DynamicProof that is accepted in a circuit that accepts DynamicProofs
   */
  static fromProof<S extends Subclass<typeof DynamicProof>>(
    this: S,
    proof: Proof<
      InferProvable<S['publicInputType']>,
      InferProvable<S['publicOutputType']>
    >
  ): InstanceType<S> {
    return new this({
      publicInput: proof.publicInput,
      publicOutput: proof.publicOutput,
      maxProofsVerified: proof.maxProofsVerified,
      proof: proof.proof,
    }) as InstanceType<S>;
  }
}

=======
>>>>>>> e1bac020
async function verify(
  proof: ProofBase<any, any> | JsonProof,
  verificationKey: string | VerificationKey
) {
  await initializeBindings();
  let picklesProof: Pickles.Proof;
  let statement: Pickles.Statement<FieldConst>;
  if (typeof proof.proof === 'string') {
    // json proof
    [, picklesProof] = Pickles.proofOfBase64(
      proof.proof,
      proof.maxProofsVerified
    );
    let input = MlFieldConstArray.to(
      (proof as JsonProof).publicInput.map(Field)
    );
    let output = MlFieldConstArray.to(
      (proof as JsonProof).publicOutput.map(Field)
    );
    statement = MlPair(input, output);
  } else {
    // proof class
    picklesProof = proof.proof;
    let fields = (proof as ProofBase).publicFields();
    let input = MlFieldConstArray.to(fields.input);
    let output = MlFieldConstArray.to(fields.output);
    statement = MlPair(input, output);
  }
  let vk =
    typeof verificationKey === 'string'
      ? verificationKey
      : verificationKey.data;
  return prettifyStacktracePromise(
    withThreadPool(() => Pickles.verify(statement, picklesProof, vk))
  );
}

type JsonProof = {
  publicInput: string[];
  publicOutput: string[];
  maxProofsVerified: 0 | 1 | 2;
  proof: string;
};
type CompiledTag = unknown;

let compiledTags = new WeakMap<any, CompiledTag>();
let CompiledTag = {
  get(tag: any): CompiledTag | undefined {
    return compiledTags.get(tag);
  },
  store(tag: any, compiledTag: CompiledTag) {
    compiledTags.set(tag, compiledTag);
  },
};

let sideloadedKeysMap: Record<string, unknown> = {};
let SideloadedTag = {
  get(tag: string): unknown | undefined {
    return sideloadedKeysMap[tag];
  },
  store(tag: string, compiledTag: unknown) {
    sideloadedKeysMap[tag] = compiledTag;
  },
};

function ZkProgram<
  Config extends {
    publicInput?: ProvableType;
    publicOutput?: ProvableType;
    methods: {
      [I in string]: {
        privateInputs: Tuple<PrivateInput>;
        auxiliaryOutput?: ProvableType;
      };
    };
  },
  Methods extends {
    [I in keyof Config['methods']]: Method<
      InferProvableOrUndefined<Get<Config, 'publicInput'>>,
      InferProvableOrVoid<Get<Config, 'publicOutput'>>,
      Config['methods'][I]
    >;
  },
  // derived types for convenience
  MethodSignatures extends Config['methods'] = Config['methods'],
  PrivateInputs extends {
    [I in keyof MethodSignatures]: MethodSignatures[I]['privateInputs'];
  } = {
    [I in keyof MethodSignatures]: MethodSignatures[I]['privateInputs'];
  },
  AuxiliaryOutputs extends {
    [I in keyof MethodSignatures]: Get<MethodSignatures[I], 'auxiliaryOutput'>;
  } = {
    [I in keyof MethodSignatures]: Get<MethodSignatures[I], 'auxiliaryOutput'>;
  }
>(
  config: Config & {
    name: string;
    methods: {
      [I in keyof Config['methods']]: Methods[I];
    };
    overrideWrapDomain?: 0 | 1 | 2;
  }
): {
  name: string;
  compile: (options?: {
    cache?: Cache;
    forceRecompile?: boolean;
    proofsEnabled?: boolean;
  }) => Promise<{
    verificationKey: { data: string; hash: Field };
  }>;
  verify: (
    proof: Proof<
      InferProvableOrUndefined<Get<Config, 'publicInput'>>,
      InferProvableOrVoid<Get<Config, 'publicOutput'>>
    >
  ) => Promise<boolean>;
  digest: () => Promise<string>;
  analyzeMethods: () => Promise<{
    [I in keyof Config['methods']]: UnwrapPromise<
      ReturnType<typeof analyzeMethod>
    >;
  }>;
  publicInputType: ProvableOrUndefined<Get<Config, 'publicInput'>>;
  publicOutputType: ProvableOrVoid<Get<Config, 'publicOutput'>>;
  privateInputTypes: PrivateInputs;
  auxiliaryOutputTypes: AuxiliaryOutputs;
  rawMethods: {
    [I in keyof Config['methods']]: Methods[I]['method'];
  };
  proofsEnabled: boolean;
  setProofsEnabled(proofsEnabled: boolean): void;
} & {
  [I in keyof Config['methods']]: Prover<
    InferProvableOrUndefined<Get<Config, 'publicInput'>>,
    InferProvableOrVoid<Get<Config, 'publicOutput'>>,
    PrivateInputs[I],
    InferProvableOrUndefined<AuxiliaryOutputs[I]>
  >;
} {
  let doProving = true;

  let methods = config.methods;
  let publicInputType: Provable<any> = ProvableType.get(
    config.publicInput ?? Undefined
  );
  let publicOutputType: Provable<any> = ProvableType.get(
    config.publicOutput ?? Void
  );

  let selfTag = { name: config.name };
  type PublicInput = InferProvableOrUndefined<Get<Config, 'publicInput'>>;
  type PublicOutput = InferProvableOrVoid<Get<Config, 'publicOutput'>>;

  class SelfProof extends Proof<PublicInput, PublicOutput> {
    static publicInputType = publicInputType;
    static publicOutputType = publicOutputType;
    static tag = () => selfTag;
  }

  // TODO remove sort()! Object.keys() has a deterministic order
  let methodKeys: (keyof Methods & string)[] = Object.keys(methods).sort(); // need to have methods in (any) fixed order
  let methodIntfs = methodKeys.map((key) =>
    sortMethodArguments(
      'program',
      key,
      methods[key].privateInputs,
      ProvableType.get(methods[key].auxiliaryOutput) ?? Undefined,
      SelfProof
    )
  );
  let methodFunctions = methodKeys.map((key) => methods[key].method);
  let maxProofsVerified = getMaxProofsVerified(methodIntfs);

  async function analyzeMethods() {
    let methodsMeta: Record<
      string,
      UnwrapPromise<ReturnType<typeof analyzeMethod>>
    > = {};
    for (let i = 0; i < methodIntfs.length; i++) {
      let methodEntry = methodIntfs[i];
      methodsMeta[methodEntry.methodName] = await analyzeMethod(
        publicInputType,
        methodEntry,
        methodFunctions[i]
      );
    }
    return methodsMeta as {
      [I in keyof Methods]: UnwrapPromise<ReturnType<typeof analyzeMethod>>;
    };
  }

  let compileOutput:
    | {
        provers: Pickles.Prover[];
        verify: (
          statement: Pickles.Statement<FieldConst>,
          proof: Pickles.Proof
        ) => Promise<boolean>;
      }
    | undefined;

  const programState = createProgramState();

  async function compile({
    cache = Cache.FileSystemDefault,
    forceRecompile = false,
    proofsEnabled = undefined,
  } = {}) {
    doProving = proofsEnabled ?? doProving;

    if (doProving) {
      let methodsMeta = await analyzeMethods();
      let gates = methodKeys.map((k) => methodsMeta[k].gates);

      let { provers, verify, verificationKey } = await compileProgram({
        publicInputType,
        publicOutputType,
        methodIntfs,
        methods: methodFunctions,
        gates,
        proofSystemTag: selfTag,
        cache,
        forceRecompile,
        overrideWrapDomain: config.overrideWrapDomain,
        state: programState,
      });

      compileOutput = { provers, verify };
      return { verificationKey };
    } else {
      return {
        verificationKey: VerificationKey.empty(),
      };
    }
  }

  function toProver<K extends keyof Methods & string>(
    key: K,
    i: number
  ): [
    K,
    Prover<
      PublicInput,
      PublicOutput,
      PrivateInputs[K],
      InferProvableOrUndefined<AuxiliaryOutputs[K]>
    >
  ] {
    async function prove_(
      publicInput: PublicInput,
      ...args: TupleToInstances<PrivateInputs[K]>
    ): Promise<{
      proof: Proof<PublicInput, PublicOutput>;
      auxiliaryOutput: any;
    }> {
      class ProgramProof extends Proof<PublicInput, PublicOutput> {
        static publicInputType = publicInputType;
        static publicOutputType = publicOutputType;
        static tag = () => selfTag;
      }

      if (!doProving) {
        let previousProofs = MlArray.to(getPreviousProofsForProver(args));

        let { publicOutput, auxiliaryOutput } =
          (await (methods[key].method as any)(publicInput, previousProofs)) ??
          {};

        let proof = await ProgramProof.dummy(
          publicInput,
          publicOutput,
          maxProofsVerified
        );
        return { proof, auxiliaryOutput };
      }

      let picklesProver = compileOutput?.provers?.[i];
      if (picklesProver === undefined) {
        throw Error(
          `Cannot prove execution of program.${key}(), no prover found. ` +
            `Try calling \`await program.compile()\` first, this will cache provers in the background.\nIf you compiled your zkProgram with proofs disabled (\`proofsEnabled = false\`), you have to compile it with proofs enabled first.`
        );
      }
<<<<<<< HEAD

      let nonPureInputExists =
        publicInputType.toAuxiliary(publicInput).length !== 0;
      console.log('nonPure Input Exists', nonPureInputExists);
      let publicInputFields, publicInputAux;
      if (nonPureInputExists) {
        // serialize publicInput into pure provable field elements and auxilary data
        ({ publicInputFields, publicInputAux } = toFieldAndAuxConsts(
          publicInputType,
          publicInput
        ));

        // store publicInput auxilary data in programState cache
        programState.setNonPureInput(publicInputAux);
      } else {
        publicInputFields = toFieldConsts(publicInputType, publicInput);
      }

      let previousProofs = MlArray.to(
        getPreviousProofsForProver(args, methodIntfs[i])
      );
=======
      let publicInputFields = toFieldConsts(publicInputType, publicInput);
      let previousProofs = MlArray.to(getPreviousProofsForProver(args));
>>>>>>> e1bac020

      console.log('auxdata before entering snarkContext ', publicInputAux);
      let id = snarkContext.enter({
        witnesses: args,
        inProver: true,
        auxInputData: publicInputAux,
      });

      let result: UnwrapPromise<ReturnType<typeof picklesProver>>;
      try {
        result = await picklesProver(publicInputFields, previousProofs);
      } finally {
        snarkContext.leave(id);
      }

      let auxiliaryType = methodIntfs[i].auxiliaryType;
      let auxiliaryOutputExists =
        auxiliaryType && auxiliaryType.sizeInFields() !== 0;

      let auxiliaryOutput;
      if (auxiliaryOutputExists) {
        auxiliaryOutput = programState.getAuxiliaryOutput(
          methodIntfs[i].methodName
        );

        programState.reset(methodIntfs[i].methodName);
      }

      let publicOutput;
      let [publicOutputFields, proof] = MlPair.from(result);
      if (nonPureInputExists) {
        let nonPureOutput = programState.getNonPureOutput();

        publicOutput = fromFieldConsts(
          publicOutputType,
          publicOutputFields,
          nonPureOutput
        );

        programState.reset('nonPureOutput');
      } else {
        publicOutput = fromFieldConsts(publicOutputType, publicOutputFields);
      }

      return {
        proof: new ProgramProof({
          publicInput,
          publicOutput,
          proof,
          maxProofsVerified,
        }),
        auxiliaryOutput,
      };
    }

    let prove: Prover<
      PublicInput,
      PublicOutput,
      PrivateInputs[K],
      InferProvableOrUndefined<AuxiliaryOutputs[K]>
    >;
    if (
      (publicInputType as any) === Undefined ||
      (publicInputType as any) === Void
    ) {
      prove = ((...args: any) => prove_(undefined as any, ...args)) as any;
    } else {
      prove = prove_ as any;
    }
    return [key, prove];
  }

  let provers = Object.fromEntries(methodKeys.map(toProver)) as {
    [I in keyof Config['methods']]: Prover<
      PublicInput,
      PublicOutput,
      PrivateInputs[I],
      InferProvableOrUndefined<AuxiliaryOutputs[I]>
    >;
  };

  function verify(proof: Proof<PublicInput, PublicOutput>) {
    if (!doProving) {
      return Promise.resolve(true);
    }
    if (compileOutput?.verify === undefined) {
      throw Error(
        `Cannot verify proof, verification key not found. Try calling \`await program.compile()\` first.`
      );
    }
    let statement = MlPair(
      toFieldConsts(publicInputType, proof.publicInput),
      toFieldConsts(publicOutputType, proof.publicOutput)
    );
    return compileOutput.verify(statement, proof.proof);
  }

  async function digest() {
    let methodsMeta = await analyzeMethods();
    let digests: Field[] = methodKeys.map((k) =>
      Field(BigInt('0x' + methodsMeta[k].digest))
    );
    return hashConstant(digests).toBigInt().toString(16);
  }

  const program = Object.assign(
    selfTag,
    {
      compile,
      verify,
      digest,
      analyzeMethods,
      publicInputType: publicInputType as ProvableOrUndefined<
        Get<Config, 'publicInput'>
      >,
      publicOutputType: publicOutputType as ProvableOrVoid<
        Get<Config, 'publicOutput'>
      >,
      privateInputTypes: Object.fromEntries(
        methodKeys.map((key) => [key, methods[key].privateInputs])
      ) as any,
      auxiliaryOutputTypes: Object.fromEntries(
        methodKeys.map((key) => [key, methods[key].auxiliaryOutput])
      ) as any,
      rawMethods: Object.fromEntries(
        methodKeys.map((key) => [key, methods[key].method])
      ) as any,
      setProofsEnabled(proofsEnabled: boolean) {
        doProving = proofsEnabled;
      },
    },
    provers
  );

  // Object.assign only shallow-copies, hence we cant use this getter and have to define it explicitly
  Object.defineProperty(program, 'proofsEnabled', {
    get: () => doProving,
  });

  return program as any;
}

type ZkProgram<
  Config extends {
    publicInput?: ProvableTypePure;
    publicOutput?: ProvableTypePure;
    methods: {
      [I in string]: {
        privateInputs: Tuple<PrivateInput>;
        auxiliaryOutput?: ProvableType;
      };
    };
  },
  Methods extends {
    [I in keyof Config['methods']]: Method<
      InferProvableOrUndefined<Get<Config, 'publicInput'>>,
      InferProvableOrVoid<Get<Config, 'publicOutput'>>,
      Config['methods'][I]
    >;
  }
> = ReturnType<typeof ZkProgram<Config, Methods>>;

class SelfProof<PublicInput, PublicOutput> extends Proof<
  PublicInput,
  PublicOutput
> {}

class VerificationKey extends Struct({
  ...provable({ data: String, hash: Field }),
  toJSON({ data }: { data: string }) {
    return data;
  },
}) {
  static async dummy(): Promise<VerificationKey> {
    await initializeBindings();
    const [, data, hash] = Pickles.dummyVerificationKey();
    return new VerificationKey({
      data,
      hash: Field(hash),
    });
  }
}

function sortMethodArguments(
  programName: string,
  methodName: string,
  privateInputs: unknown[],
  auxiliaryType: Provable<any> | undefined,
  selfProof: Subclass<typeof Proof>
): MethodInterface {
  // replace SelfProof with the actual selfProof
  // TODO this does not handle SelfProof nested in inputs
  privateInputs = privateInputs.map((input) =>
    input === SelfProof ? selfProof : input
  );

  // check if all arguments are provable
  let args: ProvableType<unknown>[] = privateInputs.map((input, i) => {
    if (isProvable(input)) return input;

    throw Error(
      `Argument ${
        i + 1
      } of method ${methodName} is not a provable type: ${input}`
    );
  });

  // extract proofs to count them and for sanity checks
  let proofs = args.flatMap(extractProofTypes);
  let numberOfProofs = proofs.length;

  // don't allow base classes for proofs
  proofs.forEach((proof) => {
    if (proof === ProofBase || proof === Proof || proof === DynamicProof) {
      throw Error(
        `You cannot use the \`${proof.name}\` class directly. Instead, define a subclass:\n` +
          `class MyProof extends ${proof.name}<PublicInput, PublicOutput> { ... }`
      );
    }
  });

  // don't allow more than 2 proofs
  if (numberOfProofs > 2) {
    throw Error(
      `${programName}.${methodName}() has more than two proof arguments, which is not supported.\n` +
        `Suggestion: You can merge more than two proofs by merging two at a time in a binary tree.`
    );
  }
  return { methodName, args, numberOfProofs, auxiliaryType };
}

function isProvable(type: unknown): type is ProvableType<unknown> {
  let type_ = ProvableType.get(type);
  return (
    (typeof type_ === 'function' || typeof type_ === 'object') &&
    type_ !== null &&
    ['toFields', 'fromFields', 'sizeInFields', 'toAuxiliary'].every(
      (s) => s in type_
    )
  );
}

function isDynamicProof(
  type: Subclass<typeof ProofBase>
): type is Subclass<typeof DynamicProof> {
  return typeof type === 'function' && type.prototype instanceof DynamicProof;
}

function getPreviousProofsForProver(methodArgs: any[]) {
  return methodArgs.flatMap(extractProofs).map((proof) => proof.proof);
}

type MethodInterface = {
  methodName: string;
  args: ProvableType<unknown>[];
  numberOfProofs: number;
  returnType?: Provable<any>;
  auxiliaryType?: Provable<any>;
};

// reasonable default choice for `overrideWrapDomain`
const maxProofsToWrapDomain = { 0: 0, 1: 1, 2: 1 } as const;

async function compileProgram({
  publicInputType,
  publicOutputType,
  methodIntfs,
  methods,
  gates,
  proofSystemTag,
  cache,
  forceRecompile,
  overrideWrapDomain,
  state,
}: {
  publicInputType: Provable<any>;
  publicOutputType: Provable<any>;
  methodIntfs: MethodInterface[];
  methods: ((...args: any) => unknown)[];
  gates: Gate[][];
  proofSystemTag: { name: string };
  cache: Cache;
  forceRecompile: boolean;
  overrideWrapDomain?: 0 | 1 | 2;
  state?: ReturnType<typeof createProgramState>;
}) {
  await initializeBindings();
  if (methodIntfs.length === 0)
    throw Error(`The Program you are trying to compile has no methods.
Try adding a method to your ZkProgram or SmartContract.
If you are using a SmartContract, make sure you are using the @method decorator.`);

  let rules = methodIntfs.map((methodEntry, i) =>
    picklesRuleFromFunction(
      publicInputType,
      publicOutputType,
      methods[i],
      proofSystemTag,
      methodEntry,
      gates[i],
      state
    )
  );
  let maxProofs = getMaxProofsVerified(methodIntfs);
  overrideWrapDomain ??= maxProofsToWrapDomain[maxProofs];

  let picklesCache: Pickles.Cache = [
    0,
    function read_(mlHeader) {
      if (forceRecompile) return MlResult.unitError();
      let header = parseHeader(proofSystemTag.name, methodIntfs, mlHeader);
      let result = readCache(cache, header, (bytes) =>
        decodeProverKey(mlHeader, bytes)
      );
      if (result === undefined) return MlResult.unitError();
      return MlResult.ok(result);
    },
    function write_(mlHeader, value) {
      if (!cache.canWrite) return MlResult.unitError();

      let header = parseHeader(proofSystemTag.name, methodIntfs, mlHeader);
      let didWrite = writeCache(cache, header, encodeProverKey(value));

      if (!didWrite) return MlResult.unitError();
      return MlResult.ok(undefined);
    },
    MlBool(cache.canWrite),
  ];

  let { verificationKey, provers, verify, tag } =
    await prettifyStacktracePromise(
      withThreadPool(async () => {
        let result: ReturnType<typeof Pickles.compile>;
        let id = snarkContext.enter({ inCompile: true });
        setSrsCache(cache);
        try {
          result = Pickles.compile(MlArray.to(rules), {
            publicInputSize: publicInputType.sizeInFields(),
            publicOutputSize: publicOutputType.sizeInFields(),
            storable: picklesCache,
            overrideWrapDomain,
          });
          let { getVerificationKey, provers, verify, tag } = result;
          CompiledTag.store(proofSystemTag, tag);
          let [, data, hash] = await getVerificationKey();
          let verificationKey = { data, hash: Field(hash) };
          return {
            verificationKey,
            provers: MlArray.from(provers),
            verify,
            tag,
          };
        } finally {
          snarkContext.leave(id);
          unsetSrsCache();
        }
      })
    );
  // wrap provers
  let wrappedProvers = provers.map(
    (prover): Pickles.Prover =>
      async function picklesProver(
        publicInput: MlFieldConstArray,
        previousProofs: MlArray<Pickles.Proof>
      ) {
        return prettifyStacktracePromise(
          withThreadPool(() => prover(publicInput, previousProofs))
        );
      }
  );
  // wrap verify
  let wrappedVerify = async function picklesVerify(
    statement: Pickles.Statement<FieldConst>,
    proof: Pickles.Proof
  ) {
    return prettifyStacktracePromise(
      withThreadPool(() => verify(statement, proof))
    );
  };
  return {
    verificationKey,
    provers: wrappedProvers,
    verify: wrappedVerify,
    tag,
  };
}

function analyzeMethod(
  publicInputType: Provable<any>,
  methodIntf: MethodInterface,
  method: (...args: any) => unknown
) {
  return Provable.constraintSystem(() => {
    let args = methodIntf.args.map(emptyWitness);
    let publicInput = emptyWitness(publicInputType);
    // note: returning the method result here makes this handle async methods
    if (publicInputType === Undefined || publicInputType === Void)
      return method(...args);
    return method(publicInput, ...args);
  });
}

function inCircuitVkHash(inCircuitVk: unknown): Field {
  const digest = Pickles.sideLoaded.vkDigest(inCircuitVk);

  const salt = Snarky.poseidon.update(
    MlFieldArray.to([Field(0), Field(0), Field(0)]),
    MlFieldArray.to([prefixToField(Field, prefixes.sideLoadedVK)])
  );

  const newState = Snarky.poseidon.update(salt, digest);
  const stateFields = MlFieldArray.from(newState) as [Field, Field, Field];
  return stateFields[0];
}

function picklesRuleFromFunction(
  publicInputType: Provable<unknown>,
  publicOutputType: Provable<unknown>,
  func: (...args: unknown[]) => unknown,
  proofSystemTag: { name: string },
  { methodName, args, auxiliaryType }: MethodInterface,
  gates: Gate[],
  state?: ReturnType<typeof createProgramState>
): Pickles.Rule {
  async function main(
    publicInput: MlFieldArray
  ): ReturnType<Pickles.Rule['main']> {
    let {
      witnesses: argsWithoutPublicInput,
      inProver,
      auxInputData,
    } = snarkContext.get();
    assert(!(inProver && argsWithoutPublicInput === undefined));
    let finalArgs = [];
    let proofs: {
      Proof: Subclass<typeof ProofBase<any, any>>;
      proof: ProofBase<any, any>;
    }[] = [];
    let previousStatements: Pickles.Statement<FieldVar>[] = [];
    for (let i = 0; i < args.length; i++) {
      let type = args[i];
      try {
        let value = Provable.witness(type, () => {
          return argsWithoutPublicInput?.[i] ?? ProvableType.synthesize(type);
        });
        finalArgs[i] = value;

        for (let proof of extractProofs(value)) {
          let Proof = proof.constructor as Subclass<typeof ProofBase<any, any>>;
          proofs.push({ Proof, proof });
          let fields = proof.publicFields();
          let input = MlFieldArray.to(fields.input);
          let output = MlFieldArray.to(fields.output);
          previousStatements.push(MlPair(input, output));
        }
      } catch (e: any) {
        e.message = `Error when witnessing in ${methodName}, argument ${i}: ${e.message}`;
        throw e;
      }
    }
    let result: {
      publicOutput?: any;
      auxiliaryOutput?: any;
    };
    if (publicInputType === Undefined || publicInputType === Void) {
      result = (await func(...finalArgs)) as any;
    } else {
      console.log('auxData before input', auxInputData);
      let input = fromFieldVars(publicInputType, publicInput, auxInputData);
      result = (await func(input, ...finalArgs)) as any;
    }

<<<<<<< HEAD
    console.log('result input', result);
    if (result?.publicOutput) {
      // store the nonPure auxiliary data in program state cache if it exists
      let nonPureOutput = publicOutputType.toAuxiliary(result.publicOutput);
      let nonPureOutputExists = nonPureOutput.length !== 0;

      if (state !== undefined && nonPureOutputExists) {
        state.setNonPureOutput(nonPureOutput);
      }
    }

    proofs.forEach(({ proofInstance, classReference }) => {
      if (!(proofInstance instanceof DynamicProof)) {
        return;
      }
=======
    proofs.forEach(({ Proof, proof }) => {
      if (!(proof instanceof DynamicProof)) return;

>>>>>>> e1bac020
      // Initialize side-loaded verification key
      const tag = Proof.tag();
      const computedTag = SideloadedTag.get(tag.name);
      const vk = proof.usedVerificationKey;

      if (vk === undefined) {
        throw new Error(
          'proof.verify() not called, call it at least once in your circuit'
        );
      }

      if (Provable.inProver()) {
        Pickles.sideLoaded.inProver(computedTag, vk.data);
      }
      const circuitVk = Pickles.sideLoaded.vkToCircuit(() => vk.data);

      // Assert the validity of the auxiliary vk-data by comparing the witnessed and computed hash
      const hash = inCircuitVkHash(circuitVk);
      Field(hash).assertEquals(
        vk.hash,
        'Provided VerificationKey hash not correct'
      );
      Pickles.sideLoaded.inCircuit(computedTag, circuitVk);
    });

    // if the output is empty, we don't evaluate `toFields(result)` to allow the function to return something else in that case
    let hasPublicOutput = publicOutputType.sizeInFields() !== 0;
    let publicOutput = hasPublicOutput
      ? publicOutputType.toFields(result.publicOutput)
      : [];

    if (
      state !== undefined &&
      auxiliaryType !== undefined &&
      auxiliaryType.sizeInFields() !== 0
    ) {
      Provable.asProver(() => {
        let { auxiliaryOutput } = result;
        assert(
          auxiliaryOutput !== undefined,
          `${proofSystemTag.name}.${methodName}(): Auxiliary output is undefined even though the method declares it.`
        );
        state.setAuxiliaryOutput(
          Provable.toConstant(auxiliaryType, auxiliaryOutput),
          methodName
        );
      });
    }

    return {
      publicOutput: MlFieldArray.to(publicOutput),
      previousStatements: MlArray.to(previousStatements),
      shouldVerify: MlArray.to(
        proofs.map((proof) => proof.proof.shouldVerify.toField().value)
      ),
    };
  }

  let proofs: Subclass<typeof ProofBase>[] = args.flatMap(extractProofTypes);
  if (proofs.length > 2) {
    throw Error(
      `${proofSystemTag.name}.${methodName}() has more than two proof arguments, which is not supported.\n` +
        `Suggestion: You can merge more than two proofs by merging two at a time in a binary tree.`
    );
  }
  let proofsToVerify = proofs.map((Proof) => {
    let tag = Proof.tag();
    if (tag === proofSystemTag) return { isSelf: true as const };
    else if (isDynamicProof(Proof)) {
      let computedTag: unknown;
      // Only create the tag if it hasn't already been created for this specific Proof class
      if (SideloadedTag.get(tag.name) === undefined) {
        computedTag = Pickles.sideLoaded.create(
          tag.name,
          Proof.maxProofsVerified,
          Proof.publicInputType?.sizeInFields() ?? 0,
          Proof.publicOutputType?.sizeInFields() ?? 0,
          featureFlagsToMlOption(Proof.featureFlags)
        );
        SideloadedTag.store(tag.name, computedTag);
      } else {
        computedTag = SideloadedTag.get(tag.name);
      }
      return { isSelf: false, tag: computedTag };
    } else {
      let compiledTag = CompiledTag.get(tag);
      if (compiledTag === undefined) {
        throw Error(
          `${proofSystemTag.name}.compile() depends on ${tag.name}, but we cannot find compilation output for ${tag.name}.\n` +
            `Try to run ${tag.name}.compile() first.`
        );
      }
      return { isSelf: false, tag: compiledTag };
    }
  });

  let featureFlags = featureFlagsToMlOption(featureFlagsFromGates(gates));

  return {
    identifier: methodName,
    main,
    featureFlags,
    proofsToVerify: MlArray.to(proofsToVerify),
  };
}

function getMaxProofsVerified(methodIntfs: MethodInterface[]) {
  return methodIntfs.reduce(
    (acc, { numberOfProofs }) => Math.max(acc, numberOfProofs),
    0
  ) as any as 0 | 1 | 2;
}

function fromFieldVars<T>(
  type: Provable<T>,
  fields: MlFieldArray,
  auxData: any[] = []
) {
  return type.fromFields(MlFieldArray.from(fields), auxData);
}
<<<<<<< HEAD

function toFieldVars<T>(type: ProvablePure<T>, value: T) {
  return MlFieldArray.to(type.toFields(value));
}
=======
>>>>>>> e1bac020

function fromFieldConsts<T>(
  type: Provable<T>,
  fields: MlFieldConstArray,
  aux: any[] = []
) {
  return type.fromFields(MlFieldConstArray.from(fields), aux);
}

function toFieldConsts<T>(type: Provable<T>, value: T) {
  return MlFieldConstArray.to(type.toFields(value));
}

function toFieldAndAuxConsts<T>(type: Provable<T>, value: T) {
  return {
    publicInputFields: MlFieldConstArray.to(type.toFields(value)),
    publicInputAux: type.toAuxiliary(value),
  };
}

ZkProgram.Proof = function <
  PublicInputType extends FlexibleProvable<any>,
  PublicOutputType extends FlexibleProvable<any>
>(program: {
  name: string;
  publicInputType: PublicInputType;
  publicOutputType: PublicOutputType;
}): typeof Proof<
  InferProvable<PublicInputType>,
  InferProvable<PublicOutputType>
> & {
  provable: Provable<
    Proof<InferProvable<PublicInputType>, InferProvable<PublicOutputType>>,
    ProofValue<InferValue<PublicInputType>, InferValue<PublicOutputType>>
  >;
} {
  return class ZkProgramProof extends Proof<any, any> {
    static publicInputType = program.publicInputType;
    static publicOutputType = program.publicOutputType;
    static tag = () => program;
  };
};

let dummyProofCache: string | undefined;

async function dummyBase64Proof() {
  if (dummyProofCache) return dummyProofCache;
  let proof = await dummyProof(2, 15);
  let base64Proof = Pickles.proofToBase64([2, proof]);
  dummyProofCache = base64Proof;
  return base64Proof;
}

// helpers for circuit context

function Prover<ProverData>() {
  return {
    async run<Result>(
      witnesses: unknown[],
      proverData: ProverData,
      callback: () => Promise<Result>
    ) {
      let id = snarkContext.enter({ witnesses, proverData, inProver: true });
      try {
        return await callback();
      } finally {
        snarkContext.leave(id);
      }
    },
    getData(): ProverData {
      return snarkContext.get().proverData;
    },
  };
}

// helper types

type Infer<T> = T extends Subclass<typeof ProofBase>
  ? InstanceType<T>
  : T extends ProvableType
  ? InferProvableType<T>
  : never;

type TupleToInstances<T> = {
  [I in keyof T]: Infer<T[I]>;
} & any[];

type PrivateInput = ProvableType | Subclass<typeof ProofBase>;

type MethodReturnType<PublicOutput, AuxiliaryOutput> = PublicOutput extends void
  ? AuxiliaryOutput extends undefined
    ? void
    : {
        auxiliaryOutput: AuxiliaryOutput;
      }
  : AuxiliaryOutput extends undefined
  ? {
      publicOutput: PublicOutput;
    }
  : {
      publicOutput: PublicOutput;
      auxiliaryOutput: AuxiliaryOutput;
    };

type Method<
  PublicInput,
  PublicOutput,
  MethodSignature extends {
    privateInputs: Tuple<PrivateInput>;
    auxiliaryOutput?: ProvableType;
  }
> = PublicInput extends undefined
  ? {
      method(
        ...args: TupleToInstances<MethodSignature['privateInputs']>
      ): Promise<
        MethodReturnType<
          PublicOutput,
          InferProvableOrUndefined<Get<MethodSignature, 'auxiliaryOutput'>>
        >
      >;
    }
  : {
      method(
        publicInput: PublicInput,
        ...args: TupleToInstances<MethodSignature['privateInputs']>
      ): Promise<
        MethodReturnType<
          PublicOutput,
          InferProvableOrUndefined<Get<MethodSignature, 'auxiliaryOutput'>>
        >
      >;
    };

type Prover<
  PublicInput,
  PublicOutput,
  Args extends Tuple<PrivateInput>,
  AuxiliaryOutput
> = PublicInput extends undefined
  ? (...args: TupleToInstances<Args>) => Promise<{
      proof: Proof<PublicInput, PublicOutput>;
      auxiliaryOutput: AuxiliaryOutput;
    }>
  : (
      publicInput: PublicInput,
      ...args: TupleToInstances<Args>
    ) => Promise<{
      proof: Proof<PublicInput, PublicOutput>;
      auxiliaryOutput: AuxiliaryOutput;
    }>;

type ProvableOrUndefined<A> = A extends undefined
  ? typeof Undefined
  : ToProvable<A>;
type ProvableOrVoid<A> = A extends undefined ? typeof Void : ToProvable<A>;

type InferProvableOrUndefined<A> = A extends undefined
  ? undefined
  : A extends ProvableType
  ? InferProvable<A>
  : InferProvable<A> | undefined;
type InferProvableOrVoid<A> = A extends undefined ? void : InferProvable<A>;

type UnwrapPromise<P> = P extends Promise<infer T> ? T : never;

/**
 * helper to get property type from an object, in place of `T[Key]`
 *
 * assume `T extends { Key?: Something }`.
 * if we use `Get<T, Key>` instead of `T[Key]`, we allow `T` to be inferred _without_ the `Key` key,
 * and thus retain the precise type of `T` during inference
 */
type Get<T, Key extends string> = T extends { [K in Key]: infer Value }
  ? Value
  : undefined;<|MERGE_RESOLUTION|>--- conflicted
+++ resolved
@@ -123,321 +123,6 @@
   };
 }
 
-<<<<<<< HEAD
-async function fromZkProgramList(programs: Array<AnalysableProgram>) {
-  let flatMethodIntfs: Array<UnwrapPromise<ReturnType<typeof analyzeMethod>>> =
-    [];
-  for (const program of programs) {
-    let methodInterface = await program.analyzeMethods();
-    flatMethodIntfs.push(...Object.values(methodInterface));
-  }
-
-  return featureFlagsfromFlatMethodIntfs(flatMethodIntfs);
-}
-
-async function featureFlagsfromFlatMethodIntfs(
-  methodIntfs: Array<UnwrapPromise<ReturnType<typeof analyzeMethod>>>
-): Promise<FeatureFlags> {
-  // compute feature flags that belong to each method
-  let flags = methodIntfs.map(({ gates }) => {
-    return featureFlagsFromGates(gates);
-  });
-  if (flags.length === 0)
-    throw Error(
-      'The ZkProgram has no methods, in order to calculate feature flags, please attach a method to your ZkProgram.'
-    );
-
-  // initialize feature flags to all false
-  let globalFlags: Record<string, boolean | undefined> = {
-    rangeCheck0: false,
-    rangeCheck1: false,
-    foreignFieldAdd: false,
-    foreignFieldMul: false,
-    xor: false,
-    rot: false,
-    lookup: false,
-    runtimeTables: false,
-  };
-
-  // if there's only one method that means it defines the feature flags for the entire program
-  if (flags.length === 1) return flags[0];
-
-  // calculating the crossover between all methods, compute the shared feature flag set
-  flags.forEach((featureFlags, i) => {
-    for (const [flagType, currentFlag] of Object.entries(featureFlags)) {
-      if (i === 0) {
-        // initialize first iteration of flags freely
-        globalFlags[flagType] = currentFlag;
-      } else if (globalFlags[flagType] != currentFlag) {
-        // if flags conflict, set them to undefined to account for both cases (true and false) ^= maybe
-        // otherwise side loading couldn't verify some proofs of some method branches!
-        globalFlags[flagType] = undefined;
-      }
-    }
-  });
-  return globalFlags as FeatureFlags;
-}
-
-class ProofBase<Input, Output> {
-  static publicInputType: FlexibleProvable<any> = undefined as any;
-  static publicOutputType: FlexibleProvable<any> = undefined as any;
-  static tag: () => { name: string } = () => {
-    throw Error(
-      `You cannot use the \`Proof\` class directly. Instead, define a subclass:\n` +
-        `class MyProof extends Proof<PublicInput, PublicOutput> { ... }`
-    );
-  };
-  publicInput: Input;
-  publicOutput: Output;
-  proof: Pickles.Proof;
-  maxProofsVerified: 0 | 1 | 2;
-  shouldVerify = Bool(false);
-
-  toJSON(): JsonProof {
-    let type = getStatementType(this.constructor as any);
-    return {
-      publicInput: type.input.toFields(this.publicInput).map(String),
-      publicOutput: type.output.toFields(this.publicOutput).map(String),
-      maxProofsVerified: this.maxProofsVerified,
-      proof: Pickles.proofToBase64([this.maxProofsVerified, this.proof]),
-    };
-  }
-
-  constructor({
-    proof,
-    publicInput,
-    publicOutput,
-    maxProofsVerified,
-  }: {
-    proof: Pickles.Proof;
-    publicInput: Input;
-    publicOutput: Output;
-    maxProofsVerified: 0 | 1 | 2;
-  }) {
-    this.publicInput = publicInput;
-    this.publicOutput = publicOutput;
-    this.proof = proof; // TODO optionally convert from string?
-    this.maxProofsVerified = maxProofsVerified;
-  }
-}
-
-class Proof<Input, Output> extends ProofBase<Input, Output> {
-  verify() {
-    this.shouldVerify = Bool(true);
-  }
-  verifyIf(condition: Bool) {
-    this.shouldVerify = condition;
-  }
-
-  static async fromJSON<S extends Subclass<typeof Proof>>(
-    this: S,
-    {
-      maxProofsVerified,
-      proof: proofString,
-      publicInput: publicInputJson,
-      publicOutput: publicOutputJson,
-    }: JsonProof
-  ): Promise<
-    Proof<
-      InferProvable<S['publicInputType']>,
-      InferProvable<S['publicOutputType']>
-    >
-  > {
-    await initializeBindings();
-    let [, proof] = Pickles.proofOfBase64(proofString, maxProofsVerified);
-    let type = getStatementType(this);
-    let publicInput = type.input.fromFields(publicInputJson.map(Field));
-    let publicOutput = type.output.fromFields(publicOutputJson.map(Field));
-    return new this({
-      publicInput,
-      publicOutput,
-      proof,
-      maxProofsVerified,
-    }) as any;
-  }
-
-  /**
-   * Dummy proof. This can be useful for ZkPrograms that handle the base case in the same
-   * method as the inductive case, using a pattern like this:
-   *
-   * ```ts
-   * method(proof: SelfProof<I, O>, isRecursive: Bool) {
-   *   proof.verifyIf(isRecursive);
-   *   // ...
-   * }
-   * ```
-   *
-   * To use such a method in the base case, you need a dummy proof:
-   *
-   * ```ts
-   * let dummy = await MyProof.dummy(publicInput, publicOutput, 1);
-   * await myProgram.myMethod(dummy, Bool(false));
-   * ```
-   *
-   * **Note**: The types of `publicInput` and `publicOutput`, as well as the `maxProofsVerified` parameter,
-   * must match your ZkProgram. `maxProofsVerified` is the maximum number of proofs that any of your methods take as arguments.
-   */
-  static async dummy<Input, OutPut>(
-    publicInput: Input,
-    publicOutput: OutPut,
-    maxProofsVerified: 0 | 1 | 2,
-    domainLog2: number = 14
-  ): Promise<Proof<Input, OutPut>> {
-    let dummyRaw = await dummyProof(maxProofsVerified, domainLog2);
-    return new this({
-      publicInput,
-      publicOutput,
-      proof: dummyRaw,
-      maxProofsVerified,
-    });
-  }
-}
-
-var sideloadedKeysCounter = 0;
-
-/**
- * The `DynamicProof` class enables circuits to verify proofs using in-ciruit verfication keys.
- * This is opposed to the baked-in verification keys of the `Proof` class.
- *
- * In order to use this, a subclass of DynamicProof that specifies the public input and output types along with the maxProofsVerified number has to be created.
- *
- * ```ts
- * export class SideloadedProgramProof extends DynamicProof<MyStruct, Field> {
- *   static publicInputType = MyStruct;
- *   static publicOutputType = Field;
- *   static maxProofsVerified = 0 as const;
- * }
- * ```
- *
- * The `maxProofsVerified` constant is a product of the child circuit and indicates the maximum number that that circuit verifies itself.
- * If you are unsure about what that is for you, you should use `2`.
- *
- * Any `DynamicProof` subclass can be used as private input to ZkPrograms or SmartContracts along with a `VerificationKey` input.
- * ```ts
- * proof.verify(verificationKey)
- * ```
- *
- * NOTE: In the case of `DynamicProof`s, the circuit makes no assertions about the verificationKey used on its own.
- * This is the responsibility of the application developer and should always implement appropriate checks.
- * This pattern differs a lot from the usage of normal `Proof`, where the verification key is baked into the compiled circuit.
- * @see {@link src/examples/zkprogram/dynamic-keys-merkletree.ts} for an example of how this can be done using merkle trees
- *
- * Assertions generally only happen using the vk hash that is part of the `VerificationKey` struct along with the raw vk data as auxiliary data.
- * When using verify() on a `DynamicProof`, Pickles makes sure that the verification key data matches the hash.
- * Therefore all manual assertions have to be made on the vk's hash and it can be assumed that the vk's data is checked to match the hash if it is used with verify().
- */
-class DynamicProof<Input, Output> extends ProofBase<Input, Output> {
-  public static maxProofsVerified: 0 | 1 | 2;
-
-  private static memoizedCounter: number | undefined;
-
-  /**
-   * As the name indicates, feature flags are features of the proof system.
-   *
-   * If we want to side load proofs and verification keys, we first have to tell Pickles what _shape_ of proofs it should expect.
-   *
-   * For example, if we want to side load proofs that use foreign field arithmetic custom gates, we have to make Pickles aware of that by defining
-   * these custom gates.
-   *
-   * _Note:_ Only proofs that use the exact same composition of custom gates which were expected by Pickles can be verified using side loading.
-   * If you want to verify _any_ proof, no matter what custom gates it uses, you can use {@link FeatureFlags.allMaybe}. Please note that this might incur a significant overhead.
-   *
-   * You can also toggle specific feature flags manually by specifying them here.
-   * Alternatively, you can use {@FeatureFlags.fromZkProgram} to compute the set of feature flags that are compatible with a given program.
-   */
-  static featureFlags: FeatureFlags = FeatureFlags.allNone;
-
-  static tag() {
-    let counter: number;
-    if (this.memoizedCounter !== undefined) {
-      counter = this.memoizedCounter;
-    } else {
-      counter = sideloadedKeysCounter++;
-      this.memoizedCounter = counter;
-    }
-    return { name: `o1js-sideloaded-${counter}` };
-  }
-
-  usedVerificationKey?: VerificationKey;
-
-  /**
-   * Verifies this DynamicProof using a given verification key
-   * @param vk The verification key this proof will be verified against
-   */
-  verify(vk: VerificationKey) {
-    this.shouldVerify = Bool(true);
-    this.usedVerificationKey = vk;
-  }
-  verifyIf(vk: VerificationKey, condition: Bool) {
-    this.shouldVerify = condition;
-    this.usedVerificationKey = vk;
-  }
-
-  static async fromJSON<S extends Subclass<typeof DynamicProof>>(
-    this: S,
-    {
-      maxProofsVerified,
-      proof: proofString,
-      publicInput: publicInputJson,
-      publicOutput: publicOutputJson,
-    }: JsonProof
-  ): Promise<
-    DynamicProof<
-      InferProvable<S['publicInputType']>,
-      InferProvable<S['publicOutputType']>
-    >
-  > {
-    await initializeBindings();
-    let [, proof] = Pickles.proofOfBase64(proofString, maxProofsVerified);
-    let type = getStatementType(this);
-    let publicInput = type.input.fromFields(publicInputJson.map(Field));
-    let publicOutput = type.output.fromFields(publicOutputJson.map(Field));
-    return new this({
-      publicInput,
-      publicOutput,
-      proof,
-      maxProofsVerified,
-    }) as any;
-  }
-
-  static async dummy<S extends Subclass<typeof DynamicProof>>(
-    this: S,
-    publicInput: InferProvable<S['publicInputType']>,
-    publicOutput: InferProvable<S['publicOutputType']>,
-    maxProofsVerified: 0 | 1 | 2,
-    domainLog2: number = 14
-  ): Promise<InstanceType<S>> {
-    return this.fromProof(
-      await Proof.dummy<
-        InferProvable<S['publicInputType']>,
-        InferProvable<S['publicOutputType']>
-      >(publicInput, publicOutput, maxProofsVerified, domainLog2)
-    );
-  }
-
-  /**
-   * Converts a Proof into a DynamicProof carrying over all relevant data.
-   * This method can be used to convert a Proof computed by a ZkProgram
-   * into a DynamicProof that is accepted in a circuit that accepts DynamicProofs
-   */
-  static fromProof<S extends Subclass<typeof DynamicProof>>(
-    this: S,
-    proof: Proof<
-      InferProvable<S['publicInputType']>,
-      InferProvable<S['publicOutputType']>
-    >
-  ): InstanceType<S> {
-    return new this({
-      publicInput: proof.publicInput,
-      publicOutput: proof.publicOutput,
-      maxProofsVerified: proof.maxProofsVerified,
-      proof: proof.proof,
-    }) as InstanceType<S>;
-  }
-}
-
-=======
->>>>>>> e1bac020
 async function verify(
   proof: ProofBase<any, any> | JsonProof,
   verificationKey: string | VerificationKey
@@ -723,7 +408,6 @@
             `Try calling \`await program.compile()\` first, this will cache provers in the background.\nIf you compiled your zkProgram with proofs disabled (\`proofsEnabled = false\`), you have to compile it with proofs enabled first.`
         );
       }
-<<<<<<< HEAD
 
       let nonPureInputExists =
         publicInputType.toAuxiliary(publicInput).length !== 0;
@@ -742,13 +426,7 @@
         publicInputFields = toFieldConsts(publicInputType, publicInput);
       }
 
-      let previousProofs = MlArray.to(
-        getPreviousProofsForProver(args, methodIntfs[i])
-      );
-=======
-      let publicInputFields = toFieldConsts(publicInputType, publicInput);
       let previousProofs = MlArray.to(getPreviousProofsForProver(args));
->>>>>>> e1bac020
 
       console.log('auxdata before entering snarkContext ', publicInputAux);
       let id = snarkContext.enter({
@@ -1221,7 +899,6 @@
       result = (await func(input, ...finalArgs)) as any;
     }
 
-<<<<<<< HEAD
     console.log('result input', result);
     if (result?.publicOutput) {
       // store the nonPure auxiliary data in program state cache if it exists
@@ -1233,15 +910,9 @@
       }
     }
 
-    proofs.forEach(({ proofInstance, classReference }) => {
-      if (!(proofInstance instanceof DynamicProof)) {
-        return;
-      }
-=======
     proofs.forEach(({ Proof, proof }) => {
       if (!(proof instanceof DynamicProof)) return;
 
->>>>>>> e1bac020
       // Initialize side-loaded verification key
       const tag = Proof.tag();
       const computedTag = SideloadedTag.get(tag.name);
@@ -1362,13 +1033,10 @@
 ) {
   return type.fromFields(MlFieldArray.from(fields), auxData);
 }
-<<<<<<< HEAD
 
 function toFieldVars<T>(type: ProvablePure<T>, value: T) {
   return MlFieldArray.to(type.toFields(value));
 }
-=======
->>>>>>> e1bac020
 
 function fromFieldConsts<T>(
   type: Provable<T>,

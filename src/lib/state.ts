<<<<<<< HEAD
import { Field, AsFieldElements } from '../snarky.js';
import { circuitArray, witness } from './circuit_value.js';
import { AccountUpdate, TokenId } from './party.js';
=======
import { Circuit, Field, AsFieldElements } from '../snarky.js';
import { circuitArray } from './circuit_value.js';
import { AccountUpdate, TokenId } from './account_update.js';
>>>>>>> 3cf7dbd5
import { PublicKey } from './signature.js';
import * as Mina from './mina.js';
import { Account, fetchAccount } from './fetch.js';
import { inCheckedComputation, inProver } from './proof_system.js';
import { SmartContract } from './zkapp.js';

// external API
export { State, state, declareState };
// internal API
export { assertStatePrecondition, cleanStatePrecondition };

/**
 * Gettable and settable state that can be checked for equality.
 */
type State<A> = {
  get(): A;
  set(a: A): void;
  fetch(): Promise<A | undefined>;
  assertEquals(a: A): void;
  assertNothing(): void;
};
function State<A>(): State<A> {
  return createState<A>();
}

/**
 * A decorator to use within a zkapp to indicate what will be stored on-chain.
 * For example, if you want to store a field element `some_state` in a zkapp,
 * you can use the following in the declaration of your zkapp:
 *
 * ```
 * @state(Field) some_state = State<Field>();
 * ```
 *
 */
function state<A>(stateType: AsFieldElements<A>) {
  return function (
    target: SmartContract & { constructor: any },
    key: string,
    _descriptor?: PropertyDescriptor
  ) {
    const ZkappClass = target.constructor;
    if (reservedPropNames.has(key)) {
      throw Error(`Property name ${key} is reserved.`);
    }
    let sc = smartContracts.get(ZkappClass);
    if (sc === undefined) {
      sc = { states: [], layout: undefined };
      smartContracts.set(ZkappClass, sc);
    }
    sc.states.push([key, stateType]);

    Object.defineProperty(target, key, {
      get(this) {
        return this._?.[key];
      },
      set(this, v: InternalStateType<A>) {
        if (v._contract !== undefined)
          throw Error(
            'A State should only be assigned once to a SmartContract'
          );
        if (this._?.[key]) throw Error('A @state should only be assigned once');
        v._contract = {
          key,
          stateType: stateType,
          instance: this,
          class: ZkappClass,
          wasConstrained: false,
          wasRead: false,
          cachedVariable: undefined,
        };
        (this._ ??= {})[key] = v;
      },
    });
  };
}

/**
 * `declareState` can be used in place of the `@state` decorator to declare on-chain state on a SmartContract.
 * It should be placed _after_ the class declaration.
 * Here is an example of declaring a state property `x` of type `Field`.
 * ```ts
 * class MyContract extends SmartContract {
 *   x = State<Field>();
 *   // ...
 * }
 * declareState(MyContract, { x: Field });
 * ```
 *
 * If you're using pure JS, it's _not_ possible to use the built-in class field syntax,
 * i.e. the following will _not_ work:
 *
 * ```js
 * // THIS IS WRONG IN JS!
 * class MyContract extends SmartContract {
 *   x = State();
 * }
 * declareState(MyContract, { x: Field });
 * ```
 *
 * Instead, add a constructor where you assign the property:
 * ```js
 * class MyContract extends SmartContract {
 *   constructor(x) {
 *     super();
 *     this.x = State();
 *   }
 * }
 * declareState(MyContract, { x: Field });
 * ```
 */
function declareState<T extends typeof SmartContract>(
  SmartContract: T,
  states: Record<string, AsFieldElements<unknown>>
) {
  for (let key in states) {
    let CircuitValue = states[key];
    state(CircuitValue)(SmartContract.prototype, key);
  }
}

// metadata defined by @state, which link state to a particular SmartContract
type StateAttachedContract<A> = {
  key: string;
  stateType: AsFieldElements<A>;
  instance: SmartContract;
  class: typeof SmartContract;
  wasRead: boolean;
  wasConstrained: boolean;
  cachedVariable?: A;
};

type InternalStateType<A> = State<A> & { _contract?: StateAttachedContract<A> };

function createState<T>(): InternalStateType<T> {
  return {
    _contract: undefined as StateAttachedContract<T> | undefined,

    set(state: T) {
      if (this._contract === undefined)
        throw Error(
          'set can only be called when the State is assigned to a SmartContract @state.'
        );
      let layout = getLayoutPosition(this._contract);
      let stateAsFields = this._contract.stateType.toFields(state);
      let accountUpdate = this._contract.instance.self;
      stateAsFields.forEach((x, i) => {
        AccountUpdate.setValue(
          accountUpdate.body.update.appState[layout.offset + i],
          x
        );
      });
    },

    assertEquals(state: T) {
      if (this._contract === undefined)
        throw Error(
          'assertEquals can only be called when the State is assigned to a SmartContract @state.'
        );
      let layout = getLayoutPosition(this._contract);
      let stateAsFields = this._contract.stateType.toFields(state);
      let accountUpdate = this._contract.instance.self;
      stateAsFields.forEach((x, i) => {
        AccountUpdate.assertEquals(
          accountUpdate.body.preconditions.account.state[layout.offset + i],
          x
        );
      });
      this._contract.wasConstrained = true;
    },

    assertNothing() {
      if (this._contract === undefined)
        throw Error(
          'assertNothing can only be called when the State is assigned to a SmartContract @state.'
        );
      this._contract.wasConstrained = true;
    },

    get() {
      if (this._contract === undefined)
        throw Error(
          'get can only be called when the State is assigned to a SmartContract @state.'
        );
      // inside the circuit, we have to cache variables, so there's only one unique variable per on-chain state.
      // if we'd return a fresh variable everytime, developers could easily end up linking just *one* of them to the precondition,
      // while using an unconstrained variable elsewhere, which would create a loophole in the proof.
      if (
        this._contract.cachedVariable !== undefined &&
        // `inCheckedComputation() === true` here always implies being inside a wrapped smart contract method,
        // which will ensure that the cache is cleaned up before & after each method run.
        inCheckedComputation()
      ) {
        this._contract.wasRead = true;
        return this._contract.cachedVariable;
      }
      let layout = getLayoutPosition(this._contract);
      let contract = this._contract;
      let inProver_ = inProver();
      let stateFieldsType = circuitArray(Field, layout.length);
      let stateAsFields = witness(stateFieldsType, () => {
        let account: Account;
        try {
          account = Mina.getAccount(
            contract.instance.address,
            contract.instance.self.body.tokenId
          );
        } catch (err) {
          // TODO: there should also be a reasonable error here
          if (inProver_) {
            throw err;
          }
          throw Error(
            `${contract.key}.get() failed, because the zkapp account was not found in the cache. ` +
              `Try calling \`await fetchAccount(zkappAddress)\` first.`
          );
        }
        if (account.appState === undefined) {
          // if the account is not a zkapp account, let the default state be all zeroes
          return Array(layout.length).fill(Field.zero);
        } else {
          let stateAsFields: Field[] = [];
          for (let i = 0; i < layout.length; ++i) {
            stateAsFields.push(account.appState[layout.offset + i]);
          }
          return stateAsFields;
        }
      });

      let state = this._contract.stateType.ofFields(stateAsFields);
      this._contract.stateType.check?.(state);
      this._contract.wasRead = true;
      this._contract.cachedVariable = state;
      return state;
    },

    async fetch() {
      if (this._contract === undefined)
        throw Error(
          'fetch can only be called when the State is assigned to a SmartContract @state.'
        );
      if (Mina.currentTransaction.has())
        throw Error(
          'fetch is not intended to be called inside a transaction block.'
        );
      let layout = getLayoutPosition(this._contract);
      let address: PublicKey = this._contract.instance.address;
      let { account } = await fetchAccount({
        publicKey: address,
        tokenId: TokenId.toBase58(TokenId.default),
      });
      if (account === undefined) return undefined;
      let stateAsFields: Field[];
      if (account.appState === undefined) {
        stateAsFields = Array(layout.length).fill(Field.zero);
      } else {
        stateAsFields = [];
        for (let i = 0; i < layout.length; i++) {
          stateAsFields.push(account.appState[layout.offset + i]);
        }
      }
      return this._contract.stateType.ofFields(stateAsFields);
    },
  };
}

function getLayoutPosition<A>({
  key,
  class: contractClass,
}: StateAttachedContract<A>) {
  let layout = getLayout(contractClass);
  let stateLayout = layout.get(key);
  if (stateLayout === undefined) {
    throw new Error(`state ${key} not found`);
  }
  return stateLayout;
}

function getLayout(scClass: typeof SmartContract) {
  let sc = smartContracts.get(scClass);
  if (sc === undefined) throw Error('bug');
  if (sc.layout === undefined) {
    let layout = new Map();
    sc.layout = layout;
    let offset = 0;
    sc.states.forEach(([key, stateType]) => {
      let length = stateType.sizeInFields();
      layout.set(key, { offset, length });
      offset += length;
    });
  }
  return sc.layout;
}

// per-smart contract class context for keeping track of state layout
const smartContracts = new WeakMap<
  typeof SmartContract,
  {
    states: [string, AsFieldElements<any>][];
    layout: Map<string, { offset: number; length: number }> | undefined;
  }
>();

const reservedPropNames = new Set(['_methods', '_']);

function assertStatePrecondition(sc: SmartContract) {
  try {
    for (let [key, context] of getStateContexts(sc)) {
      // check if every state that was read was also contrained
      if (!context?.wasRead || context.wasConstrained) continue;
      // we accessed a precondition field but not constrained it explicitly - throw an error
      let errorMessage = `You used \`this.${key}.get()\` without adding a precondition that links it to the actual on-chain state.
Consider adding this line to your code:
this.${key}.assertEquals(this.${key}.get());`;
      throw Error(errorMessage);
    }
  } finally {
    cleanStatePrecondition(sc);
  }
}

function cleanStatePrecondition(sc: SmartContract) {
  for (let [, context] of getStateContexts(sc)) {
    if (context === undefined) continue;
    context.wasRead = false;
    context.wasConstrained = false;
    context.cachedVariable = undefined;
  }
}

function getStateContexts(
  sc: SmartContract
): [string, StateAttachedContract<unknown> | undefined][] {
  let scClass = sc.constructor as typeof SmartContract;
  let scInfo = smartContracts.get(scClass);
  if (scInfo === undefined) return [];
  return scInfo.states.map(([key]) => [key, (sc as any)[key]?._contract]);
}<|MERGE_RESOLUTION|>--- conflicted
+++ resolved
@@ -1,12 +1,6 @@
-<<<<<<< HEAD
 import { Field, AsFieldElements } from '../snarky.js';
 import { circuitArray, witness } from './circuit_value.js';
-import { AccountUpdate, TokenId } from './party.js';
-=======
-import { Circuit, Field, AsFieldElements } from '../snarky.js';
-import { circuitArray } from './circuit_value.js';
 import { AccountUpdate, TokenId } from './account_update.js';
->>>>>>> 3cf7dbd5
 import { PublicKey } from './signature.js';
 import * as Mina from './mina.js';
 import { Account, fetchAccount } from './fetch.js';

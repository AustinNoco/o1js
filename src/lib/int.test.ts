--- conflicted
+++ resolved
@@ -704,13 +704,8 @@
           it('should be the same as Field(1)', () => {
             expect(() => {
               Circuit.runAndCheck(() => {
-<<<<<<< HEAD
                 const x = Circuit.witness(UInt64, () => UInt64.from(1));
                 const y = Circuit.witness(UInt64, () => new UInt64(Field.one));
-=======
-                const x = Circuit.witness(UInt64, () => UInt64.fromNumber(1));
-                const y = Circuit.witness(UInt64, () => new UInt64(Field(1)));
->>>>>>> 7ca1641b
                 x.assertEquals(y);
               });
             }).not.toThrow();
@@ -733,13 +728,8 @@
           it('should be the same as Field(1)', () => {
             expect(() => {
               Circuit.runAndCheck(() => {
-<<<<<<< HEAD
                 const x = Circuit.witness(UInt64, () => UInt64.from('1'));
                 const y = Circuit.witness(UInt64, () => new UInt64(Field.one));
-=======
-                const x = Circuit.witness(UInt64, () => UInt64.fromString('1'));
-                const y = Circuit.witness(UInt64, () => new UInt64(Field(1)));
->>>>>>> 7ca1641b
                 x.assertEquals(y);
               });
             }).not.toThrow();
@@ -1144,15 +1134,9 @@
 
       describe('from() ', () => {
         describe('fromNumber()', () => {
-<<<<<<< HEAD
-          it('should be the same as Field.one', () => {
-            const uint = UInt64.from(1);
-            expect(uint.value).toEqual(new UInt64(Field.one).value);
-=======
           it('should be the same as Field(1)', () => {
             const uint = UInt64.fromNumber(1);
             expect(uint.value).toEqual(new UInt64(Field(1)).value);
->>>>>>> 7ca1641b
           });
 
           it('should be the same as 2^53-1', () => {
@@ -1161,15 +1145,9 @@
           });
         });
         describe('fromString()', () => {
-<<<<<<< HEAD
-          it('should be the same as Field.one', () => {
-            const uint = UInt64.from('1');
-            expect(uint.value).toEqual(new UInt64(Field.one).value);
-=======
           it('should be the same as Field(1)', () => {
             const uint = UInt64.fromString('1');
             expect(uint.value).toEqual(new UInt64(Field(1)).value);
->>>>>>> 7ca1641b
           });
 
           it('should be the same as 2^53-1', () => {
@@ -1663,13 +1641,8 @@
           it('should be the same as Field(1)', () => {
             expect(() => {
               Circuit.runAndCheck(() => {
-<<<<<<< HEAD
                 const x = Circuit.witness(UInt32, () => UInt32.from(1));
                 const y = Circuit.witness(UInt32, () => new UInt32(Field.one));
-=======
-                const x = Circuit.witness(UInt32, () => UInt32.fromNumber(1));
-                const y = Circuit.witness(UInt32, () => new UInt32(Field(1)));
->>>>>>> 7ca1641b
                 x.assertEquals(y);
               });
             }).not.toThrow();
@@ -1692,13 +1665,8 @@
           it('should be the same as Field(1)', () => {
             expect(() => {
               Circuit.runAndCheck(() => {
-<<<<<<< HEAD
                 const x = Circuit.witness(UInt32, () => UInt32.from('1'));
                 const y = Circuit.witness(UInt32, () => new UInt32(Field.one));
-=======
-                const x = Circuit.witness(UInt32, () => UInt32.fromString('1'));
-                const y = Circuit.witness(UInt32, () => new UInt32(Field(1)));
->>>>>>> 7ca1641b
                 x.assertEquals(y);
               });
             }).not.toThrow();
@@ -2103,15 +2071,9 @@
 
       describe('from() ', () => {
         describe('fromNumber()', () => {
-<<<<<<< HEAD
           it('should be the same as Field.one', () => {
             const x = UInt32.from(1);
             expect(x.value).toEqual(new UInt32(Field.one).value);
-=======
-          it('should be the same as Field(1)', () => {
-            const x = UInt32.fromNumber(1);
-            expect(x.value).toEqual(new UInt32(Field(1)).value);
->>>>>>> 7ca1641b
           });
 
           it('should be the same as 2^53-1', () => {
@@ -2120,15 +2082,9 @@
           });
         });
         describe('fromString()', () => {
-<<<<<<< HEAD
           it('should be the same as Field.one', () => {
             const x = UInt32.from('1');
             expect(x.value).toEqual(new UInt32(Field.one).value);
-=======
-          it('should be the same as Field(1)', () => {
-            const x = UInt32.fromString('1');
-            expect(x.value).toEqual(new UInt32(Field(1)).value);
->>>>>>> 7ca1641b
           });
 
           it('should be the same as 2^53-1', () => {

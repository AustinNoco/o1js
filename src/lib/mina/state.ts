--- conflicted
+++ resolved
@@ -8,12 +8,8 @@
 import { Provable } from '../provable/provable.js';
 import { Field } from '../provable/wrapped.js';
 import { ProvablePure } from '../provable/types/provable-intf.js';
-<<<<<<< HEAD
 import { ensureConsistentPrecondition } from './precondition.js';
 import { Bool } from '../provable/wrapped.js';
-=======
-import { Bool } from '../provable/bool.js';
->>>>>>> 3cc17591
 
 // external API
 export { State, state, declareState };

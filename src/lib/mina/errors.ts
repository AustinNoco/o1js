import { Types } from '../../bindings/mina-transaction/types.js';
import { TokenId } from './account-update.js';

export { invalidTransactionError };

const ErrorHandlers = {
  Invalid_fee_excess({
    transaction: { accountUpdates },
    isFeePayer,
    accountCreationFee,
  }: ErrorHandlerArgs) {
    // TODO: handle fee payer for Invalid_fee_excess?
    if (isFeePayer) return;

    let balances = accountUpdates.map(({ body }) => {
      if (body.tokenId.equals(TokenId.default).toBoolean()) {
<<<<<<< HEAD
        return (
          Number(Int64.Unsafe.fromObject(body.balanceChange).toString()) * 1e-9
        );
=======
        return Number(body.balanceChange.toString()) * 1e-9;
>>>>>>> 71202093
      }
    });
    let sum = balances.reduce((a = 0, b = 0) => a + b) ?? 0;
    return `Invalid fee excess.
This means that balance changes in your transaction do not sum up to the amount of fees needed.
Here's the list of balance changes:

${balances
  .map((balance, i) => {
    return `Account update #${i + 1}) ${
      balance === undefined
        ? 'not a MINA account'
        : `${balance.toFixed(2)} MINA`
    }`;
  })
  .join(`\n`)}

Total change: ${sum.toFixed(2)} MINA

If there are no new accounts created in your transaction, then this sum should be equal to 0.00 MINA.
If you are creating new accounts -- by updating accounts that didn't exist yet --
then keep in mind the ${(Number(accountCreationFee) * 1e-9).toFixed(
      2
    )} MINA account creation fee, and make sure that the sum equals
${(-Number(accountCreationFee) * 1e-9).toFixed(
  2
)} times the number of newly created accounts.`;
  },
};

type ErrorHandlerArgs = {
  transaction: Types.ZkappCommand;
  accountUpdateIndex: number;
  isFeePayer: boolean;
  accountCreationFee: string | number;
};

function invalidTransactionError(
  transaction: Types.ZkappCommand,
  errors: string[][][],
  additionalContext: { accountCreationFee: string | number }
): string {
  let errorMessages = [];
  let rawErrors = JSON.stringify(errors);
  let n = transaction.accountUpdates.length;

  // Check if the number of errors match the number of account updates. If there are more, then the fee payer has an error.
  // We do this check because the fee payer error is not included in network transaction errors and is always present (even if empty) in the local transaction errors.
  if (errors.length > n) {
    let errorsForFeePayer = errors.shift() ?? [];
    for (let [error] of errorsForFeePayer) {
      let message = ErrorHandlers[error as keyof typeof ErrorHandlers]?.({
        transaction,
        accountUpdateIndex: NaN,
        isFeePayer: true,
        ...additionalContext,
      });
      if (message) errorMessages.push(message);
    }
  }

  for (let i = 0; i < errors.length; i++) {
    let errorsForUpdate = errors[i];
    for (let [error] of errorsForUpdate) {
      let message = ErrorHandlers[error as keyof typeof ErrorHandlers]?.({
        transaction,
        accountUpdateIndex: i,
        isFeePayer: false,
        ...additionalContext,
      });
      if (message) errorMessages.push(message);
    }
  }

  if (errorMessages.length > 1) {
    return [
      'There were multiple errors when applying your transaction:',
      ...errorMessages.map((msg, i) => `${i + 1}.) ${msg}`),
      `Raw list of errors: ${rawErrors}`,
    ].join('\n\n');
  }
  if (errorMessages.length === 1) {
    return `${errorMessages[0]}\n\nRaw list of errors: ${rawErrors}`;
  }
  // fallback if we don't have a good error message yet
  return rawErrors;
}<|MERGE_RESOLUTION|>--- conflicted
+++ resolved
@@ -14,13 +14,7 @@
 
     let balances = accountUpdates.map(({ body }) => {
       if (body.tokenId.equals(TokenId.default).toBoolean()) {
-<<<<<<< HEAD
-        return (
-          Number(Int64.Unsafe.fromObject(body.balanceChange).toString()) * 1e-9
-        );
-=======
         return Number(body.balanceChange.toString()) * 1e-9;
->>>>>>> 71202093
       }
     });
     let sum = balances.reduce((a = 0, b = 0) => a + b) ?? 0;

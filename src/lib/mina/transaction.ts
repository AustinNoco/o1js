--- conflicted
+++ resolved
@@ -331,11 +331,7 @@
          * contains a `prove` call, then this field contains a promise resolving to the
          * proof array which was output from the underlying `prove` call.
          */
-<<<<<<< HEAD
-        proofs: Promise<Transaction<true, Signed>['proofs']>;
-=======
         proofs(): Promise<Transaction<true, Signed>['proofs']>;
->>>>>>> 442c3402
       }) &
   (Signed extends false
     ? {
@@ -364,17 +360,11 @@
         pending.then((v) => (v as never as Transaction<false, Signed>).prove())
       );
     },
-<<<<<<< HEAD
-    proofs: pending.then(
-      (v) => (v as never as Transaction<true, Proven>).proofs
-    ),
-=======
     proofs() {
       return pending.then(
         (v) => (v as never as Transaction<true, Proven>).proofs
       );
     },
->>>>>>> 442c3402
   }) as never as TransactionPromise<Proven, Signed>;
 }
 

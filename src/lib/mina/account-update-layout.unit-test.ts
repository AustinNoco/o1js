--- conflicted
+++ resolved
@@ -6,25 +6,15 @@
 // smart contract which creates an account update that has a child of its own
 
 class NestedCall extends SmartContract {
-<<<<<<< HEAD
   @method async deposit() {
-    let payerUpdate = AccountUpdate.createSigned(this.sender);
-    payerUpdate.send({ to: this.address, amount: UInt64.one });
-  }
-
-  @method async depositUsingTree() {
-    let payerUpdate = AccountUpdate.createSigned(this.sender);
-=======
-  @method deposit() {
     let sender = this.sender.getUnconstrained();
     let payerUpdate = AccountUpdate.createSigned(sender);
     payerUpdate.send({ to: this.address, amount: UInt64.one });
   }
 
-  @method depositUsingTree() {
+  @method async depositUsingTree() {
     let sender = this.sender.getUnconstrained();
     let payerUpdate = AccountUpdate.createSigned(sender);
->>>>>>> 9c2935a5
     let receiverUpdate = AccountUpdate.create(this.address);
     payerUpdate.send({ to: receiverUpdate, amount: UInt64.one });
 

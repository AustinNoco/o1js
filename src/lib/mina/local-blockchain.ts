import { SimpleLedger } from './transaction-logic/ledger.js';
import { Ml } from '../ml/conversion.js';
import { transactionCommitments } from '../../mina-signer/src/sign-zkapp-command.js';
import { Ledger, Test, initializeBindings } from '../../snarky.js';
import { Field } from '../provable/wrapped.js';
import { UInt32, UInt64 } from '../provable/int.js';
import { PrivateKey, PublicKey } from '../provable/crypto/signature.js';
import { Account } from './account.js';
import {
  ZkappCommand,
  TokenId,
  Authorization,
  Actions,
} from './account-update.js';
import { NetworkId } from '../../mina-signer/src/types.js';
import { TupleN } from '../util/types.js';
import { Types, TypesBigint } from '../../bindings/mina-transaction/types.js';
import { invalidTransactionError } from './errors.js';
import {
  Transaction,
  PendingTransaction,
  createTransaction,
  toTransactionPromise,
  createIncludedTransaction,
  createRejectedTransaction,
  IncludedTransaction,
  RejectedTransaction,
  PendingTransactionStatus,
  PendingTransactionPromise,
  toPendingTransactionPromise,
} from './transaction.js';
import {
  type FeePayerSpec,
  type ActionStates,
  Mina,
  defaultNetworkConstants,
} from './mina-instance.js';
import {
  reportGetAccountError,
  defaultNetworkState,
  verifyTransactionLimits,
  verifyAccountUpdate,
} from './transaction-validation.js';
import { prettifyStacktrace } from '../util/errors.js';

export { LocalBlockchain, TestPublicKey };

type TestPublicKey = PublicKey & {
  key: PrivateKey;
};
function TestPublicKey(key: PrivateKey): TestPublicKey {
  return Object.assign(PublicKey.fromPrivateKey(key), { key });
}
namespace TestPublicKey {
  export function random<N extends number = 1>(
    count: N = 1 as never
  ): N extends 1 ? TestPublicKey : TupleN<TestPublicKey, N> {
    if (count === 1) return TestPublicKey(PrivateKey.random()) as never;
    return Array.from({ length: count as number }, () =>
      TestPublicKey(PrivateKey.random())
    ) as never;
  }
}

/**
 * A mock Mina blockchain running locally and useful for testing.
 */
async function LocalBlockchain({
  proofsEnabled = true,
  enforceTransactionLimits = true,
} = {}) {
  await initializeBindings();
  const slotTime = 3 * 60 * 1000;
  const startTime = Date.now();
  const genesisTimestamp = UInt64.from(startTime);
  const ledger = Ledger.create();
  let networkState = defaultNetworkState();

  function addAccount(publicKey: PublicKey, balance: string) {
    try {
      ledger.addAccount(Ml.fromPublicKey(publicKey), balance);
    } catch (error) {
      throw prettifyStacktrace(error);
    }
  }

  let testAccounts = [] as never as TupleN<TestPublicKey, 10>;

  for (let i = 0; i < 10; ++i) {
    let MINA = 10n ** 9n;
    const largeValue = 1000n * MINA;
    const testAccount = TestPublicKey.random();
    addAccount(testAccount, largeValue.toString());
    testAccounts.push(testAccount);
  }

  const events: Record<string, any> = {};
  const actions: Record<
    string,
    Record<string, { actions: string[][]; hash: string }[]>
  > = {};

  return {
    getNetworkId: () => 'testnet' as NetworkId,
    proofsEnabled,
    getNetworkConstants() {
      return {
        ...defaultNetworkConstants,
        genesisTimestamp,
      };
    },
    currentSlot() {
      return UInt32.from(
        Math.ceil((new Date().valueOf() - startTime) / slotTime)
      );
    },
    hasAccount(publicKey: PublicKey, tokenId: Field = TokenId.default) {
      return !!ledger.getAccount(
        Ml.fromPublicKey(publicKey),
        Ml.constFromField(tokenId)
      );
    },
    getAccount(
      publicKey: PublicKey,
      tokenId: Field = TokenId.default
    ): Account {
      let accountJson = ledger.getAccount(
        Ml.fromPublicKey(publicKey),
        Ml.constFromField(tokenId)
      );
      if (accountJson === undefined) {
        throw new Error(
          reportGetAccountError(publicKey.toBase58(), TokenId.toBase58(tokenId))
        );
      }
      return Types.Account.fromJSON(accountJson);
    },
    getNetworkState() {
      return networkState;
    },
    sendTransaction(
      txn: Transaction<boolean, boolean>
    ): PendingTransactionPromise {
      return toPendingTransactionPromise(async () => {
        let zkappCommandJson = ZkappCommand.toJSON(txn.transaction);
        let commitments = transactionCommitments(
          TypesBigint.ZkappCommand.fromJSON(zkappCommandJson),
          this.getNetworkId()
        );

        if (enforceTransactionLimits) verifyTransactionLimits(txn.transaction);

        // create an ad-hoc ledger to record changes to accounts within the transaction
        let simpleLedger = SimpleLedger.create();

        for (const update of txn.transaction.accountUpdates) {
          let authIsProof = !!update.authorization.proof;
          let kindIsProof = update.body.authorizationKind.isProved.toBoolean();
          // checks and edge case where a proof is expected, but the developer forgot to invoke await tx.prove()
          // this resulted in an assertion OCaml error, which didn't contain any useful information
          if (kindIsProof && !authIsProof) {
            throw Error(
              `The actual authorization does not match the expected authorization kind. Did you forget to invoke \`await tx.prove();\`?`
            );
          }

          let account = simpleLedger.load(update.body);

          // the first time we encounter an account, use it from the persistent ledger
          if (account === undefined) {
            let accountJson = ledger.getAccount(
              Ml.fromPublicKey(update.body.publicKey),
              Ml.constFromField(update.body.tokenId)
            );
            if (accountJson !== undefined) {
              let storedAccount = Account.fromJSON(accountJson);
              simpleLedger.store(storedAccount);
              account = storedAccount;
            }
          }

          // TODO: verify account update even if the account doesn't exist yet, using a default initial account
          if (account !== undefined) {
            let publicInput = update.toPublicInput(txn.transaction);
            await verifyAccountUpdate(
              account,
              update,
              publicInput,
              commitments,
              this.proofsEnabled,
              this.getNetworkId()
            );
            simpleLedger.apply(update);
          }
        }

        let status: PendingTransactionStatus = 'pending';
        const errors: string[] = [];
        try {
          ledger.applyJsonTransaction(
            JSON.stringify(zkappCommandJson),
            defaultNetworkConstants.accountCreationFee.toString(),
            JSON.stringify(networkState)
          );
        } catch (err: any) {
          status = 'rejected';
          try {
            const errorMessages = JSON.parse(err.message);
            const formattedError = invalidTransactionError(
              txn.transaction,
              errorMessages,
              {
                accountCreationFee:
                  defaultNetworkConstants.accountCreationFee.toString(),
              }
            );
            errors.push(formattedError);
          } catch (parseError: any) {
            const fallbackErrorMessage =
              err.message || parseError.message || 'Unknown error occurred';
            errors.push(fallbackErrorMessage);
          }
        }

        // fetches all events from the transaction and stores them
        // events are identified and associated with a publicKey and tokenId
        txn.transaction.accountUpdates.forEach((p, i) => {
          let pJson = zkappCommandJson.accountUpdates[i];
          let addr = pJson.body.publicKey;
          let tokenId = pJson.body.tokenId;
          events[addr] ??= {};
          if (p.body.events.data.length > 0) {
            events[addr][tokenId] ??= [];
            let updatedEvents = p.body.events.data.map((data) => {
              return {
                data,
                transactionInfo: {
                  transactionHash: '',
                  transactionStatus: '',
                  transactionMemo: '',
                },
              };
            });
            events[addr][tokenId].push({
              events: updatedEvents,
              blockHeight: networkState.blockchainLength,
              globalSlot: networkState.globalSlotSinceGenesis,
              // The following fields are fetched from the Mina network. For now, we mock these values out
              // since networkState does not contain these fields.
              blockHash: '',
              parentBlockHash: '',
              chainStatus: '',
            });
          }

          // actions/sequencing events

          // most recent action state
          let storedActions = actions[addr]?.[tokenId];
          let latestActionState_ =
            storedActions?.[storedActions.length - 1]?.hash;
          // if there exists no hash, this means we initialize our latest hash with the empty state
          let latestActionState =
            latestActionState_ !== undefined
              ? Field(latestActionState_)
              : Actions.emptyActionState();

          actions[addr] ??= {};
          if (p.body.actions.data.length > 0) {
            let newActionState = Actions.updateSequenceState(
              latestActionState,
              p.body.actions.hash
            );
            actions[addr][tokenId] ??= [];
            actions[addr][tokenId].push({
              actions: pJson.body.actions,
              hash: newActionState.toString(),
            });
          }
        });

<<<<<<< HEAD
        const hash = Test.transactionHash.hashZkAppCommand(txn.toJSON());
        const pendingTransaction: Omit<
          PendingTransaction,
          'wait' | 'safeWait'
        > = {
=======
      let test = await Test();
      const hash = test.transactionHash.hashZkAppCommand(txn.toJSON());
      const pendingTransaction: Omit<PendingTransaction, 'wait' | 'safeWait'> =
        {
>>>>>>> f74abb38
          status,
          errors,
          transaction: txn.transaction,
          hash,
          toJSON: txn.toJSON,
          toPretty: txn.toPretty,
        };

        const wait = async (_options?: {
          maxAttempts?: number;
          interval?: number;
        }): Promise<IncludedTransaction> => {
          const pendingTransaction = await safeWait(_options);
          if (pendingTransaction.status === 'rejected') {
            throw Error(
              `Transaction failed with errors:\n${pendingTransaction.errors.join(
                '\n'
              )}`
            );
          }
          return pendingTransaction;
        };

        const safeWait = async (_options?: {
          maxAttempts?: number;
          interval?: number;
        }): Promise<IncludedTransaction | RejectedTransaction> => {
          if (status === 'rejected') {
            return createRejectedTransaction(
              pendingTransaction,
              pendingTransaction.errors
            );
          }
          return createIncludedTransaction(pendingTransaction);
        };

        return {
          ...pendingTransaction,
          wait,
          safeWait,
        };
      });
    },
    transaction(sender: FeePayerSpec, f: () => Promise<void>) {
      return toTransactionPromise(async () => {
        // TODO we run the transaction twice to match the behavior of `Network.transaction`
        let tx = await createTransaction(sender, f, 0, {
          isFinalRunOutsideCircuit: false,
          proofsEnabled: this.proofsEnabled,
          fetchMode: 'test',
        });
        let hasProofs = tx.transaction.accountUpdates.some(
          Authorization.hasLazyProof
        );
        return await createTransaction(sender, f, 1, {
          isFinalRunOutsideCircuit: !hasProofs,
          proofsEnabled: this.proofsEnabled,
        });
      });
    },
    applyJsonTransaction(json: string) {
      return ledger.applyJsonTransaction(
        json,
        defaultNetworkConstants.accountCreationFee.toString(),
        JSON.stringify(networkState)
      );
    },
    async fetchEvents(publicKey: PublicKey, tokenId: Field = TokenId.default) {
      // Return events in reverse chronological order (latest events at the beginning)
      const reversedEvents = (
        events?.[publicKey.toBase58()]?.[TokenId.toBase58(tokenId)] ?? []
      ).reverse();
      return reversedEvents;
    },
    async fetchActions(
      publicKey: PublicKey,
      actionStates?: ActionStates,
      tokenId: Field = TokenId.default
    ) {
      return this.getActions(publicKey, actionStates, tokenId);
    },
    getActions(
      publicKey: PublicKey,
      actionStates?: ActionStates,
      tokenId: Field = TokenId.default
    ): { hash: string; actions: string[][] }[] {
      let currentActions =
        actions?.[publicKey.toBase58()]?.[TokenId.toBase58(tokenId)] ?? [];
      let { fromActionState, endActionState } = actionStates ?? {};

      let emptyState = Actions.emptyActionState();
      if (endActionState?.equals(emptyState).toBoolean()) return [];

      let start = fromActionState?.equals(emptyState).toBoolean()
        ? undefined
        : fromActionState?.toString();
      let end = endActionState?.toString();

      let startIndex = 0;
      if (start) {
        let i = currentActions.findIndex((e) => e.hash === start);
        if (i === -1) throw Error(`getActions: fromActionState not found.`);
        startIndex = i + 1;
      }
      let endIndex: number | undefined;
      if (end) {
        let i = currentActions.findIndex((e) => e.hash === end);
        if (i === -1) throw Error(`getActions: endActionState not found.`);
        endIndex = i + 1;
      }
      return currentActions.slice(startIndex, endIndex);
    },
    addAccount,
    /**
     * An array of 10 test accounts that have been pre-filled with
     * 30000000000 units of currency.
     */
    testAccounts,
    setGlobalSlot(slot: UInt32 | number) {
      networkState.globalSlotSinceGenesis = UInt32.from(slot);
    },
    incrementGlobalSlot(increment: UInt32 | number) {
      networkState.globalSlotSinceGenesis =
        networkState.globalSlotSinceGenesis.add(increment);
    },
    setBlockchainLength(height: UInt32) {
      networkState.blockchainLength = height;
    },
    setTotalCurrency(currency: UInt64) {
      networkState.totalCurrency = currency;
    },
    setProofsEnabled(newProofsEnabled: boolean) {
      this.proofsEnabled = newProofsEnabled;
    },
  };
}
// assert type compatibility without preventing LocalBlockchain to return additional properties / methods
LocalBlockchain satisfies (...args: any) => Promise<Mina>;<|MERGE_RESOLUTION|>--- conflicted
+++ resolved
@@ -265,32 +265,10 @@
               ? Field(latestActionState_)
               : Actions.emptyActionState();
 
-          actions[addr] ??= {};
-          if (p.body.actions.data.length > 0) {
-            let newActionState = Actions.updateSequenceState(
-              latestActionState,
-              p.body.actions.hash
-            );
-            actions[addr][tokenId] ??= [];
-            actions[addr][tokenId].push({
-              actions: pJson.body.actions,
-              hash: newActionState.toString(),
-            });
-          }
-        });
-
-<<<<<<< HEAD
-        const hash = Test.transactionHash.hashZkAppCommand(txn.toJSON());
-        const pendingTransaction: Omit<
-          PendingTransaction,
-          'wait' | 'safeWait'
-        > = {
-=======
       let test = await Test();
       const hash = test.transactionHash.hashZkAppCommand(txn.toJSON());
       const pendingTransaction: Omit<PendingTransaction, 'wait' | 'safeWait'> =
         {
->>>>>>> f74abb38
           status,
           errors,
           transaction: txn.transaction,

import {
  cloneCircuitValue,
  FlexibleProvable,
  provable,
  provablePure,
} from './circuit_value.js';
import { memoizationContext, memoizeWitness, Provable } from './provable.js';
import { Field, Bool } from './core.js';
import { Ledger, Pickles } from '../snarky.js';
import { jsLayout } from '../bindings/mina-transaction/gen/js-layout.js';
import { Types, toJSONEssential } from '../bindings/mina-transaction/types.js';
import { PrivateKey, PublicKey } from './signature.js';
import { UInt64, UInt32, Int64, Sign } from './int.js';
import * as Mina from './mina.js';
import { SmartContract } from './zkapp.js';
import * as Precondition from './precondition.js';
import { dummyBase64Proof, Empty, Proof, Prover } from './proof_system.js';
import { Memo } from '../mina-signer/src/memo.js';
import {
  Events,
  Actions,
} from '../bindings/mina-transaction/transaction-leaves.js';
import { TokenId as Base58TokenId } from './base58-encodings.js';
import { hashWithPrefix, packToFields } from './hash.js';
import { prefixes } from '../bindings/crypto/constants.js';
import { Context } from './global-context.js';
import { assert } from './errors.js';
import { Ml } from './ml/conversion.js';
<<<<<<< HEAD
=======
import { FieldConst } from './field.js';
import { MlArray } from './ml/base.js';
import { Signature, signFieldElement } from '../mina-signer/src/signature.js';
import { MlFieldConstArray } from './ml/fields.js';
>>>>>>> ffad51c6

// external API
export { AccountUpdate, Permissions, ZkappPublicInput };
// internal API
export {
  smartContractContext,
  SetOrKeep,
  Permission,
  Preconditions,
  Body,
  Authorization,
  FeePayerUnsigned,
  ZkappCommand,
  addMissingSignatures,
  addMissingProofs,
  ZkappStateLength,
  Events,
  Actions,
  TokenId,
  Token,
  CallForest,
  createChildAccountUpdate,
  AccountUpdatesLayout,
  zkAppProver,
  SmartContractContext,
  dummySignature,
};

const ZkappStateLength = 8;

type SmartContractContext = {
  this: SmartContract;
  methodCallDepth: number;
  selfUpdate: AccountUpdate;
};
let smartContractContext = Context.create<null | SmartContractContext>({
  default: null,
});

type ZkappProverData = {
  transaction: ZkappCommand;
  accountUpdate: AccountUpdate;
  index: number;
};
let zkAppProver = Prover<ZkappProverData>();

type AuthRequired = Types.Json.AuthRequired;

type AccountUpdateBody = Types.AccountUpdate['body'];
type Update = AccountUpdateBody['update'];

type MayUseToken = AccountUpdateBody['mayUseToken'];

/**
 * Preconditions for the network and accounts
 */
type Preconditions = AccountUpdateBody['preconditions'];

/**
 * Either set a value or keep it the same.
 */
type SetOrKeep<T> = { isSome: Bool; value: T };

const True = () => Bool(true);
const False = () => Bool(false);

/**
 * One specific permission value.
 *
 * A {@link Permission} tells one specific permission for our zkapp how it
 * should behave when presented with requested modifications.
 *
 * Use static factory methods on this class to use a specific behavior. See
 * documentation on those methods to learn more.
 */
type Permission = Types.AuthRequired;
let Permission = {
  /**
   * Modification is impossible.
   */
  impossible: (): Permission => ({
    constant: True(),
    signatureNecessary: True(),
    signatureSufficient: False(),
  }),

  /**
   * Modification is always permitted
   */
  none: (): Permission => ({
    constant: True(),
    signatureNecessary: False(),
    signatureSufficient: True(),
  }),

  /**
   * Modification is permitted by zkapp proofs only
   */
  proof: (): Permission => ({
    constant: False(),
    signatureNecessary: False(),
    signatureSufficient: False(),
  }),

  /**
   * Modification is permitted by signatures only, using the private key of the zkapp account
   */
  signature: (): Permission => ({
    constant: False(),
    signatureNecessary: True(),
    signatureSufficient: True(),
  }),

  /**
   * Modification is permitted by zkapp proofs or signatures
   */
  proofOrSignature: (): Permission => ({
    constant: False(),
    signatureNecessary: False(),
    signatureSufficient: True(),
  }),
};

// TODO: we could replace the interface below if we could bridge annotations from OCaml
type Permissions_ = Update['permissions']['value'];

/**
 * Permissions specify how specific aspects of the zkapp account are allowed
 * to be modified. All fields are denominated by a {@link Permission}.
 */
interface Permissions extends Permissions_ {
  /**
   * The {@link Permission} corresponding to the 8 state fields associated with
   * an account.
   */
  editState: Permission;

  /**
   * The {@link Permission} corresponding to the ability to send transactions
   * from this account.
   */
  send: Permission;

  /**
   * The {@link Permission} corresponding to the ability to receive transactions
   * to this account.
   */
  receive: Permission;

  /**
   * The {@link Permission} corresponding to the ability to set the delegate
   * field of the account.
   */
  setDelegate: Permission;

  /**
   * The {@link Permission} corresponding to the ability to set the permissions
   * field of the account.
   */
  setPermissions: Permission;

  /**
   * The {@link Permission} corresponding to the ability to set the verification
   * key associated with the circuit tied to this account. Effectively
   * "upgradeability" of the smart contract.
   */
  setVerificationKey: Permission;

  /**
   * The {@link Permission} corresponding to the ability to set the zkapp uri
   * typically pointing to the source code of the smart contract. Usually this
   * should be changed whenever the {@link Permissions.setVerificationKey} is
   * changed. Effectively "upgradeability" of the smart contract.
   */
  setZkappUri: Permission;

  /**
   * The {@link Permission} corresponding to the ability to emit actions to the account.
   */
  editActionState: Permission;

  /**
   * The {@link Permission} corresponding to the ability to set the token symbol
   * for this account.
   */
  setTokenSymbol: Permission;

  // TODO: doccomments
  incrementNonce: Permission;
  setVotingFor: Permission;
  setTiming: Permission;

  /**
   * Permission to control the ability to include _any_ account update for this
   * account in a transaction. Note that this is more restrictive than all other
   * permissions combined. For normal accounts it can safely be set to `none`,
   * but for token contracts this has to be more restrictive, to prevent
   * unauthorized token interactions -- for example, it could be
   * `proofOrSignature`.
   */
  access: Permission;
}
let Permissions = {
  ...Permission,
  /**
   * Default permissions are:
   *
   *   {@link Permissions.editState} = {@link Permission.proof}
   *
   *   {@link Permissions.send} = {@link Permission.signature}
   *
   *   {@link Permissions.receive} = {@link Permission.none}
   *
   *   {@link Permissions.setDelegate} = {@link Permission.signature}
   *
   *   {@link Permissions.setPermissions} = {@link Permission.signature}
   *
   *   {@link Permissions.setVerificationKey} = {@link Permission.signature}
   *
   *   {@link Permissions.setZkappUri} = {@link Permission.signature}
   *
   *   {@link Permissions.editActionState} = {@link Permission.proof}
   *
   *   {@link Permissions.setTokenSymbol} = {@link Permission.signature}
   *
   */
  default: (): Permissions => ({
    editState: Permission.proof(),
    send: Permission.proof(),
    receive: Permission.none(),
    setDelegate: Permission.signature(),
    setPermissions: Permission.signature(),
    setVerificationKey: Permission.signature(),
    setZkappUri: Permission.signature(),
    editActionState: Permission.proof(),
    setTokenSymbol: Permission.signature(),
    incrementNonce: Permission.signature(),
    setVotingFor: Permission.signature(),
    setTiming: Permission.signature(),
    access: Permission.none(),
  }),

  initial: (): Permissions => ({
    editState: Permission.signature(),
    send: Permission.signature(),
    receive: Permission.none(),
    setDelegate: Permission.signature(),
    setPermissions: Permission.signature(),
    setVerificationKey: Permission.signature(),
    setZkappUri: Permission.signature(),
    editActionState: Permission.signature(),
    setTokenSymbol: Permission.signature(),
    incrementNonce: Permission.signature(),
    setVotingFor: Permission.signature(),
    setTiming: Permission.signature(),
    access: Permission.none(),
  }),

  dummy: (): Permissions => ({
    editState: Permission.none(),
    send: Permission.none(),
    receive: Permission.none(),
    access: Permission.none(),
    setDelegate: Permission.none(),
    setPermissions: Permission.none(),
    setVerificationKey: Permission.none(),
    setZkappUri: Permission.none(),
    editActionState: Permission.none(),
    setTokenSymbol: Permission.none(),
    incrementNonce: Permission.none(),
    setVotingFor: Permission.none(),
    setTiming: Permission.none(),
  }),

  allImpossible: (): Permissions => ({
    editState: Permission.impossible(),
    send: Permission.impossible(),
    receive: Permission.impossible(),
    access: Permission.impossible(),
    setDelegate: Permission.impossible(),
    setPermissions: Permission.impossible(),
    setVerificationKey: Permission.impossible(),
    setZkappUri: Permission.impossible(),
    editActionState: Permission.impossible(),
    setTokenSymbol: Permission.impossible(),
    incrementNonce: Permission.impossible(),
    setVotingFor: Permission.impossible(),
    setTiming: Permission.impossible(),
  }),

  fromString: (permission: AuthRequired): Permission => {
    switch (permission) {
      case 'None':
        return Permission.none();
      case 'Either':
        return Permission.proofOrSignature();
      case 'Proof':
        return Permission.proof();
      case 'Signature':
        return Permission.signature();
      case 'Impossible':
        return Permission.impossible();
      default:
        throw Error(
          `Cannot parse invalid permission. ${permission} does not exist.`
        );
    }
  },

  fromJSON: (
    permissions: NonNullable<
      Types.Json.AccountUpdate['body']['update']['permissions']
    >
  ): Permissions => {
    return Object.fromEntries(
      Object.entries(permissions).map(([k, v]) => [
        k,
        Permissions.fromString(v),
      ])
    ) as unknown as Permissions;
  },
};

// TODO: get docstrings from OCaml and delete this interface

/**
 * The body of describing how some [[ AccountUpdate ]] should change.
 */
interface Body extends AccountUpdateBody {
  /**
   * The address for this body.
   */
  publicKey: PublicKey;

  /**
   * Specify {@link Update}s to tweakable pieces of the account record backing
   * this address in the ledger.
   */
  update: Update;

  /**
   * The TokenId for this account.
   */
  tokenId: Field;

  /**
   * By what {@link Int64} should the balance of this account change. All
   * balanceChanges must balance by the end of smart contract execution.
   */
  balanceChange: { magnitude: UInt64; sgn: Sign };

  /**
   * Recent events that have been emitted from this account.
   * Events can be collected by archive nodes.
   *
   * [Check out our documentation about
   * Events!](https://docs.minaprotocol.com/zkapps/advanced-snarkyjs/events)
   */
  events: Events;
  /**
   * Recent {@link Action}s emitted from this account.
   * Actions can be collected by archive nodes and used in combination with
   * a {@link Reducer}.
   *
   * [Check out our documentation about
   * Actions!](https://docs.minaprotocol.com/zkapps/advanced-snarkyjs/actions-and-reducer)
   */
  actions: Events;
  /**
   * The type of call.
   */
  mayUseToken: MayUseToken;
  callData: Field;
  callDepth: number;
  /**
   * A list of {@link Preconditions} that need to be fulfilled in order for
   * the {@link AccountUpdate} to be valid.
   */
  preconditions: Preconditions;
  /**
   * Defines if a full commitment is required for this transaction.
   */
  useFullCommitment: Bool;
  /**
   * Defines if the fee for creating this account should be paid out of this
   * account's balance change.
   *
   * This must only be true if the balance change is larger than the account
   * creation fee and the token ID is the default.
   */
  implicitAccountCreationFee: Bool;
  /**
   * Defines if the nonce should be incremented with this {@link AccountUpdate}.
   */
  incrementNonce: Bool;
  /**
   * Defines the type of authorization that is needed for this {@link
   * AccountUpdate}.
   *
   * A authorization can be one of three types: None, Proof or Signature
   */
  authorizationKind: AccountUpdateBody['authorizationKind'];
}
const Body = {
  /**
   * A body that doesn't change the underlying account record
   */
  keepAll(
    publicKey: PublicKey,
    tokenId?: Field,
    mayUseToken?: MayUseToken
  ): Body {
    let { body } = Types.AccountUpdate.emptyValue();
    body.publicKey = publicKey;
    if (tokenId) {
      body.tokenId = tokenId;
      body.mayUseToken = Provable.if(
        tokenId.equals(TokenId.default),
        AccountUpdate.MayUseToken.type,
        AccountUpdate.MayUseToken.No,
        AccountUpdate.MayUseToken.ParentsOwnToken
      );
    }
    if (mayUseToken) {
      body.mayUseToken = mayUseToken;
    }
    return body;
  },

  dummy(): Body {
    return Types.AccountUpdate.emptyValue().body;
  },
};

type FeePayer = Types.ZkappCommand['feePayer'];
type FeePayerBody = FeePayer['body'];
const FeePayerBody = {
  keepAll(publicKey: PublicKey, nonce: UInt32): FeePayerBody {
    return {
      publicKey,
      nonce,
      fee: UInt64.zero,
      validUntil: undefined,
    };
  },
};
type FeePayerUnsigned = FeePayer & {
  lazyAuthorization?: LazySignature | undefined;
};

/**
 * Either check a value or ignore it.
 *
 * Used within [[ AccountPredicate ]]s and [[ ProtocolStatePredicate ]]s.
 */
type OrIgnore<T> = { isSome: Bool; value: T };

/**
 * An interval representing all the values between `lower` and `upper` inclusive
 * of both the `lower` and `upper` values.
 *
 * @typeParam A something with an ordering where one can quantify a lower and
 *            upper bound.
 */
type ClosedInterval<T> = { lower: T; upper: T };

type NetworkPrecondition = Preconditions['network'];
let NetworkPrecondition = {
  ignoreAll(): NetworkPrecondition {
    let stakingEpochData = {
      ledger: { hash: ignore(Field(0)), totalCurrency: ignore(uint64()) },
      seed: ignore(Field(0)),
      startCheckpoint: ignore(Field(0)),
      lockCheckpoint: ignore(Field(0)),
      epochLength: ignore(uint32()),
    };
    let nextEpochData = cloneCircuitValue(stakingEpochData);
    return {
      snarkedLedgerHash: ignore(Field(0)),
      blockchainLength: ignore(uint32()),
      minWindowDensity: ignore(uint32()),
      totalCurrency: ignore(uint64()),
      globalSlotSinceGenesis: ignore(uint32()),
      stakingEpochData,
      nextEpochData,
    };
  },
};

/**
 * Ignores a `dummy`
 *
 * @param dummy The value to ignore
 * @returns Always an ignored value regardless of the input.
 */
function ignore<T>(dummy: T): OrIgnore<T> {
  return { isSome: Bool(false), value: dummy };
}

/**
 * Ranges between all uint32 values
 */
const uint32 = () => ({ lower: UInt32.from(0), upper: UInt32.MAXINT() });

/**
 * Ranges between all uint64 values
 */
const uint64 = () => ({ lower: UInt64.from(0), upper: UInt64.MAXINT() });

type AccountPrecondition = Preconditions['account'];
const AccountPrecondition = {
  ignoreAll(): AccountPrecondition {
    let appState: Array<OrIgnore<Field>> = [];
    for (let i = 0; i < ZkappStateLength; ++i) {
      appState.push(ignore(Field(0)));
    }
    return {
      balance: ignore(uint64()),
      nonce: ignore(uint32()),
      receiptChainHash: ignore(Field(0)),
      delegate: ignore(PublicKey.empty()),
      state: appState,
      actionState: ignore(Actions.emptyActionState()),
      provedState: ignore(Bool(false)),
      isNew: ignore(Bool(false)),
    };
  },
  nonce(nonce: UInt32): AccountPrecondition {
    let p = AccountPrecondition.ignoreAll();
    AccountUpdate.assertEquals(p.nonce, nonce);
    return p;
  },
};

type GlobalSlotPrecondition = Preconditions['validWhile'];
const GlobalSlotPrecondition = {
  ignoreAll(): GlobalSlotPrecondition {
    return ignore(uint32());
  },
};

const Preconditions = {
  ignoreAll(): Preconditions {
    return {
      account: AccountPrecondition.ignoreAll(),
      network: NetworkPrecondition.ignoreAll(),
      validWhile: GlobalSlotPrecondition.ignoreAll(),
    };
  },
};

type Control = Types.AccountUpdate['authorization'];
type LazyNone = {
  kind: 'lazy-none';
};
type LazySignature = {
  kind: 'lazy-signature';
  privateKey?: PrivateKey;
};
type LazyProof = {
  kind: 'lazy-proof';
  methodName: string;
  args: any[];
  previousProofs: Pickles.Proof[];
  ZkappClass: typeof SmartContract;
  memoized: { fields: Field[]; aux: any[] }[];
  blindingValue: Field;
};

const TokenId = {
  ...Types.TokenId,
  ...Base58TokenId,
  get default() {
    return Field(1);
  },
  derive(tokenOwner: PublicKey, parentTokenId = Field(1)): Field {
    if (tokenOwner.isConstant() && parentTokenId.isConstant()) {
      return Field(
        Ledger.customTokenId(
          Ml.fromPublicKey(tokenOwner),
          Ml.constFromField(parentTokenId)
        )
      );
    } else {
      return Field(
        Ledger.customTokenIdChecked(
          Ml.fromPublicKeyVar(tokenOwner),
          Ml.varFromField(parentTokenId)
        )
      );
    }
  },
};

/**
 * @deprecated use `TokenId` instead of `Token.Id` and `TokenId.derive()` instead of `Token.getId()`
 */
class Token {
  static Id = TokenId;

  static getId(tokenOwner: PublicKey, parentTokenId = TokenId.default) {
    return TokenId.derive(tokenOwner, parentTokenId);
  }

  readonly id: Field;
  readonly parentTokenId: Field;
  readonly tokenOwner: PublicKey;
  constructor({
    tokenOwner,
    parentTokenId = TokenId.default,
  }: {
    tokenOwner: PublicKey;
    parentTokenId?: Field;
  }) {
    this.parentTokenId = parentTokenId;
    this.tokenOwner = tokenOwner;
    try {
      this.id = TokenId.derive(tokenOwner, parentTokenId);
    } catch (e) {
      throw new Error(
        `Could not create a custom token id:\nError: ${(e as Error).message}`
      );
    }
  }
}

/**
 * An {@link AccountUpdate} is a set of instructions for the Mina network.
 * It includes {@link Preconditions} and a list of state updates, which need to
 * be authorized by either a {@link Signature} or {@link Proof}.
 */
class AccountUpdate implements Types.AccountUpdate {
  id: number;
  /**
   * A human-readable label for the account update, indicating how that update
   * was created. Can be modified by applications to add richer information.
   */
  label: string = '';
  body: Body;
  authorization: Control;
  lazyAuthorization: LazySignature | LazyProof | LazyNone | undefined =
    undefined;
  account: Precondition.Account;
  network: Precondition.Network;
  currentSlot: Precondition.CurrentSlot;
  children: {
    callsType:
      | { type: 'None' }
      | { type: 'Witness' }
      | { type: 'Equals'; value: Field };
    accountUpdates: AccountUpdate[];
  } = {
    callsType: { type: 'None' },
    accountUpdates: [],
  };
  parent: AccountUpdate | undefined = undefined;

  private isSelf: boolean;

  static Actions = Actions;

  constructor(body: Body, authorization?: Control);
  constructor(body: Body, authorization: Control = {}, isSelf = false) {
    this.id = Math.random();
    this.body = body;
    this.authorization = authorization;
    let { account, network, currentSlot } = Precondition.preconditions(
      this,
      isSelf
    );
    this.account = account;
    this.network = network;
    this.currentSlot = currentSlot;
    this.isSelf = isSelf;
  }

  /**
   * Clones the {@link AccountUpdate}.
   */
  static clone(accountUpdate: AccountUpdate) {
    let body = cloneCircuitValue(accountUpdate.body);
    let authorization = cloneCircuitValue(accountUpdate.authorization);
    let cloned: AccountUpdate = new (AccountUpdate as any)(
      body,
      authorization,
      accountUpdate.isSelf
    );
    cloned.lazyAuthorization = accountUpdate.lazyAuthorization;
    cloned.children.callsType = accountUpdate.children.callsType;
    cloned.children.accountUpdates = accountUpdate.children.accountUpdates.map(
      AccountUpdate.clone
    );
    cloned.id = accountUpdate.id;
    cloned.label = accountUpdate.label;
    cloned.parent = accountUpdate.parent;
    return cloned;
  }

  token() {
    let thisAccountUpdate = this;
    let tokenOwner = this.publicKey;
    let parentTokenId = this.tokenId;
    let id = TokenId.derive(tokenOwner, parentTokenId);

    function getApprovedAccountUpdate(
      accountLike: PublicKey | AccountUpdate | SmartContract,
      label: string
    ) {
      if (accountLike instanceof SmartContract) {
        accountLike = accountLike.self;
      }
      if (accountLike instanceof AccountUpdate) {
        accountLike.tokenId.assertEquals(id);
        thisAccountUpdate.approve(accountLike);
      }
      if (accountLike instanceof PublicKey) {
        accountLike = AccountUpdate.defaultAccountUpdate(accountLike, id);
        makeChildAccountUpdate(thisAccountUpdate, accountLike);
      }
      if (!accountLike.label)
        accountLike.label = `${
          thisAccountUpdate.label ?? 'Unlabeled'
        }.${label}`;
      return accountLike;
    }

    return {
      id,
      parentTokenId,
      tokenOwner,

      /**
       * Mints token balance to `address`. Returns the mint account update.
       */
      mint({
        address,
        amount,
      }: {
        address: PublicKey | AccountUpdate | SmartContract;
        amount: number | bigint | UInt64;
      }) {
        let receiver = getApprovedAccountUpdate(address, 'token.mint()');
        receiver.balance.addInPlace(amount);
        return receiver;
      },

      /**
       * Burn token balance on `address`. Returns the burn account update.
       */
      burn({
        address,
        amount,
      }: {
        address: PublicKey | AccountUpdate | SmartContract;
        amount: number | bigint | UInt64;
      }) {
        let sender = getApprovedAccountUpdate(address, 'token.burn()');

        // Sub the amount to burn from the sender's account
        sender.balance.subInPlace(amount);

        // Require signature from the sender account being deducted
        sender.body.useFullCommitment = Bool(true);
        Authorization.setLazySignature(sender);
        return sender;
      },

      /**
       * Move token balance from `from` to `to`. Returns the `to` account update.
       */
      send({
        from,
        to,
        amount,
      }: {
        from: PublicKey | AccountUpdate | SmartContract;
        to: PublicKey | AccountUpdate | SmartContract;
        amount: number | bigint | UInt64;
      }) {
        let sender = getApprovedAccountUpdate(from, 'token.send() (sender)');
        sender.balance.subInPlace(amount);
        sender.body.useFullCommitment = Bool(true);
        Authorization.setLazySignature(sender);

        let receiver = getApprovedAccountUpdate(to, 'token.send() (receiver)');
        receiver.balance.addInPlace(amount);

        return receiver;
      },
    };
  }

  get tokenId() {
    return this.body.tokenId;
  }

  /**
   * @deprecated use `this.account.tokenSymbol`
   */
  get tokenSymbol() {
    let accountUpdate = this;

    return {
      set(tokenSymbol: string) {
        accountUpdate.account.tokenSymbol.set(tokenSymbol);
      },
    };
  }

  send({
    to,
    amount,
  }: {
    to: PublicKey | AccountUpdate | SmartContract;
    amount: number | bigint | UInt64;
  }) {
    let receiver: AccountUpdate;
    if (to instanceof AccountUpdate) {
      receiver = to;
      receiver.body.tokenId.assertEquals(this.body.tokenId);
    } else if (to instanceof SmartContract) {
      receiver = to.self;
      receiver.body.tokenId.assertEquals(this.body.tokenId);
    } else {
      receiver = AccountUpdate.defaultAccountUpdate(to, this.body.tokenId);
      receiver.label = `${this.label ?? 'Unlabeled'}.send()`;
      this.approve(receiver);
    }

    // Sub the amount from the sender's account
    this.body.balanceChange = Int64.fromObject(this.body.balanceChange).sub(
      amount
    );
    // Add the amount to the receiver's account
    receiver.body.balanceChange = Int64.fromObject(
      receiver.body.balanceChange
    ).add(amount);
    return receiver;
  }

  /**
   * Makes an {@link AccountUpdate} a child-{@link AccountUpdate} of this and
   * approves it.
   */
  approve(
    childUpdate: AccountUpdate,
    layout: AccountUpdatesLayout = AccountUpdate.Layout.NoChildren
  ) {
    makeChildAccountUpdate(this, childUpdate);
    AccountUpdate.witnessChildren(childUpdate, layout, { skipCheck: true });
  }

  get balance() {
    let accountUpdate = this;

    return {
      addInPlace(x: Int64 | UInt32 | UInt64 | string | number | bigint) {
        let { magnitude, sgn } = accountUpdate.body.balanceChange;
        accountUpdate.body.balanceChange = new Int64(magnitude, sgn).add(x);
      },
      subInPlace(x: Int64 | UInt32 | UInt64 | string | number | bigint) {
        let { magnitude, sgn } = accountUpdate.body.balanceChange;
        accountUpdate.body.balanceChange = new Int64(magnitude, sgn).sub(x);
      },
    };
  }

  get update(): Update {
    return this.body.update;
  }

  static setValue<T>(maybeValue: SetOrKeep<T>, value: T) {
    maybeValue.isSome = Bool(true);
    maybeValue.value = value;
  }

  /**
   * Constrain a property to lie between lower and upper bounds.
   *
   * @param property The property to constrain
   * @param lower The lower bound
   * @param upper The upper bound
   *
   * Example: To constrain the account balance of a SmartContract to lie between
   * 0 and 20 MINA, you can use
   *
   * ```ts
   * \@method onlyRunsWhenBalanceIsLow() {
   *   let lower = UInt64.zero;
   *   let upper = UInt64.from(20e9);
   *   AccountUpdate.assertBetween(this.self.body.preconditions.account.balance, lower, upper);
   *   // ...
   * }
   * ```
   */
  static assertBetween<T>(
    property: OrIgnore<ClosedInterval<T>>,
    lower: T,
    upper: T
  ) {
    property.isSome = Bool(true);
    property.value.lower = lower;
    property.value.upper = upper;
  }

  // TODO: assertGreaterThan, assertLowerThan?

  /**
   * Fix a property to a certain value.
   *
   * @param property The property to constrain
   * @param value The value it is fixed to
   *
   * Example: To fix the account nonce of a SmartContract to 0, you can use
   *
   * ```ts
   * \@method onlyRunsWhenNonceIsZero() {
   *   AccountUpdate.assertEquals(this.self.body.preconditions.account.nonce, UInt32.zero);
   *   // ...
   * }
   * ```
   */
  static assertEquals<T extends object>(
    property: OrIgnore<ClosedInterval<T> | T>,
    value: T
  ) {
    property.isSome = Bool(true);
    if ('lower' in property.value && 'upper' in property.value) {
      property.value.lower = value;
      property.value.upper = value;
    } else {
      property.value = value;
    }
  }

  get publicKey(): PublicKey {
    return this.body.publicKey;
  }

  /**
   * Use this command if this account update should be signed by the account
   * owner, instead of not having any authorization.
   *
   * If you use this and are not relying on a wallet to sign your transaction,
   * then you should use the following code before sending your transaction:
   *
   * ```ts
   * let tx = Mina.transaction(...); // create transaction as usual, using `requireSignature()` somewhere
   * tx.sign([privateKey]); // pass the private key of this account to `sign()`!
   * ```
   *
   * Note that an account's {@link Permissions} determine which updates have to
   * be (can be) authorized by a signature.
   */
  requireSignature() {
    this.sign();
  }
  /**
   * @deprecated `.sign()` is deprecated in favor of `.requireSignature()`
   */
  sign(privateKey?: PrivateKey) {
    let { nonce, isSameAsFeePayer } = AccountUpdate.getSigningInfo(this);
    // if this account is the same as the fee payer, we use the "full commitment" for replay protection
    this.body.useFullCommitment = isSameAsFeePayer;
    this.body.implicitAccountCreationFee = Bool(false);
    // otherwise, we increment the nonce
    let doIncrementNonce = isSameAsFeePayer.not();
    this.body.incrementNonce = doIncrementNonce;
    // in this case, we also have to set a nonce precondition
    let lower = Provable.if(doIncrementNonce, UInt32, nonce, UInt32.zero);
    let upper = Provable.if(doIncrementNonce, UInt32, nonce, UInt32.MAXINT());
    this.body.preconditions.account.nonce.isSome = doIncrementNonce;
    this.body.preconditions.account.nonce.value.lower = lower;
    this.body.preconditions.account.nonce.value.upper = upper;
    // set lazy signature
    Authorization.setLazySignature(this, { privateKey });
  }

  static signFeePayerInPlace(
    feePayer: FeePayerUnsigned,
    privateKey?: PrivateKey
  ) {
    feePayer.body.nonce = this.getNonce(feePayer);
    feePayer.authorization = dummySignature();
    feePayer.lazyAuthorization = { kind: 'lazy-signature', privateKey };
  }

  static getNonce(accountUpdate: AccountUpdate | FeePayerUnsigned) {
    return AccountUpdate.getSigningInfo(accountUpdate).nonce;
  }

  private static signingInfo = provable({
    nonce: UInt32,
    isSameAsFeePayer: Bool,
  });

  private static getSigningInfo(
    accountUpdate: AccountUpdate | FeePayerUnsigned
  ) {
    return memoizeWitness(AccountUpdate.signingInfo, () =>
      AccountUpdate.getSigningInfoUnchecked(accountUpdate)
    );
  }

  private static getSigningInfoUnchecked(
    update: AccountUpdate | FeePayerUnsigned
  ) {
    let publicKey = update.body.publicKey;
    let tokenId =
      update instanceof AccountUpdate ? update.body.tokenId : TokenId.default;
    let nonce = Number(
      Precondition.getAccountPreconditions(update.body).nonce.toString()
    );
    // if the fee payer is the same account update as this one, we have to start
    // the nonce predicate at one higher, bc the fee payer already increases its
    // nonce
    let isFeePayer = Mina.currentTransaction()?.sender?.equals(publicKey);
    let isSameAsFeePayer = !!isFeePayer
      ?.and(tokenId.equals(TokenId.default))
      .toBoolean();
    if (isSameAsFeePayer) nonce++;
    // now, we check how often this account update already updated its nonce in
    // this tx, and increase nonce from `getAccount` by that amount
    CallForest.forEachPredecessor(
      Mina.currentTransaction.get().accountUpdates,
      update as AccountUpdate,
      (otherUpdate) => {
        let shouldIncreaseNonce = otherUpdate.publicKey
          .equals(publicKey)
          .and(otherUpdate.tokenId.equals(tokenId))
          .and(otherUpdate.body.incrementNonce);
        if (shouldIncreaseNonce.toBoolean()) nonce++;
      }
    );
    return {
      nonce: UInt32.from(nonce),
      isSameAsFeePayer: Bool(isSameAsFeePayer),
    };
  }

  toJSON() {
    return Types.AccountUpdate.toJSON(this);
  }
  static toJSON(a: AccountUpdate) {
    return Types.AccountUpdate.toJSON(a);
  }
  static fromJSON(json: Types.Json.AccountUpdate) {
    let accountUpdate = Types.AccountUpdate.fromJSON(json);
    return new AccountUpdate(accountUpdate.body, accountUpdate.authorization);
  }

  hash(): Field {
    // these two ways of hashing are (and have to be) consistent / produce the same hash
    // TODO: there's no reason anymore to use two different hashing methods here!
    // -- the "inCheckedComputation" branch works in all circumstances now
    // we just leave this here for a couple more weeks, because it checks
    // consistency between JS & OCaml hashing on *every single account update
    // proof* we create. It will give us 100% confidence that the two
    // implementations are equivalent, and catch regressions quickly
    if (Provable.inCheckedComputation()) {
      let input = Types.AccountUpdate.toInput(this);
      return hashWithPrefix(prefixes.body, packToFields(input));
    } else {
      let json = Types.AccountUpdate.toJSON(this);
      return Field(Ledger.hashAccountUpdateFromJson(JSON.stringify(json)));
    }
  }

  toPublicInput(): ZkappPublicInput {
    let accountUpdate = this.hash();
    let calls = CallForest.hashChildren(this);
    return { accountUpdate, calls };
  }

  static defaultAccountUpdate(address: PublicKey, tokenId?: Field) {
    return new AccountUpdate(Body.keepAll(address, tokenId));
  }
  static dummy() {
    return new AccountUpdate(Body.dummy());
  }
  isDummy() {
    return this.body.publicKey.isEmpty();
  }

  static defaultFeePayer(address: PublicKey, nonce: UInt32): FeePayerUnsigned {
    let body = FeePayerBody.keepAll(address, nonce);
    return {
      body,
      authorization: dummySignature(),
      lazyAuthorization: { kind: 'lazy-signature' },
    };
  }

  static dummyFeePayer(): FeePayerUnsigned {
    let body = FeePayerBody.keepAll(PublicKey.empty(), UInt32.zero);
    return { body, authorization: dummySignature() };
  }

  /**
   * Creates an account update. If this is inside a transaction, the account
   * update becomes part of the transaction. If this is inside a smart contract
   * method, the account update will not only become part of the transaction,
   * but also becomes available for the smart contract to modify, in a way that
   * becomes part of the proof.
   */
  static create(publicKey: PublicKey, tokenId?: Field) {
    let accountUpdate = AccountUpdate.defaultAccountUpdate(publicKey, tokenId);
    let insideContract = smartContractContext.get();
    if (insideContract) {
      let self = insideContract.this.self;
      self.approve(accountUpdate);
      accountUpdate.label = `${
        self.label || 'Unlabeled'
      } > AccountUpdate.create()`;
    } else {
      Mina.currentTransaction()?.accountUpdates.push(accountUpdate);
      accountUpdate.label = `Mina.transaction > AccountUpdate.create()`;
    }
    return accountUpdate;
  }
  /**
   * Attach account update to the current transaction
   * -- if in a smart contract, to its children
   */
  static attachToTransaction(accountUpdate: AccountUpdate) {
    let insideContract = smartContractContext.get();
    if (insideContract) {
      let selfUpdate = insideContract.this.self;
      // avoid redundant attaching & cycle in account update structure, happens
      // when calling attachToTransaction(this.self) inside a @method
      // TODO avoid account update cycles more generally
      if (selfUpdate === accountUpdate) return;
      insideContract.this.self.approve(accountUpdate);
    } else {
      if (!Mina.currentTransaction.has()) return;
      let updates = Mina.currentTransaction.get().accountUpdates;
      if (!updates.find((update) => update.id === accountUpdate.id)) {
        updates.push(accountUpdate);
      }
    }
  }
  /**
   * Disattach an account update from where it's currently located in the transaction
   */
  static unlink(accountUpdate: AccountUpdate) {
    let siblings =
      accountUpdate.parent?.children.accountUpdates ??
      Mina.currentTransaction()?.accountUpdates;
    if (siblings === undefined) return;
    let i = siblings?.findIndex((update) => update.id === accountUpdate.id);
    if (i !== undefined && i !== -1) {
      siblings!.splice(i, 1);
    }
    accountUpdate.parent === undefined;
  }

  /**
   * Creates an account update, like {@link AccountUpdate.create}, but also
   * makes sure this account update will be authorized with a signature.
   *
   * If you use this and are not relying on a wallet to sign your transaction,
   * then you should use the following code before sending your transaction:
   *
   * ```ts
   * let tx = Mina.transaction(...); // create transaction as usual, using `createSigned()` somewhere
   * tx.sign([privateKey]); // pass the private key of this account to `sign()`!
   * ```
   *
   * Note that an account's {@link Permissions} determine which updates have to
   * be (can be) authorized by a signature.
   */
  static createSigned(signer: PublicKey, tokenId?: Field): AccountUpdate;
  /**
   * @deprecated in favor of calling this function with a `PublicKey` as `signer`
   */
  static createSigned(signer: PrivateKey, tokenId?: Field): AccountUpdate;
  static createSigned(signer: PrivateKey | PublicKey, tokenId?: Field) {
    let publicKey =
      signer instanceof PrivateKey ? signer.toPublicKey() : signer;
    let accountUpdate = AccountUpdate.create(publicKey, tokenId);
    accountUpdate.label = accountUpdate.label.replace(
      '.create()',
      '.createSigned()'
    );
    if (signer instanceof PrivateKey) {
      accountUpdate.sign(signer);
    } else {
      accountUpdate.requireSignature();
    }
    return accountUpdate;
  }

  /**
   * Use this method to pay the account creation fee for another account (or, multiple accounts using the optional second argument).
   *
   * Beware that you _don't_ need to specify the account that is created!
   * Instead, the protocol will automatically identify that accounts need to be created,
   * and require that the net balance change of the transaction covers the account creation fee.
   *
   * @param feePayer the address of the account that pays the fee
   * @param numberOfAccounts the number of new accounts to fund (default: 1)
   * @returns they {@link AccountUpdate} for the account which pays the fee
   */
  static fundNewAccount(
    feePayer: PublicKey,
    numberOfAccounts?: number
  ): AccountUpdate;
  /**
   * @deprecated Call this function with a `PublicKey` as `feePayer`, and remove the `initialBalance` option.
   * To send an initial balance to the new account, you can use the returned account update:
   * ```
   * let feePayerUpdate = AccountUpdate.fundNewAccount(feePayer);
   * feePayerUpdate.send({ to: receiverAddress, amount: initialBalance });
   * ```
   */
  static fundNewAccount(
    feePayer: PrivateKey | PublicKey,
    options?: { initialBalance: number | string | UInt64 } | number
  ): AccountUpdate;
  static fundNewAccount(
    feePayer: PrivateKey | PublicKey,
    numberOfAccounts?: number | { initialBalance: number | string | UInt64 }
  ) {
    let accountUpdate = AccountUpdate.createSigned(feePayer as PrivateKey);
    accountUpdate.label = 'AccountUpdate.fundNewAccount()';
    let fee = Mina.accountCreationFee();
    numberOfAccounts ??= 1;
    if (typeof numberOfAccounts === 'number') fee = fee.mul(numberOfAccounts);
    else fee = fee.add(UInt64.from(numberOfAccounts.initialBalance ?? 0));
    accountUpdate.balance.subInPlace(fee);
    return accountUpdate;
  }

  // static methods that implement Provable<AccountUpdate>
  static sizeInFields = Types.AccountUpdate.sizeInFields;
  static toFields = Types.AccountUpdate.toFields;
  static toAuxiliary(a?: AccountUpdate) {
    let aux = Types.AccountUpdate.toAuxiliary(a);
    let children: AccountUpdate['children'] = {
      callsType: { type: 'None' },
      accountUpdates: [],
    };
    let lazyAuthorization = a && a.lazyAuthorization;
    if (a) {
      children.callsType = a.children.callsType;
      children.accountUpdates = a.children.accountUpdates.map(
        AccountUpdate.clone
      );
    }
    let parent = a?.parent;
    let id = a?.id ?? Math.random();
    let label = a?.label ?? '';
    return [{ lazyAuthorization, children, parent, id, label }, aux];
  }
  static toInput = Types.AccountUpdate.toInput;
  static check = Types.AccountUpdate.check;
  static fromFields(fields: Field[], [other, aux]: any[]): AccountUpdate {
    let accountUpdate = Types.AccountUpdate.fromFields(fields, aux);
    return Object.assign(
      new AccountUpdate(accountUpdate.body, accountUpdate.authorization),
      other
    );
  }

  static witness<T>(
    type: FlexibleProvable<T>,
    compute: () => { accountUpdate: AccountUpdate; result: T },
    { skipCheck = false } = {}
  ) {
    // construct the circuit type for a accountUpdate + other result
    let accountUpdateType = skipCheck
      ? { ...provable(AccountUpdate), check() {} }
      : AccountUpdate;
    let combinedType = provable({
      accountUpdate: accountUpdateType,
      result: type as any,
    });
    return Provable.witness(combinedType, compute);
  }

  static witnessChildren(
    accountUpdate: AccountUpdate,
    childLayout: AccountUpdatesLayout,
    options?: { skipCheck: boolean }
  ) {
    // just witness children's hash if childLayout === null
    if (childLayout === AccountUpdate.Layout.AnyChildren) {
      accountUpdate.children.callsType = { type: 'Witness' };
      return;
    }
    if (childLayout === AccountUpdate.Layout.NoDelegation) {
      accountUpdate.children.callsType = { type: 'Witness' };
      accountUpdate.body.mayUseToken.parentsOwnToken.assertFalse();
      accountUpdate.body.mayUseToken.inheritFromParent.assertFalse();
      return;
    }
    let childArray: AccountUpdatesLayout[] =
      typeof childLayout === 'number'
        ? Array(childLayout).fill(AccountUpdate.Layout.NoChildren)
        : childLayout;
    let n = childArray.length;
    for (let i = 0; i < n; i++) {
      accountUpdate.children.accountUpdates[i] = AccountUpdate.witnessTree(
        provable(null),
        childArray[i],
        () => ({
          accountUpdate:
            accountUpdate.children.accountUpdates[i] ?? AccountUpdate.dummy(),
          result: null,
        }),
        options
      ).accountUpdate;
    }
    if (n === 0) {
      accountUpdate.children.callsType = {
        type: 'Equals',
        value: CallForest.emptyHash(),
      };
    }
  }

  /**
   * Like AccountUpdate.witness, but lets you specify a layout for the
   * accountUpdate's children, which also get witnessed
   */
  static witnessTree<T>(
    resultType: FlexibleProvable<T>,
    childLayout: AccountUpdatesLayout,
    compute: () => {
      accountUpdate: AccountUpdate;
      result: T;
    },
    options?: { skipCheck: boolean }
  ) {
    // witness the root accountUpdate
    let { accountUpdate, result } = AccountUpdate.witness(
      resultType,
      compute,
      options
    );
    // witness child account updates
    AccountUpdate.witnessChildren(accountUpdate, childLayout, options);
    return { accountUpdate, result };
  }

  /**
   * Describes the children of an account update, which are laid out in a tree.
   *
   * The tree layout is described recursively by using a combination of `AccountUpdate.Layout.NoChildren`, `AccountUpdate.Layout.StaticChildren(...)` and `AccountUpdate.Layout.AnyChildren`.
   * - `NoChildren` means an account update that can't have children
   * - `AnyChildren` means an account update can have an arbitrary amount of children, which means you can't access those children in your circuit (because the circuit is static).
   * - `StaticChildren` means the account update must have a certain static amount of children and expects as arguments a description of each of those children.
   *   As a shortcut, you can also pass `StaticChildren` a number, which means it has that amount of children but no grandchildren.
   *
   * This is best understood by examples:
   *
   * ```ts
   * let { NoChildren, AnyChildren, StaticChildren } = AccounUpdate.Layout;
   *
   * NoChildren                 // an account update with no children
   * AnyChildren                // an account update with arbitrary children
   * StaticChildren(NoChildren) // an account update with 1 child, which doesn't have children itself
   * StaticChildren(1)          // shortcut for StaticChildren(NoChildren)
   * StaticChildren(2)          // shortcut for StaticChildren(NoChildren, NoChildren)
   * StaticChildren(0)          // equivalent to NoChildren
   *
   * // an update with 2 children, of which one has arbitrary children and the other has exactly 1 descendant
   * StaticChildren(AnyChildren, StaticChildren(1))
   * ```
   */
  static Layout = {
    StaticChildren: ((...args: any[]) => {
      if (args.length === 1 && typeof args[0] === 'number') return args[0];
      if (args.length === 0) return 0;
      return args;
    }) as {
      (n: number): AccountUpdatesLayout;
      (...args: AccountUpdatesLayout[]): AccountUpdatesLayout;
    },
    NoChildren: 0,
    AnyChildren: 'AnyChildren' as const,
    NoDelegation: 'NoDelegation' as const,
  };

  static get MayUseToken() {
    return {
      type: provablePure(
        { parentsOwnToken: Bool, inheritFromParent: Bool },
        { customObjectKeys: ['parentsOwnToken', 'inheritFromParent'] }
      ),
      No: { parentsOwnToken: Bool(false), inheritFromParent: Bool(false) },
      ParentsOwnToken: {
        parentsOwnToken: Bool(true),
        inheritFromParent: Bool(false),
      },
      InheritFromParent: {
        parentsOwnToken: Bool(false),
        inheritFromParent: Bool(true),
      },
      isNo({
        body: {
          mayUseToken: { parentsOwnToken, inheritFromParent },
        },
      }: AccountUpdate) {
        return parentsOwnToken.or(inheritFromParent).not();
      },
      isParentsOwnToken(a: AccountUpdate) {
        return a.body.mayUseToken.parentsOwnToken;
      },
      isInheritFromParent(a: AccountUpdate) {
        return a.body.mayUseToken.inheritFromParent;
      },
    };
  }

  /**
   * Returns a JSON representation of only the fields that differ from the
   * default {@link AccountUpdate}.
   */
  toPretty() {
    function short(s: string) {
      return '..' + s.slice(-4);
    }
    let jsonUpdate: Partial<Types.Json.AccountUpdate> = toJSONEssential(
      jsLayout.AccountUpdate as any,
      this
    );
    let body: Partial<Types.Json.AccountUpdate['body']> =
      jsonUpdate.body as any;
    delete body.callData;
    body.publicKey = short(body.publicKey!);
    if (body.balanceChange?.magnitude === '0') delete body.balanceChange;
    if (body.tokenId === TokenId.toBase58(TokenId.default)) {
      delete body.tokenId;
    } else {
      body.tokenId = short(body.tokenId!);
    }
    if (body.callDepth === 0) delete body.callDepth;
    if (body.incrementNonce === false) delete body.incrementNonce;
    if (body.useFullCommitment === false) delete body.useFullCommitment;
    if (body.implicitAccountCreationFee === false)
      delete body.implicitAccountCreationFee;
    if (body.events?.length === 0) delete body.events;
    if (body.actions?.length === 0) delete body.actions;
    if (body.preconditions?.account) {
      body.preconditions.account = JSON.stringify(
        body.preconditions.account
      ) as any;
    }
    if (body.preconditions?.network) {
      body.preconditions.network = JSON.stringify(
        body.preconditions.network
      ) as any;
    }
    if (body.preconditions?.validWhile) {
      body.preconditions.validWhile = JSON.stringify(
        body.preconditions.validWhile
      ) as any;
    }
    if (jsonUpdate.authorization?.proof) {
      jsonUpdate.authorization.proof = short(jsonUpdate.authorization.proof);
    }
    if (jsonUpdate.authorization?.signature) {
      jsonUpdate.authorization.signature = short(
        jsonUpdate.authorization.signature
      );
    }
    if (body.update?.verificationKey) {
      body.update.verificationKey = JSON.stringify({
        data: short(body.update.verificationKey.data),
        hash: short(body.update.verificationKey.hash),
      }) as any;
    }
    for (let key of ['permissions', 'appState', 'timing'] as const) {
      if (body.update?.[key]) {
        body.update[key] = JSON.stringify(body.update[key]) as any;
      }
    }
    for (let key of ['events', 'actions'] as const) {
      if (body[key]) {
        body[key] = JSON.stringify(body[key]) as any;
      }
    }
    if (
      jsonUpdate.authorization !== undefined ||
      body.authorizationKind?.isProved === true ||
      body.authorizationKind?.isSigned === true
    ) {
      (body as any).authorization = jsonUpdate.authorization;
    }
    body.mayUseToken = {
      parentsOwnToken: this.body.mayUseToken.parentsOwnToken.toBoolean(),
      inheritFromParent: this.body.mayUseToken.inheritFromParent.toBoolean(),
    };
    let pretty: any = { ...body };
    let withId = false;
    if (withId) pretty = { id: Math.floor(this.id * 1000), ...pretty };
    if (this.label) pretty = { label: this.label, ...pretty };
    return pretty;
  }
}

type AccountUpdatesLayout =
  | number
  | 'AnyChildren'
  | 'NoDelegation'
  | AccountUpdatesLayout[];

type WithCallers = {
  accountUpdate: AccountUpdate;
  caller: Field;
  children: WithCallers[];
};

const CallForest = {
  // similar to Mina_base.ZkappCommand.Call_forest.to_account_updates_list
  // takes a list of accountUpdates, which each can have children, so they form a "forest" (list of trees)
  // returns a flattened list, with `accountUpdate.body.callDepth` specifying positions in the forest
  // also removes any "dummy" accountUpdates
  toFlatList(
    forest: AccountUpdate[],
    mutate = true,
    depth = 0
  ): AccountUpdate[] {
    let accountUpdates = [];
    for (let accountUpdate of forest) {
      if (accountUpdate.isDummy().toBoolean()) continue;
      if (mutate) accountUpdate.body.callDepth = depth;
      let children = accountUpdate.children.accountUpdates;
      accountUpdates.push(
        accountUpdate,
        ...CallForest.toFlatList(children, mutate, depth + 1)
      );
    }
    return accountUpdates;
  },

  // Mina_base.Zkapp_command.Digest.Forest.empty
  emptyHash() {
    return Field(0);
  },

  // similar to Mina_base.Zkapp_command.Call_forest.accumulate_hashes
  // hashes a accountUpdate's children (and their children, and ...) to compute
  // the `calls` field of ZkappPublicInput
  hashChildren(update: AccountUpdate): Field {
    let { callsType } = update.children;
    // compute hash outside the circuit if callsType is "Witness"
    // i.e., allowing accountUpdates with arbitrary children
    if (callsType.type === 'Witness') {
      return Provable.witness(Field, () => CallForest.hashChildrenBase(update));
    }
    let calls = CallForest.hashChildrenBase(update);
    if (callsType.type === 'Equals' && Provable.inCheckedComputation()) {
      calls.assertEquals(callsType.value);
    }
    return calls;
  },

  hashChildrenBase({ children }: AccountUpdate) {
    let stackHash = CallForest.emptyHash();
    for (let accountUpdate of [...children.accountUpdates].reverse()) {
      let calls = CallForest.hashChildren(accountUpdate);
      let nodeHash = hashWithPrefix(prefixes.accountUpdateNode, [
        accountUpdate.hash(),
        calls,
      ]);
      let newHash = hashWithPrefix(prefixes.accountUpdateCons, [
        nodeHash,
        stackHash,
      ]);
      // skip accountUpdate if it's a dummy
      stackHash = Provable.if(accountUpdate.isDummy(), stackHash, newHash);
    }
    return stackHash;
  },

  // Mina_base.Zkapp_command.Call_forest.add_callers
  // TODO: currently unused, but could come back when we add caller to the
  // public input
  addCallers(
    updates: AccountUpdate[],
    context: { self: Field; caller: Field } = {
      self: TokenId.default,
      caller: TokenId.default,
    }
  ): WithCallers[] {
    let withCallers: WithCallers[] = [];
    for (let update of updates) {
      let { mayUseToken } = update.body;
      let caller = Provable.if(
        mayUseToken.parentsOwnToken,
        context.self,
        Provable.if(
          mayUseToken.inheritFromParent,
          context.caller,
          TokenId.default
        )
      );
      let self = TokenId.derive(update.body.publicKey, update.body.tokenId);
      let childContext = { caller, self };
      withCallers.push({
        accountUpdate: update,
        caller,
        children: CallForest.addCallers(
          update.children.accountUpdates,
          childContext
        ),
      });
    }
    return withCallers;
  },
  /**
   * Used in the prover to witness the context from which to compute its caller
   *
   * TODO: currently unused, but could come back when we add caller to the
   * public input
   */
  computeCallerContext(update: AccountUpdate) {
    // compute the line of ancestors
    let current = update;
    let ancestors = [];
    while (true) {
      let parent = current.parent;
      if (parent === undefined) break;
      ancestors.unshift(parent);
      current = parent;
    }
    let context = { self: TokenId.default, caller: TokenId.default };
    for (let update of ancestors) {
      if (update.body.mayUseToken.parentsOwnToken.toBoolean()) {
        context.caller = context.self;
      } else if (!update.body.mayUseToken.inheritFromParent.toBoolean()) {
        context.caller = TokenId.default;
      }
      context.self = TokenId.derive(update.body.publicKey, update.body.tokenId);
    }
    return context;
  },
  callerContextType: provablePure({ self: Field, caller: Field }),

  computeCallDepth(update: AccountUpdate) {
    for (let callDepth = 0; ; callDepth++) {
      if (update.parent === undefined) return callDepth;
      update = update.parent;
    }
  },

  map(updates: AccountUpdate[], map: (update: AccountUpdate) => AccountUpdate) {
    let newUpdates: AccountUpdate[] = [];
    for (let update of updates) {
      let newUpdate = map(update);
      newUpdate.children.accountUpdates = CallForest.map(
        update.children.accountUpdates,
        map
      );
      newUpdates.push(newUpdate);
    }
    return newUpdates;
  },

  forEach(updates: AccountUpdate[], callback: (update: AccountUpdate) => void) {
    for (let update of updates) {
      callback(update);
      CallForest.forEach(update.children.accountUpdates, callback);
    }
  },

  forEachPredecessor(
    updates: AccountUpdate[],
    update: AccountUpdate,
    callback: (update: AccountUpdate) => void
  ) {
    let isPredecessor = true;
    CallForest.forEach(updates, (otherUpdate) => {
      if (otherUpdate.id === update.id) isPredecessor = false;
      if (isPredecessor) callback(otherUpdate);
    });
  },
};

function createChildAccountUpdate(
  parent: AccountUpdate,
  childAddress: PublicKey,
  tokenId?: Field
) {
  let child = AccountUpdate.defaultAccountUpdate(childAddress, tokenId);
  makeChildAccountUpdate(parent, child);
  return child;
}
function makeChildAccountUpdate(parent: AccountUpdate, child: AccountUpdate) {
  child.body.callDepth = parent.body.callDepth + 1;
  let wasChildAlready = parent.children.accountUpdates.find(
    (update) => update.id === child.id
  );
  // add to our children if not already here
  if (!wasChildAlready) {
    parent.children.accountUpdates.push(child);
    // remove the child from the top level list / its current parent
    AccountUpdate.unlink(child);
  }
  child.parent = parent;
}

// authorization

type ZkappCommand = {
  feePayer: FeePayerUnsigned;
  accountUpdates: AccountUpdate[];
  memo: string;
};
type ZkappCommandSigned = {
  feePayer: FeePayer;
  accountUpdates: (AccountUpdate & { lazyAuthorization?: LazyProof })[];
  memo: string;
};
type ZkappCommandProved = {
  feePayer: FeePayerUnsigned;
  accountUpdates: (AccountUpdate & { lazyAuthorization?: LazySignature })[];
  memo: string;
};

const ZkappCommand = {
  toPretty(transaction: ZkappCommand) {
    let feePayer = ZkappCommand.toJSON(transaction).feePayer as any;
    feePayer.body.publicKey = '..' + feePayer.body.publicKey.slice(-4);
    feePayer.body.authorization = '..' + feePayer.authorization.slice(-4);
    if (feePayer.body.validUntil === null) delete feePayer.body.validUntil;
    return [
      { label: 'feePayer', ...feePayer.body },
      ...transaction.accountUpdates.map((a) => a.toPretty()),
    ];
  },
  fromJSON(json: Types.Json.ZkappCommand): ZkappCommand {
    let { feePayer } = Types.ZkappCommand.fromJSON({
      feePayer: json.feePayer,
      accountUpdates: [],
      memo: json.memo,
    });
    let memo = Memo.toString(Memo.fromBase58(json.memo));
    let accountUpdates = json.accountUpdates.map(AccountUpdate.fromJSON);
    return { feePayer, accountUpdates, memo };
  },
  toJSON({ feePayer, accountUpdates, memo }: ZkappCommand) {
    memo = Memo.toBase58(Memo.fromString(memo));
    return Types.ZkappCommand.toJSON({ feePayer, accountUpdates, memo });
  },
};

type AccountUpdateProved = AccountUpdate & {
  lazyAuthorization?: LazySignature;
};

const Authorization = {
  hasLazyProof(accountUpdate: AccountUpdate) {
    return accountUpdate.lazyAuthorization?.kind === 'lazy-proof';
  },
  hasAny(accountUpdate: AccountUpdate) {
    let { authorization: auth, lazyAuthorization: lazyAuth } = accountUpdate;
    return !!(lazyAuth || 'proof' in auth || 'signature' in auth);
  },
  setSignature(accountUpdate: AccountUpdate, signature: string) {
    accountUpdate.authorization = { signature };
    accountUpdate.lazyAuthorization = undefined;
  },
  setProof(accountUpdate: AccountUpdate, proof: string): AccountUpdateProved {
    accountUpdate.authorization = { proof };
    accountUpdate.lazyAuthorization = undefined;
    return accountUpdate as AccountUpdateProved;
  },
  setLazySignature(
    accountUpdate: AccountUpdate,
    signature?: Omit<LazySignature, 'kind'>
  ) {
    signature ??= {};
    accountUpdate.body.authorizationKind.isSigned = Bool(true);
    accountUpdate.body.authorizationKind.isProved = Bool(false);
    accountUpdate.authorization = {};
    accountUpdate.lazyAuthorization = { ...signature, kind: 'lazy-signature' };
  },
  setProofAuthorizationKind(
    { body, id }: AccountUpdate,
    priorAccountUpdates?: AccountUpdate[]
  ) {
    body.authorizationKind.isSigned = Bool(false);
    body.authorizationKind.isProved = Bool(true);
    let hash = Provable.witness(Field, () => {
      let proverData = zkAppProver.getData();
      let isProver = proverData !== undefined;
      assert(
        isProver || priorAccountUpdates !== undefined,
        'Called `setProofAuthorizationKind()` outside the prover without passing in `priorAccountUpdates`.'
      );
      let myAccountUpdateId = isProver ? proverData.accountUpdate.id : id;
      priorAccountUpdates ??= proverData.transaction.accountUpdates;
      priorAccountUpdates = priorAccountUpdates.filter(
        (a) => a.id !== myAccountUpdateId
      );
      let priorAccountUpdatesFlat = CallForest.toFlatList(
        priorAccountUpdates,
        false
      );
      let accountUpdate = [...priorAccountUpdatesFlat]
        .reverse()
        .find((body_) =>
          body_.update.verificationKey.isSome
            .and(body_.tokenId.equals(body.tokenId))
            .and(body_.publicKey.equals(body.publicKey))
            .toBoolean()
        );
      if (accountUpdate !== undefined) {
        return accountUpdate.body.update.verificationKey.value.hash;
      }
      try {
        let account = Mina.getAccount(body.publicKey, body.tokenId);
        return account.zkapp?.verificationKey?.hash ?? Field(0);
      } catch {
        return Field(0);
      }
    });
    body.authorizationKind.verificationKeyHash = hash;
  },
  setLazyProof(
    accountUpdate: AccountUpdate,
    proof: Omit<LazyProof, 'kind'>,
    priorAccountUpdates: AccountUpdate[]
  ) {
    Authorization.setProofAuthorizationKind(accountUpdate, priorAccountUpdates);
    accountUpdate.authorization = {};
    accountUpdate.lazyAuthorization = { ...proof, kind: 'lazy-proof' };
  },
  setLazyNone(accountUpdate: AccountUpdate) {
    accountUpdate.body.authorizationKind.isSigned = Bool(false);
    accountUpdate.body.authorizationKind.isProved = Bool(false);
    accountUpdate.authorization = {};
    accountUpdate.lazyAuthorization = { kind: 'lazy-none' };
  },
};

function addMissingSignatures(
  zkappCommand: ZkappCommand,
  additionalKeys = [] as PrivateKey[]
): ZkappCommandSigned {
  let additionalPublicKeys = additionalKeys.map((sk) => sk.toPublicKey());
  let commitments = Ledger.transactionCommitments(
    JSON.stringify(ZkappCommand.toJSON(zkappCommand))
  );
  let commitment = FieldConst.toBigint(commitments.commitment);
  let fullCommitment = FieldConst.toBigint(commitments.fullCommitment);

  function addFeePayerSignature(accountUpdate: FeePayerUnsigned): FeePayer {
    let { body, authorization, lazyAuthorization } =
      cloneCircuitValue(accountUpdate);
    if (lazyAuthorization === undefined) return { body, authorization };
    let { privateKey } = lazyAuthorization;
    if (privateKey === undefined) {
      let i = additionalPublicKeys.findIndex((pk) =>
        pk.equals(accountUpdate.body.publicKey).toBoolean()
      );
      if (i === -1) {
        // private key is missing, but we are not throwing an error here
        // there is a change signature will be added by the wallet
        // if not, error will be thrown by verifyAccountUpdate
        // while .send() execution
<<<<<<< HEAD
        return { body, authorization: Ledger.dummySignature() };
      }
      privateKey = additionalKeys[i];
    }
    let signature = Ledger.signFieldElement(
      fullCommitment,
      Ml.fromPrivateKey(privateKey),
      false
    );
    return { body, authorization: signature };
=======
        return { body, authorization: dummySignature() };
      }
      privateKey = additionalKeys[i];
    }
    let signature = signFieldElement(
      fullCommitment,
      privateKey.toBigInt(),
      'testnet'
    );
    return { body, authorization: Signature.toBase58(signature) };
>>>>>>> ffad51c6
  }

  function addSignature(accountUpdate: AccountUpdate) {
    accountUpdate = AccountUpdate.clone(accountUpdate);
    if (accountUpdate.lazyAuthorization?.kind !== 'lazy-signature') {
      return accountUpdate as AccountUpdate & { lazyAuthorization?: LazyProof };
    }
    let { privateKey } = accountUpdate.lazyAuthorization;
    if (privateKey === undefined) {
      let i = additionalPublicKeys.findIndex((pk) =>
        pk.equals(accountUpdate.body.publicKey).toBoolean()
      );
      if (i === -1) {
        // private key is missing, but we are not throwing an error here
        // there is a change signature will be added by the wallet
        // if not, error will be thrown by verifyAccountUpdate
        // while .send() execution
<<<<<<< HEAD
        Authorization.setSignature(accountUpdate, Ledger.dummySignature());
=======
        Authorization.setSignature(accountUpdate, dummySignature());
>>>>>>> ffad51c6
        return accountUpdate as AccountUpdate & {
          lazyAuthorization: undefined;
        };
      }
      privateKey = additionalKeys[i];
    }
    let transactionCommitment = accountUpdate.body.useFullCommitment.toBoolean()
      ? fullCommitment
      : commitment;
    let signature = signFieldElement(
      transactionCommitment,
<<<<<<< HEAD
      Ml.fromPrivateKey(privateKey),
      false
=======
      privateKey.toBigInt(),
      'testnet'
>>>>>>> ffad51c6
    );
    Authorization.setSignature(accountUpdate, Signature.toBase58(signature));
    return accountUpdate as AccountUpdate & { lazyAuthorization: undefined };
  }
  let { feePayer, accountUpdates, memo } = zkappCommand;
  return {
    feePayer: addFeePayerSignature(feePayer),
    accountUpdates: accountUpdates.map(addSignature),
    memo,
  };
}

function dummySignature() {
  return Signature.toBase58(Signature.dummy());
}

/**
 * The public input for zkApps consists of certain hashes of the proving
 AccountUpdate (and its child accountUpdates) which is constructed during method
 execution.

  For SmartContract proving, a method is run twice: First outside the proof, to
 obtain the public input, and once in the prover, which takes the public input
 as input. The current transaction is hashed again inside the prover, which
 asserts that the result equals the input public input, as part of the snark
 circuit. The block producer will also hash the transaction they receive and
 pass it as a public input to the verifier. Thus, the transaction is fully
 constrained by the proof - the proof couldn't be used to attest to a different
 transaction.
 */
type ZkappPublicInput = {
  accountUpdate: Field;
  calls: Field;
};
let ZkappPublicInput = provablePure(
  { accountUpdate: Field, calls: Field },
  { customObjectKeys: ['accountUpdate', 'calls'] }
);

async function addMissingProofs(
  zkappCommand: ZkappCommand,
  { proofsEnabled = true }
): Promise<{
  zkappCommand: ZkappCommandProved;
  proofs: (Proof<ZkappPublicInput, Empty> | undefined)[];
}> {
  let { feePayer, accountUpdates, memo } = zkappCommand;
  // compute proofs serially. in parallel would clash with our global variable
  // hacks
  let accountUpdatesProved: AccountUpdateProved[] = [];
  let proofs: (Proof<ZkappPublicInput, Empty> | undefined)[] = [];
  for (let i = 0; i < accountUpdates.length; i++) {
    let { accountUpdateProved, proof } = await addProof(
      zkappCommand,
      i,
      proofsEnabled
    );
    accountUpdatesProved.push(accountUpdateProved);
    proofs.push(proof);
  }
  return {
    zkappCommand: { feePayer, accountUpdates: accountUpdatesProved, memo },
    proofs,
  };
<<<<<<< HEAD
=======
}

async function addProof(
  transaction: ZkappCommand,
  index: number,
  proofsEnabled: boolean
) {
  let accountUpdate = transaction.accountUpdates[index];
  accountUpdate = AccountUpdate.clone(accountUpdate);

  if (accountUpdate.lazyAuthorization?.kind !== 'lazy-proof') {
    return {
      accountUpdateProved: accountUpdate as AccountUpdateProved,
      proof: undefined,
    };
  }
  if (!proofsEnabled) {
    Authorization.setProof(accountUpdate, await dummyBase64Proof());
    return {
      accountUpdateProved: accountUpdate as AccountUpdateProved,
      proof: undefined,
    };
  }

  let lazyProof: LazyProof = accountUpdate.lazyAuthorization;
  let prover = getZkappProver(lazyProof);
  let proverData = { transaction, accountUpdate, index };
  let proof = await createZkappProof(prover, lazyProof, proverData);

  let accountUpdateProved = Authorization.setProof(
    accountUpdate,
    Pickles.proofToBase64Transaction(proof.proof)
  );
  return { accountUpdateProved, proof };
}

async function createZkappProof(
  prover: Pickles.Prover,
  {
    methodName,
    args,
    previousProofs,
    ZkappClass,
    memoized,
    blindingValue,
  }: LazyProof,
  { transaction, accountUpdate, index }: ZkappProverData
): Promise<Proof<ZkappPublicInput, Empty>> {
  let publicInput = accountUpdate.toPublicInput();
  let publicInputFields = MlFieldConstArray.to(
    ZkappPublicInput.toFields(publicInput)
  );

  let [, , proof] = await zkAppProver.run(
    [accountUpdate.publicKey, accountUpdate.tokenId, ...args],
    { transaction, accountUpdate, index },
    async () => {
      let id = memoizationContext.enter({
        memoized,
        currentIndex: 0,
        blindingValue,
      });
      try {
        return await prover(publicInputFields, MlArray.to(previousProofs));
      } catch (err) {
        console.error(`Error when proving ${ZkappClass.name}.${methodName}()`);
        throw err;
      } finally {
        memoizationContext.leave(id);
      }
    }
  );

  let maxProofsVerified = ZkappClass._maxProofsVerified!;
  const Proof = ZkappClass.Proof();
  return new Proof({
    publicInput,
    publicOutput: undefined,
    proof,
    maxProofsVerified,
  });
}

function getZkappProver({ methodName, ZkappClass }: LazyProof) {
  if (ZkappClass._provers === undefined)
    throw Error(
      `Cannot prove execution of ${methodName}(), no prover found. ` +
        `Try calling \`await ${ZkappClass.name}.compile()\` first, this will cache provers in the background.`
    );
  let provers = ZkappClass._provers;
  let methodError =
    `Error when computing proofs: Method ${methodName} not found. ` +
    `Make sure your environment supports decorators, and annotate with \`@method ${methodName}\`.`;
  if (ZkappClass._methods === undefined) throw Error(methodError);
  let i = ZkappClass._methods.findIndex((m) => m.methodName === methodName);
  if (i === -1) throw Error(methodError);
  return provers[i];
>>>>>>> ffad51c6
}<|MERGE_RESOLUTION|>--- conflicted
+++ resolved
@@ -26,13 +26,10 @@
 import { Context } from './global-context.js';
 import { assert } from './errors.js';
 import { Ml } from './ml/conversion.js';
-<<<<<<< HEAD
-=======
 import { FieldConst } from './field.js';
 import { MlArray } from './ml/base.js';
 import { Signature, signFieldElement } from '../mina-signer/src/signature.js';
 import { MlFieldConstArray } from './ml/fields.js';
->>>>>>> ffad51c6
 
 // external API
 export { AccountUpdate, Permissions, ZkappPublicInput };
@@ -1897,18 +1894,6 @@
         // there is a change signature will be added by the wallet
         // if not, error will be thrown by verifyAccountUpdate
         // while .send() execution
-<<<<<<< HEAD
-        return { body, authorization: Ledger.dummySignature() };
-      }
-      privateKey = additionalKeys[i];
-    }
-    let signature = Ledger.signFieldElement(
-      fullCommitment,
-      Ml.fromPrivateKey(privateKey),
-      false
-    );
-    return { body, authorization: signature };
-=======
         return { body, authorization: dummySignature() };
       }
       privateKey = additionalKeys[i];
@@ -1919,7 +1904,6 @@
       'testnet'
     );
     return { body, authorization: Signature.toBase58(signature) };
->>>>>>> ffad51c6
   }
 
   function addSignature(accountUpdate: AccountUpdate) {
@@ -1937,11 +1921,7 @@
         // there is a change signature will be added by the wallet
         // if not, error will be thrown by verifyAccountUpdate
         // while .send() execution
-<<<<<<< HEAD
-        Authorization.setSignature(accountUpdate, Ledger.dummySignature());
-=======
         Authorization.setSignature(accountUpdate, dummySignature());
->>>>>>> ffad51c6
         return accountUpdate as AccountUpdate & {
           lazyAuthorization: undefined;
         };
@@ -1953,13 +1933,8 @@
       : commitment;
     let signature = signFieldElement(
       transactionCommitment,
-<<<<<<< HEAD
-      Ml.fromPrivateKey(privateKey),
-      false
-=======
       privateKey.toBigInt(),
       'testnet'
->>>>>>> ffad51c6
     );
     Authorization.setSignature(accountUpdate, Signature.toBase58(signature));
     return accountUpdate as AccountUpdate & { lazyAuthorization: undefined };
@@ -2024,8 +1999,6 @@
     zkappCommand: { feePayer, accountUpdates: accountUpdatesProved, memo },
     proofs,
   };
-<<<<<<< HEAD
-=======
 }
 
 async function addProof(
@@ -2123,5 +2096,4 @@
   let i = ZkappClass._methods.findIndex((m) => m.methodName === methodName);
   if (i === -1) throw Error(methodError);
   return provers[i];
->>>>>>> ffad51c6
 }
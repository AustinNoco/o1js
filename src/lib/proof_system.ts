import {
  EmptyNull,
  EmptyUndefined,
  EmptyVoid,
} from '../bindings/lib/generic.js';
import { withThreadPool } from '../bindings/js/wrapper.js';
import {
  ProvablePure,
  Pickles,
  FeatureFlags,
  MlFeatureFlags,
  Gate,
<<<<<<< HEAD
=======
  GateType,
>>>>>>> 1b37aa48
} from '../snarky.js';
import { Field, Bool } from './core.js';
import {
  FlexibleProvable,
  FlexibleProvablePure,
  InferProvable,
  ProvablePureExtended,
  provablePure,
  toConstant,
} from './circuit_value.js';
import { Provable } from './provable.js';
import { assert, prettifyStacktracePromise } from './errors.js';
import { snarkContext } from './provable-context.js';
import { hashConstant } from './hash.js';
import { MlArray, MlBool, MlTuple } from './ml/base.js';
import { MlFieldArray, MlFieldConstArray } from './ml/fields.js';
import { FieldConst, FieldVar } from './field.js';

// public API
export {
  Proof,
  SelfProof,
  JsonProof,
  ZkProgram,
  verify,
  Empty,
  Undefined,
  Void,
};

// internal API
export {
  CompiledTag,
  sortMethodArguments,
  getPreviousProofsForProver,
  MethodInterface,
  GenericArgument,
  picklesRuleFromFunction,
  compileProgram,
  analyzeMethod,
  emptyValue,
  emptyWitness,
  synthesizeMethodArguments,
  methodArgumentsToConstant,
  methodArgumentTypesAndValues,
  isAsFields,
  Prover,
  dummyBase64Proof,
};

type Undefined = undefined;
const Undefined: ProvablePureExtended<undefined, null> =
  EmptyUndefined<Field>();
type Empty = Undefined;
const Empty = Undefined;
type Void = undefined;
const Void: ProvablePureExtended<void, null> = EmptyVoid<Field>();

class Proof<Input, Output> {
  static publicInputType: FlexibleProvablePure<any> = undefined as any;
  static publicOutputType: FlexibleProvablePure<any> = undefined as any;
  static tag: () => { name: string } = () => {
    throw Error(
      `You cannot use the \`Proof\` class directly. Instead, define a subclass:\n` +
        `class MyProof extends Proof<PublicInput, PublicOutput> { ... }`
    );
  };
  publicInput: Input;
  publicOutput: Output;
  proof: Pickles.Proof;
  maxProofsVerified: 0 | 1 | 2;
  shouldVerify = Bool(false);

  verify() {
    this.shouldVerify = Bool(true);
  }
  verifyIf(condition: Bool) {
    this.shouldVerify = condition;
  }
  toJSON(): JsonProof {
    let type = getStatementType(this.constructor as any);
    return {
      publicInput: type.input.toFields(this.publicInput).map(String),
      publicOutput: type.output.toFields(this.publicOutput).map(String),
      maxProofsVerified: this.maxProofsVerified,
      proof: Pickles.proofToBase64([this.maxProofsVerified, this.proof]),
    };
  }
  static fromJSON<S extends Subclass<typeof Proof>>(
    this: S,
    {
      maxProofsVerified,
      proof: proofString,
      publicInput: publicInputJson,
      publicOutput: publicOutputJson,
    }: JsonProof
  ): Proof<
    InferProvable<S['publicInputType']>,
    InferProvable<S['publicOutputType']>
  > {
    let [, proof] = Pickles.proofOfBase64(proofString, maxProofsVerified);
    let type = getStatementType(this);
    let publicInput = type.input.fromFields(publicInputJson.map(Field));
    let publicOutput = type.output.fromFields(publicOutputJson.map(Field));
    return new this({
      publicInput,
      publicOutput,
      proof,
      maxProofsVerified,
    }) as any;
  }

  constructor({
    proof,
    publicInput,
    publicOutput,
    maxProofsVerified,
  }: {
    proof: Pickles.Proof;
    publicInput: Input;
    publicOutput: Output;
    maxProofsVerified: 0 | 1 | 2;
  }) {
    this.publicInput = publicInput;
    this.publicOutput = publicOutput;
    this.proof = proof; // TODO optionally convert from string?
    this.maxProofsVerified = maxProofsVerified;
  }
}

async function verify(
  proof: Proof<any, any> | JsonProof,
  verificationKey: string
) {
  let picklesProof: Pickles.Proof;
  let statement: Pickles.Statement<FieldConst>;
  if (typeof proof.proof === 'string') {
    // json proof
    [, picklesProof] = Pickles.proofOfBase64(
      proof.proof,
      proof.maxProofsVerified
    );
    let input = MlFieldConstArray.to(
      (proof as JsonProof).publicInput.map(Field)
    );
    let output = MlFieldConstArray.to(
      (proof as JsonProof).publicOutput.map(Field)
    );
    statement = MlTuple(input, output);
  } else {
    // proof class
    picklesProof = proof.proof;
    let type = getStatementType(proof.constructor as any);
    let input = toFieldConsts(type.input, proof.publicInput);
    let output = toFieldConsts(type.output, proof.publicOutput);
    statement = MlTuple(input, output);
  }
  return prettifyStacktracePromise(
    withThreadPool(() =>
      Pickles.verify(statement, picklesProof, verificationKey)
    )
  );
}

type JsonProof = {
  publicInput: string[];
  publicOutput: string[];
  maxProofsVerified: 0 | 1 | 2;
  proof: string;
};
type CompiledTag = unknown;

let compiledTags = new WeakMap<any, CompiledTag>();
let CompiledTag = {
  get(tag: any): CompiledTag | undefined {
    return compiledTags.get(tag);
  },
  store(tag: any, compiledTag: CompiledTag) {
    compiledTags.set(tag, compiledTag);
  },
};

function ZkProgram<
  StatementType extends {
    publicInput?: FlexibleProvablePure<any>;
    publicOutput?: FlexibleProvablePure<any>;
  },
  Types extends {
    // TODO: how to prevent a method called `compile` from type-checking?
    [I in string]: Tuple<PrivateInput>;
  }
>(
  config: StatementType & {
    methods: {
      [I in keyof Types]: Method<
        InferProvableOrUndefined<Get<StatementType, 'publicInput'>>,
        InferProvableOrVoid<Get<StatementType, 'publicOutput'>>,
        Types[I]
      >;
    };
    overrideWrapDomain?: 0 | 1 | 2;
  }
): {
  name: string;
  compile: () => Promise<{ verificationKey: string }>;
  verify: (
    proof: Proof<
      InferProvableOrUndefined<Get<StatementType, 'publicInput'>>,
      InferProvableOrVoid<Get<StatementType, 'publicOutput'>>
    >
  ) => Promise<boolean>;
  digest: () => string;
  analyzeMethods: () => ReturnType<typeof analyzeMethod>[];
  publicInputType: ProvableOrUndefined<Get<StatementType, 'publicInput'>>;
  publicOutputType: ProvableOrVoid<Get<StatementType, 'publicOutput'>>;
} & {
  [I in keyof Types]: Prover<
    InferProvableOrUndefined<Get<StatementType, 'publicInput'>>,
    InferProvableOrVoid<Get<StatementType, 'publicOutput'>>,
    Types[I]
  >;
} {
  let methods = config.methods;
  let publicInputType: ProvablePure<any> = config.publicInput! ?? Undefined;
  let publicOutputType: ProvablePure<any> = config.publicOutput! ?? Void;

  let selfTag = { name: `Program${i++}` };
  type PublicInput = InferProvableOrUndefined<
    Get<StatementType, 'publicInput'>
  >;
  type PublicOutput = InferProvableOrVoid<Get<StatementType, 'publicOutput'>>;

  class SelfProof extends Proof<PublicInput, PublicOutput> {
    static publicInputType = publicInputType;
    static publicOutputType = publicOutputType;
    static tag = () => selfTag;
  }

  let keys: (keyof Types & string)[] = Object.keys(methods).sort(); // need to have methods in (any) fixed order
  let methodIntfs = keys.map((key) =>
    sortMethodArguments('program', key, methods[key].privateInputs, SelfProof)
  );
  let methodFunctions = keys.map((key) => methods[key].method);
  let maxProofsVerified = getMaxProofsVerified(methodIntfs);

  function analyzeMethods() {
    return methodIntfs.map((methodEntry, i) =>
      analyzeMethod(publicInputType, methodEntry, methodFunctions[i])
    );
  }

  let compileOutput:
    | {
        provers: Pickles.Prover[];
        verify: (
          statement: Pickles.Statement<FieldConst>,
          proof: Pickles.Proof
        ) => Promise<boolean>;
      }
    | undefined;

  async function compile() {
    let methodsMeta = analyzeMethods();
    let gates = methodsMeta.map((m) => m.gates);
    let { provers, verify, verificationKey } = await compileProgram({
      publicInputType,
      publicOutputType,
      methodIntfs,
      methods: methodFunctions,
      gates,
      proofSystemTag: selfTag,
      overrideWrapDomain: config.overrideWrapDomain,
    });
    compileOutput = { provers, verify };
    return { verificationKey: verificationKey.data };
  }

  function toProver<K extends keyof Types & string>(
    key: K,
    i: number
  ): [K, Prover<PublicInput, PublicOutput, Types[K]>] {
    async function prove_(
      publicInput: PublicInput,
      ...args: TupleToInstances<Types[typeof key]>
    ): Promise<Proof<PublicInput, PublicOutput>> {
      let picklesProver = compileOutput?.provers?.[i];
      if (picklesProver === undefined) {
        throw Error(
          `Cannot prove execution of program.${key}(), no prover found. ` +
            `Try calling \`await program.compile()\` first, this will cache provers in the background.`
        );
      }
      let publicInputFields = toFieldConsts(publicInputType, publicInput);
      let previousProofs = MlArray.to(
        getPreviousProofsForProver(args, methodIntfs[i])
      );

      let id = snarkContext.enter({ witnesses: args, inProver: true });
      let result: UnwrapPromise<ReturnType<typeof picklesProver>>;
      try {
        result = await picklesProver(publicInputFields, previousProofs);
      } finally {
        snarkContext.leave(id);
      }
      let [publicOutputFields, proof] = MlTuple.from(result);
      let publicOutput = fromFieldConsts(publicOutputType, publicOutputFields);
      class ProgramProof extends Proof<PublicInput, PublicOutput> {
        static publicInputType = publicInputType;
        static publicOutputType = publicOutputType;
        static tag = () => selfTag;
      }
      return new ProgramProof({
        publicInput,
        publicOutput,
        proof,
        maxProofsVerified,
      });
    }
    let prove: Prover<PublicInput, PublicOutput, Types[K]>;
    if (
      (publicInputType as any) === Undefined ||
      (publicInputType as any) === Void
    ) {
      prove = ((...args: TupleToInstances<Types[typeof key]>) =>
        (prove_ as any)(undefined, ...args)) as any;
    } else {
      prove = prove_ as any;
    }
    return [key, prove];
  }
  let provers = Object.fromEntries(keys.map(toProver)) as {
    [I in keyof Types]: Prover<PublicInput, PublicOutput, Types[I]>;
  };

  function verify(proof: Proof<PublicInput, PublicOutput>) {
    if (compileOutput?.verify === undefined) {
      throw Error(
        `Cannot verify proof, verification key not found. Try calling \`await program.compile()\` first.`
      );
    }
    let statement = MlTuple(
      toFieldConsts(publicInputType, proof.publicInput),
      toFieldConsts(publicOutputType, proof.publicOutput)
    );
    return compileOutput.verify(statement, proof.proof);
  }

  function digest() {
    let methodData = methodIntfs.map((methodEntry, i) =>
      analyzeMethod(publicInputType, methodEntry, methodFunctions[i])
    );
    let hash = hashConstant(
      Object.values(methodData).map((d) => Field(BigInt('0x' + d.digest)))
    );
    return hash.toBigInt().toString(16);
  }

  return Object.assign(
    selfTag,
    {
      compile,
      verify,
      digest,
      publicInputType: publicInputType as ProvableOrUndefined<
        Get<StatementType, 'publicInput'>
      >,
      publicOutputType: publicOutputType as ProvableOrVoid<
        Get<StatementType, 'publicOutput'>
      >,
      analyzeMethods,
    },
    provers
  );
}

let i = 0;

class SelfProof<PublicInput, PublicOutput> extends Proof<
  PublicInput,
  PublicOutput
> {}

function sortMethodArguments(
  programName: string,
  methodName: string,
  privateInputs: unknown[],
  selfProof: Subclass<typeof Proof>
): MethodInterface {
  let witnessArgs: Provable<unknown>[] = [];
  let proofArgs: Subclass<typeof Proof>[] = [];
  let allArgs: { type: 'proof' | 'witness' | 'generic'; index: number }[] = [];
  let genericArgs: Subclass<typeof GenericArgument>[] = [];
  for (let i = 0; i < privateInputs.length; i++) {
    let privateInput = privateInputs[i];
    if (isProof(privateInput)) {
      if (privateInput === Proof) {
        throw Error(
          `You cannot use the \`Proof\` class directly. Instead, define a subclass:\n` +
            `class MyProof extends Proof<PublicInput, PublicOutput> { ... }`
        );
      }
      allArgs.push({ type: 'proof', index: proofArgs.length });
      if (privateInput === SelfProof) {
        proofArgs.push(selfProof);
      } else {
        proofArgs.push(privateInput);
      }
    } else if (isAsFields(privateInput)) {
      allArgs.push({ type: 'witness', index: witnessArgs.length });
      witnessArgs.push(privateInput);
    } else if (isGeneric(privateInput)) {
      allArgs.push({ type: 'generic', index: genericArgs.length });
      genericArgs.push(privateInput);
    } else {
      throw Error(
        `Argument ${
          i + 1
        } of method ${methodName} is not a provable type: ${privateInput}`
      );
    }
  }
  if (proofArgs.length > 2) {
    throw Error(
      `${programName}.${methodName}() has more than two proof arguments, which is not supported.\n` +
        `Suggestion: You can merge more than two proofs by merging two at a time in a binary tree.`
    );
  }
  return {
    methodName,
    witnessArgs,
    proofArgs,
    allArgs,
    genericArgs,
  };
}

function isAsFields(
  type: unknown
): type is Provable<unknown> & ObjectConstructor {
  return (
    (typeof type === 'function' || typeof type === 'object') &&
    type !== null &&
    ['toFields', 'fromFields', 'sizeInFields', 'toAuxiliary'].every(
      (s) => s in type
    )
  );
}
function isProof(type: unknown): type is typeof Proof {
  // the second case covers subclasses
  return (
    type === Proof ||
    (typeof type === 'function' && type.prototype instanceof Proof)
  );
}

class GenericArgument {
  isEmpty: boolean;
  constructor(isEmpty = false) {
    this.isEmpty = isEmpty;
  }
}
let emptyGeneric = () => new GenericArgument(true);

function isGeneric(type: unknown): type is typeof GenericArgument {
  // the second case covers subclasses
  return (
    type === GenericArgument ||
    (typeof type === 'function' && type.prototype instanceof GenericArgument)
  );
}

function getPreviousProofsForProver(
  methodArgs: any[],
  { allArgs }: MethodInterface
) {
  let previousProofs: Pickles.Proof[] = [];
  for (let i = 0; i < allArgs.length; i++) {
    let arg = allArgs[i];
    if (arg.type === 'proof') {
      previousProofs[arg.index] = (methodArgs[i] as Proof<any, any>).proof;
    }
  }
  return previousProofs;
}

type MethodInterface = {
  methodName: string;
  // TODO: unify types of arguments
  // "circuit types" should be flexible enough to encompass proofs and callback arguments
  witnessArgs: Provable<unknown>[];
  proofArgs: Subclass<typeof Proof>[];
  genericArgs: Subclass<typeof GenericArgument>[];
  allArgs: { type: 'witness' | 'proof' | 'generic'; index: number }[];
  returnType?: Provable<any>;
};

// reasonable default choice for `overrideWrapDomain`
const maxProofsToWrapDomain = { 0: 0, 1: 1, 2: 1 } as const;

async function compileProgram({
  publicInputType,
  publicOutputType,
  methodIntfs,
  methods,
  gates,
  proofSystemTag,
  overrideWrapDomain,
}: {
  publicInputType: ProvablePure<any>;
  publicOutputType: ProvablePure<any>;
  methodIntfs: MethodInterface[];
  methods: ((...args: any) => void)[];
  gates: Gate[][];
  proofSystemTag: { name: string };
  overrideWrapDomain?: 0 | 1 | 2;
}) {
  let rules = methodIntfs.map((methodEntry, i) =>
    picklesRuleFromFunction(
      publicInputType,
      publicOutputType,
      methods[i],
      proofSystemTag,
      methodEntry,
      gates[i]
    )
  );
  let maxProofs = getMaxProofsVerified(methodIntfs);
  overrideWrapDomain ??= maxProofsToWrapDomain[maxProofs];

  let { verificationKey, provers, verify, tag } =
    await prettifyStacktracePromise(
      withThreadPool(async () => {
        let result: ReturnType<typeof Pickles.compile>;
        let id = snarkContext.enter({ inCompile: true });
        try {
          result = Pickles.compile(MlArray.to(rules), {
            publicInputSize: publicInputType.sizeInFields(),
            publicOutputSize: publicOutputType.sizeInFields(),
            overrideWrapDomain,
          });
        } finally {
          snarkContext.leave(id);
        }
        let { getVerificationKey, provers, verify, tag } = result;
        CompiledTag.store(proofSystemTag, tag);
        let [, data, hash] = getVerificationKey();
        let verificationKey = { data, hash: Field(hash) };
        return { verificationKey, provers: MlArray.from(provers), verify, tag };
      })
    );
  // wrap provers
  let wrappedProvers = provers.map(
    (prover): Pickles.Prover =>
      async function picklesProver(
        publicInput: MlFieldConstArray,
        previousProofs: MlArray<Pickles.Proof>
      ) {
        return prettifyStacktracePromise(
          withThreadPool(() => prover(publicInput, previousProofs))
        );
      }
  );
  // wrap verify
  let wrappedVerify = async function picklesVerify(
    statement: Pickles.Statement<FieldConst>,
    proof: Pickles.Proof
  ) {
    return prettifyStacktracePromise(
      withThreadPool(() => verify(statement, proof))
    );
  };
  return {
    verificationKey,
    provers: wrappedProvers,
    verify: wrappedVerify,
    tag,
  };
}

function analyzeMethod<T>(
  publicInputType: ProvablePure<any>,
  methodIntf: MethodInterface,
  method: (...args: any) => T
) {
  return Provable.constraintSystem(() => {
    let args = synthesizeMethodArguments(methodIntf, true);
    let publicInput = emptyWitness(publicInputType);
    if (publicInputType === Undefined || publicInputType === Void)
      return method(...args);
    return method(publicInput, ...args);
  });
}

function picklesRuleFromFunction(
  publicInputType: ProvablePure<unknown>,
  publicOutputType: ProvablePure<unknown>,
  func: (...args: unknown[]) => any,
  proofSystemTag: { name: string },
  { methodName, witnessArgs, proofArgs, allArgs }: MethodInterface,
  gates: Gate[]
): Pickles.Rule {
  function main(publicInput: MlFieldArray): ReturnType<Pickles.Rule['main']> {
    let { witnesses: argsWithoutPublicInput, inProver } = snarkContext.get();
    assert(!(inProver && argsWithoutPublicInput === undefined));
    let finalArgs = [];
    let proofs: Proof<any, any>[] = [];
    let previousStatements: Pickles.Statement<FieldVar>[] = [];
    for (let i = 0; i < allArgs.length; i++) {
      let arg = allArgs[i];
      if (arg.type === 'witness') {
        let type = witnessArgs[arg.index];
        finalArgs[i] = Provable.witness(type, () => {
          return argsWithoutPublicInput?.[i] ?? emptyValue(type);
        });
      } else if (arg.type === 'proof') {
        let Proof = proofArgs[arg.index];
        let type = getStatementType(Proof);
        let proof_ = (argsWithoutPublicInput?.[i] as Proof<any, any>) ?? {
          proof: undefined,
          publicInput: emptyValue(type.input),
          publicOutput: emptyValue(type.output),
        };
        let { proof, publicInput, publicOutput } = proof_;
        publicInput = Provable.witness(type.input, () => publicInput);
        publicOutput = Provable.witness(type.output, () => publicOutput);
        let proofInstance = new Proof({ publicInput, publicOutput, proof });
        finalArgs[i] = proofInstance;
        proofs.push(proofInstance);
        let input = toFieldVars(type.input, publicInput);
        let output = toFieldVars(type.output, publicOutput);
        previousStatements.push(MlTuple(input, output));
      } else if (arg.type === 'generic') {
        finalArgs[i] = argsWithoutPublicInput?.[i] ?? emptyGeneric();
      }
    }
    let result: any;
    if (publicInputType === Undefined || publicInputType === Void) {
      result = func(...finalArgs);
    } else {
      let input = fromFieldVars(publicInputType, publicInput);
      result = func(input, ...finalArgs);
    }
    // if the public output is empty, we don't evaluate `toFields(result)` to allow the function to return something else in that case
    let hasPublicOutput = publicOutputType.sizeInFields() !== 0;
    let publicOutput = hasPublicOutput ? publicOutputType.toFields(result) : [];
    return {
      publicOutput: MlFieldArray.to(publicOutput),
      previousStatements: MlArray.to(previousStatements),
      shouldVerify: MlArray.to(
        proofs.map((proof) => proof.shouldVerify.toField().value)
      ),
    };
  }

  if (proofArgs.length > 2) {
    throw Error(
      `${proofSystemTag.name}.${methodName}() has more than two proof arguments, which is not supported.\n` +
        `Suggestion: You can merge more than two proofs by merging two at a time in a binary tree.`
    );
  }
  let proofsToVerify = proofArgs.map((Proof) => {
    let tag = Proof.tag();
    if (tag === proofSystemTag) return { isSelf: true as const };
    else {
      let compiledTag = CompiledTag.get(tag);
      if (compiledTag === undefined) {
        throw Error(
          `${proofSystemTag.name}.compile() depends on ${tag.name}, but we cannot find compilation output for ${tag.name}.\n` +
            `Try to run ${tag.name}.compile() first.`
        );
      }
      return { isSelf: false, tag: compiledTag };
    }
  });

  let featureFlags = computeFeatureFlags(gates);

  return {
    identifier: methodName,
    main,
    featureFlags,
    proofsToVerify: MlArray.to(proofsToVerify),
  };
}

function synthesizeMethodArguments(
  { allArgs, proofArgs, witnessArgs }: MethodInterface,
  asVariables = false
) {
  let args = [];
  let empty = asVariables ? emptyWitness : emptyValue;
  for (let arg of allArgs) {
    if (arg.type === 'witness') {
      args.push(empty(witnessArgs[arg.index]));
    } else if (arg.type === 'proof') {
      let Proof = proofArgs[arg.index];
      let type = getStatementType(Proof);
      let publicInput = empty(type.input);
      let publicOutput = empty(type.output);
      args.push(new Proof({ publicInput, publicOutput, proof: undefined }));
    } else if (arg.type === 'generic') {
      args.push(emptyGeneric());
    }
  }
  return args;
}

function methodArgumentsToConstant(
  { allArgs, proofArgs, witnessArgs }: MethodInterface,
  args: any[]
) {
  let constArgs = [];
  for (let i = 0; i < allArgs.length; i++) {
    let arg = args[i];
    let { type, index } = allArgs[i];
    if (type === 'witness') {
      constArgs.push(toConstant(witnessArgs[index], arg));
    } else if (type === 'proof') {
      let Proof = proofArgs[index];
      let type = getStatementType(Proof);
      let publicInput = toConstant(type.input, arg.publicInput);
      let publicOutput = toConstant(type.output, arg.publicOutput);
      constArgs.push(
        new Proof({ publicInput, publicOutput, proof: arg.proof })
      );
    } else if (type === 'generic') {
      constArgs.push(arg);
    }
  }
  return constArgs;
}

let Generic = EmptyNull<Field>();

type TypeAndValue<T> = { type: Provable<T>; value: T };

function methodArgumentTypesAndValues(
  { allArgs, proofArgs, witnessArgs }: MethodInterface,
  args: unknown[]
) {
  let typesAndValues: TypeAndValue<any>[] = [];
  for (let i = 0; i < allArgs.length; i++) {
    let arg = args[i];
    let { type, index } = allArgs[i];
    if (type === 'witness') {
      typesAndValues.push({ type: witnessArgs[index], value: arg });
    } else if (type === 'proof') {
      let Proof = proofArgs[index];
      let proof = arg as Proof<any, any>;
      let types = getStatementType(Proof);
      // TODO this is cumbersome, would be nicer to have a single Provable for the statement stored on Proof
      let type = provablePure({ input: types.input, output: types.output });
      let value = { input: proof.publicInput, output: proof.publicOutput };
      typesAndValues.push({ type, value });
    } else if (type === 'generic') {
      typesAndValues.push({ type: Generic, value: arg });
    }
  }
  return typesAndValues;
}

function emptyValue<T>(type: FlexibleProvable<T>): T;
function emptyValue<T>(type: Provable<T>) {
  return type.fromFields(
    Array(type.sizeInFields()).fill(Field(0)),
    type.toAuxiliary()
  );
}

function emptyWitness<T>(type: FlexibleProvable<T>): T;
function emptyWitness<T>(type: Provable<T>) {
  return Provable.witness(type, () => emptyValue(type));
}

function getStatementType<
  T,
  O,
  P extends Subclass<typeof Proof> = typeof Proof
>(Proof: P): { input: ProvablePure<T>; output: ProvablePure<O> } {
  if (
    Proof.publicInputType === undefined ||
    Proof.publicOutputType === undefined
  ) {
    throw Error(
      `You cannot use the \`Proof\` class directly. Instead, define a subclass:\n` +
        `class MyProof extends Proof<PublicInput, PublicOutput> { ... }`
    );
  }
  return {
    input: Proof.publicInputType as any,
    output: Proof.publicOutputType as any,
  };
}

function getMaxProofsVerified(methodIntfs: MethodInterface[]) {
  return methodIntfs.reduce(
    (acc, { proofArgs }) => Math.max(acc, proofArgs.length),
    0
  ) as any as 0 | 1 | 2;
}

function fromFieldVars<T>(type: ProvablePure<T>, fields: MlFieldArray) {
  return type.fromFields(MlFieldArray.from(fields));
}
function toFieldVars<T>(type: ProvablePure<T>, value: T) {
  return MlFieldArray.to(type.toFields(value));
}

function fromFieldConsts<T>(type: ProvablePure<T>, fields: MlFieldConstArray) {
  return type.fromFields(MlFieldConstArray.from(fields));
}
function toFieldConsts<T>(type: ProvablePure<T>, value: T) {
  return MlFieldConstArray.to(type.toFields(value));
}

ZkProgram.Proof = function <
  PublicInputType extends FlexibleProvablePure<any>,
  PublicOutputType extends FlexibleProvablePure<any>
>(program: {
  name: string;
  publicInputType: PublicInputType;
  publicOutputType: PublicOutputType;
}) {
  type PublicInput = InferProvable<PublicInputType>;
  type PublicOutput = InferProvable<PublicOutputType>;
  return class ZkProgramProof extends Proof<PublicInput, PublicOutput> {
    static publicInputType = program.publicInputType;
    static publicOutputType = program.publicOutputType;
    static tag = () => program;
  };
};

function dummyBase64Proof() {
  return withThreadPool(async () => Pickles.dummyBase64Proof());
}

<<<<<<< HEAD
=======
// what feature flags to set to enable certain gate types

const gateToFlag: Partial<Record<GateType, keyof FeatureFlags>> = {
  RangeCheck0: 'rangeCheck0',
  RangeCheck1: 'rangeCheck1',
  ForeignFieldAdd: 'foreignFieldAdd',
  ForeignFieldMul: 'foreignFieldMul',
  Xor16: 'xor',
  Rot64: 'rot',
  Lookup: 'lookup',
};

>>>>>>> 1b37aa48
function computeFeatureFlags(gates: Gate[]): MlFeatureFlags {
  let flags: FeatureFlags = {
    rangeCheck0: false,
    rangeCheck1: false,
    foreignFieldAdd: false,
    foreignFieldMul: false,
    xor: false,
    rot: false,
    lookup: false,
    runtimeTables: false,
  };
  for (let gate of gates) {
<<<<<<< HEAD
    switch (gate.type) {
      case 'RangeCheck0':
        flags.rangeCheck0 = true;
        break;
      case 'RangeCheck1':
        flags.rangeCheck1 = true;
        break;
      case 'ForeignFieldAdd':
        flags.foreignFieldAdd = true;
        break;
      case 'ForeignFieldMul':
        flags.foreignFieldMul = true;
        break;
      case 'Xor16':
        flags.xor = true;
        break;
      case 'Rot64':
        flags.rot = true;
        break;
      case 'Lookup':
        flags.lookup = true;
        break;
      default:
        break;
    }
=======
    let flag = gateToFlag[gate.type];
    if (flag !== undefined) flags[flag] = true;
>>>>>>> 1b37aa48
  }
  return [
    0,
    MlBool(flags.rangeCheck0),
    MlBool(flags.rangeCheck1),
    MlBool(flags.foreignFieldAdd),
    MlBool(flags.foreignFieldMul),
    MlBool(flags.xor),
    MlBool(flags.rot),
    MlBool(flags.lookup),
    MlBool(flags.runtimeTables),
  ];
}

// helpers for circuit context

function Prover<ProverData>() {
  return {
    async run<Result>(
      witnesses: unknown[],
      proverData: ProverData,
      callback: () => Promise<Result>
    ) {
      let id = snarkContext.enter({ witnesses, proverData, inProver: true });
      try {
        return await callback();
      } finally {
        snarkContext.leave(id);
      }
    },
    getData(): ProverData {
      return snarkContext.get().proverData;
    },
  };
}

// helper types

type Infer<T> = T extends Subclass<typeof Proof>
  ? InstanceType<T>
  : InferProvable<T>;

type Tuple<T> = [T, ...T[]] | [];
type TupleToInstances<T> = {
  [I in keyof T]: Infer<T[I]>;
} & any[];

type Subclass<Class extends new (...args: any) => any> = (new (
  ...args: any
) => InstanceType<Class>) & {
  [K in keyof Class]: Class[K];
} & { prototype: InstanceType<Class> };

type PrivateInput = Provable<any> | Subclass<typeof Proof>;

type Method<
  PublicInput,
  PublicOutput,
  Args extends Tuple<PrivateInput>
> = PublicInput extends undefined
  ? {
      privateInputs: Args;
      method(...args: TupleToInstances<Args>): PublicOutput;
    }
  : {
      privateInputs: Args;
      method(
        publicInput: PublicInput,
        ...args: TupleToInstances<Args>
      ): PublicOutput;
    };

type Prover<
  PublicInput,
  PublicOutput,
  Args extends Tuple<PrivateInput>
> = PublicInput extends undefined
  ? (
      ...args: TupleToInstances<Args>
    ) => Promise<Proof<PublicInput, PublicOutput>>
  : (
      publicInput: PublicInput,
      ...args: TupleToInstances<Args>
    ) => Promise<Proof<PublicInput, PublicOutput>>;

type ProvableOrUndefined<A> = A extends undefined ? typeof Undefined : A;
type ProvableOrVoid<A> = A extends undefined ? typeof Void : A;

type InferProvableOrUndefined<A> = A extends undefined
  ? undefined
  : InferProvable<A>;
type InferProvableOrVoid<A> = A extends undefined ? void : InferProvable<A>;

type UnwrapPromise<P> = P extends Promise<infer T> ? T : never;

/**
 * helper to get property type from an object, in place of `T[Key]`
 *
 * assume `T extends { Key?: Something }`.
 * if we use `Get<T, Key>` instead of `T[Key]`, we allow `T` to be inferred _without_ the `Key` key,
 * and thus retain the precise type of `T` during inference
 */
type Get<T, Key extends string> = T extends { [K in Key]: infer Value }
  ? Value
  : undefined;<|MERGE_RESOLUTION|>--- conflicted
+++ resolved
@@ -10,10 +10,7 @@
   FeatureFlags,
   MlFeatureFlags,
   Gate,
-<<<<<<< HEAD
-=======
   GateType,
->>>>>>> 1b37aa48
 } from '../snarky.js';
 import { Field, Bool } from './core.js';
 import {
@@ -850,8 +847,6 @@
   return withThreadPool(async () => Pickles.dummyBase64Proof());
 }
 
-<<<<<<< HEAD
-=======
 // what feature flags to set to enable certain gate types
 
 const gateToFlag: Partial<Record<GateType, keyof FeatureFlags>> = {
@@ -864,7 +859,6 @@
   Lookup: 'lookup',
 };
 
->>>>>>> 1b37aa48
 function computeFeatureFlags(gates: Gate[]): MlFeatureFlags {
   let flags: FeatureFlags = {
     rangeCheck0: false,
@@ -877,36 +871,8 @@
     runtimeTables: false,
   };
   for (let gate of gates) {
-<<<<<<< HEAD
-    switch (gate.type) {
-      case 'RangeCheck0':
-        flags.rangeCheck0 = true;
-        break;
-      case 'RangeCheck1':
-        flags.rangeCheck1 = true;
-        break;
-      case 'ForeignFieldAdd':
-        flags.foreignFieldAdd = true;
-        break;
-      case 'ForeignFieldMul':
-        flags.foreignFieldMul = true;
-        break;
-      case 'Xor16':
-        flags.xor = true;
-        break;
-      case 'Rot64':
-        flags.rot = true;
-        break;
-      case 'Lookup':
-        flags.lookup = true;
-        break;
-      default:
-        break;
-    }
-=======
     let flag = gateToFlag[gate.type];
     if (flag !== undefined) flags[flag] = true;
->>>>>>> 1b37aa48
   }
   return [
     0,

--- conflicted
+++ resolved
@@ -1,10 +1,5 @@
-<<<<<<< HEAD
 import { isReady } from '../snarky.js';
-import { AccountUpdate, Token } from './account_update.js';
-=======
-import { isReady, shutdown } from '../snarky.js';
 import { AccountUpdate, TokenId } from './account_update.js';
->>>>>>> 556f5689
 import * as Mina from './mina.js';
 import { expect } from 'expect';
 

--- conflicted
+++ resolved
@@ -1,12 +1,6 @@
-<<<<<<< HEAD
-=======
-import { defineBinable } from '../bindings/lib/binable.js';
-import { sizeInBits } from '../provable/field-bigint.js';
->>>>>>> bff6b349
 import { Field as InternalField } from './field.js';
 import { Bool as InternalBool } from './bool.js';
 import { Group as InternalGroup } from './group.js';
-import { Bool as InternalBool } from './bool.js';
 import { Scalar } from './scalar.js';
 
 export { Field, Bool, Scalar, Group };
@@ -47,9 +41,6 @@
 const Field = toFunctionConstructor(InternalField);
 type Field = InternalField;
 
-const Bool = toFunctionConstructor(InternalBool);
-type Bool = InternalBool;
-
 /**
  * A boolean value. You can use it like this:
  *

import { Snarky } from '../snarky.js';
import { FieldVar, FieldConst, type Field } from './field.js';
import { MlArray } from './ml/base.js';

<<<<<<< HEAD
export { rangeCheck64, xor, zero, generic };
=======
export { rangeCheck64, xor, zero, rotate };
>>>>>>> 99963daa

/**
 * Asserts that x is at most 64 bits
 */
function rangeCheck64(x: Field) {
  let [, x0, x2, x4, x6, x8, x10, x12, x14] = Snarky.exists(8, () => {
    let xx = x.toBigInt();
    // crumbs (2-bit limbs)
    return [
      0,
      getBits(xx, 0, 2),
      getBits(xx, 2, 2),
      getBits(xx, 4, 2),
      getBits(xx, 6, 2),
      getBits(xx, 8, 2),
      getBits(xx, 10, 2),
      getBits(xx, 12, 2),
      getBits(xx, 14, 2),
    ];
  });
  // 12-bit limbs
  let [, x16, x28, x40, x52] = Snarky.exists(4, () => {
    let xx = x.toBigInt();
    return [
      0,
      getBits(xx, 16, 12),
      getBits(xx, 28, 12),
      getBits(xx, 40, 12),
      getBits(xx, 52, 12),
    ];
  });
  Snarky.gates.rangeCheck0(
    x.value,
    [0, FieldVar[0], FieldVar[0], x52, x40, x28, x16],
    [0, x14, x12, x10, x8, x6, x4, x2, x0],
    // not using compact mode
    FieldConst[0]
  );
}

function rotate(
  field: Field,
  rotated: Field,
  excess: Field,
  limbs: [Field, Field, Field, Field],
  crumbs: [Field, Field, Field, Field, Field, Field, Field, Field],
  two_to_rot: bigint
) {
  Snarky.gates.rotate(
    field.value,
    rotated.value,
    excess.value,
    MlArray.to(limbs.map((x) => x.value)),
    MlArray.to(crumbs.map((x) => x.value)),
    FieldConst.fromBigint(two_to_rot)
  );
}

/**
 * Asserts that 16 bit limbs of input two elements are the correct XOR output
 */
function xor(
  input1: Field,
  input2: Field,
  outputXor: Field,
  in1_0: Field,
  in1_1: Field,
  in1_2: Field,
  in1_3: Field,
  in2_0: Field,
  in2_1: Field,
  in2_2: Field,
  in2_3: Field,
  out0: Field,
  out1: Field,
  out2: Field,
  out3: Field
) {
  Snarky.gates.xor(
    input1.value,
    input2.value,
    outputXor.value,
    in1_0.value,
    in1_1.value,
    in1_2.value,
    in1_3.value,
    in2_0.value,
    in2_1.value,
    in2_2.value,
    in2_3.value,
    out0.value,
    out1.value,
    out2.value,
    out3.value
  );
}

/**
 * Generic gate
 */
function generic(
  sl: FieldConst,
  l: Field,
  sr: FieldConst,
  r: Field,
  so: FieldConst,
  o: Field,
  sm: FieldConst,
  sc: FieldConst
) {
  Snarky.gates.generic(sl, l.value, sr, r.value, so, o.value, sm, sc);
}

function zero(a: Field, b: Field, c: Field) {
  Snarky.gates.zero(a.value, b.value, c.value);
}

function getBits(x: bigint, start: number, length: number) {
  return FieldConst.fromBigint(
    (x >> BigInt(start)) & ((1n << BigInt(length)) - 1n)
  );
}<|MERGE_RESOLUTION|>--- conflicted
+++ resolved
@@ -2,11 +2,7 @@
 import { FieldVar, FieldConst, type Field } from './field.js';
 import { MlArray } from './ml/base.js';
 
-<<<<<<< HEAD
-export { rangeCheck64, xor, zero, generic };
-=======
-export { rangeCheck64, xor, zero, rotate };
->>>>>>> 99963daa
+export { rangeCheck64, xor, zero, rotate, generic };
 
 /**
  * Asserts that x is at most 64 bits

--- conflicted
+++ resolved
@@ -252,22 +252,13 @@
    * Asserts that a {@link UInt64} is less than or equal to another one.
    */
   assertLte(y: UInt64, message?: string) {
-<<<<<<< HEAD
     this.assertLessThanOrEqual(y, message);
-=======
-    let yMinusX = inCheckedComputation()
-      ? y.value.sub(this.value).seal()
-      : y.value.sub(this.value);
-
-    yMinusX.rangeCheckHelper(UInt64.NUM_BITS).assertEquals(yMinusX, message);
->>>>>>> c0e0fb7a
   }
 
   /**
    * Asserts that a {@link UInt64} is less than or equal to another one.
    */
   assertLessThanOrEqual(y: UInt64, message?: string) {
-<<<<<<< HEAD
     if (this.value.isConstant() && y.value.isConstant()) {
       let x0 = this.value.toBigInt();
       let y0 = y.value.toBigInt();
@@ -278,12 +269,6 @@
       return;
     }
     let yMinusX = y.value.sub(this.value).seal();
-=======
-    let yMinusX = inCheckedComputation()
-      ? y.value.sub(this.value).seal()
-      : y.value.sub(this.value);
-
->>>>>>> c0e0fb7a
     yMinusX.rangeCheckHelper(UInt64.NUM_BITS).assertEquals(yMinusX, message);
   }
 
@@ -604,22 +589,13 @@
    * Asserts that a {@link UInt32} is less than or equal to another one.
    */
   assertLte(y: UInt32, message?: string) {
-<<<<<<< HEAD
     this.assertLessThanOrEqual(y, message);
-=======
-    let yMinusX = inCheckedComputation()
-      ? y.value.sub(this.value).seal()
-      : y.value.sub(this.value);
-
-    yMinusX.rangeCheckHelper(UInt32.NUM_BITS).assertEquals(yMinusX, message);
->>>>>>> c0e0fb7a
   }
 
   /**
    * Asserts that a {@link UInt32} is less than or equal to another one.
    */
   assertLessThanOrEqual(y: UInt32, message?: string) {
-<<<<<<< HEAD
     if (this.value.isConstant() && y.value.isConstant()) {
       let x0 = this.value.toBigInt();
       let y0 = y.value.toBigInt();
@@ -630,12 +606,6 @@
       return;
     }
     let yMinusX = y.value.sub(this.value).seal();
-=======
-    let yMinusX = inCheckedComputation()
-      ? y.value.sub(this.value).seal()
-      : y.value.sub(this.value);
-
->>>>>>> c0e0fb7a
     yMinusX.rangeCheckHelper(UInt32.NUM_BITS).assertEquals(yMinusX, message);
   }
 

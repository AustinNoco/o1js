import { InferValue } from '../../bindings/lib/provable-generic.js';
import { Provable } from './provable.js';
import { InferProvable, Struct } from './types/struct.js';
import { provable, ProvableInferPureFrom } from './types/provable-derivers.js';
import { Bool } from './wrapped.js';
import { ProvableType } from './types/provable-intf.js';

export { Option, OptionOrValue };

type Option<T, V = any> = { isSome: Bool; value: T } & {
  assertSome(message?: string): T;
<<<<<<< HEAD
  assertNone(): void;
=======
  assertNone(message?: string): void;
>>>>>>> cb0b2709
  orElse(defaultValue: T | V): T;
};

type OptionOrValue<T, V> =
  | { isSome: boolean | Bool; value: T | V }
  | T
  | V
  | undefined;

/**
 * Define an optional version of a provable type.
 *
 * @example
 * ```ts
 * class OptionUInt64 extends Option(UInt64) {}
 *
 * // create an optional UInt64
 * let some = OptionUInt64.from(5n);
 * let none = OptionUInt64.none();
 *
 * // get back a UInt64
 * let five: UInt64 = some.assertSome('must have a value');
 * let zero: UInt64 = none.orElse(0n); // specify a default value
 * ```
 */
function Option<A extends ProvableType>(
  type: A
): ProvableInferPureFrom<
  A,
  Option<InferProvable<A>, InferValue<A>>,
  InferValue<A> | undefined
> &
  (new (option: { isSome: Bool; value: InferProvable<A> }) => Option<
    InferProvable<A>,
    InferValue<A>
  >) & {
    fromValue(
      value:
        | { isSome: boolean | Bool; value: InferProvable<A> | InferValue<A> }
        | InferProvable<A>
        | InferValue<A>
        | undefined
    ): Option<InferProvable<A>, InferValue<A>>;
    from(
      value?: InferProvable<A> | InferValue<A>
    ): Option<InferProvable<A>, InferValue<A>>;
    none(): Option<InferProvable<A>, InferValue<A>>;
  } {
  type T = InferProvable<A>;
  type V = InferValue<A>;
  let strictType: Provable<T, V> = ProvableType.get(type);

  // construct a provable with a JS type of `T | undefined`
  type PlainOption = { isSome: Bool; value: T };
  const PlainOption: Provable<
    { isSome: Bool; value: T },
    { isSome: boolean; value: V }
  > = provable({ isSome: Bool, value: strictType });

  const RawOption = {
    ...PlainOption,

    toValue({ isSome, value }: { isSome: Bool; value: T }) {
      return isSome.toBoolean() ? strictType.toValue(value) : undefined;
    },

    fromValue(value: OptionOrValue<T, V>) {
      if (value === undefined)
        return {
          isSome: Bool(false),
          value: ProvableType.synthesize(strictType),
        };
      // TODO: this isn't 100% robust. We would need recursive type validation on any nested objects to make it work
      if (typeof value === 'object' && 'isSome' in value)
        return PlainOption.fromValue(value as any); // type-cast here is ok, matches implementation
      return { isSome: Bool(true), value: strictType.fromValue(value) };
    },
  };

  const Super = Struct(RawOption);
  return class Option_ extends Super {
    orElse(defaultValue: T | V): T {
      return Provable.if(
        this.isSome,
        strictType,
        this.value,
        strictType.fromValue(defaultValue)
      );
    }

    assertSome(message?: string): T {
      this.isSome.assertTrue(message);
      return this.value;
    }

<<<<<<< HEAD
    assertNone(): void {
      this.isSome.assertFalse();
=======
    assertNone(message?: string): void {
      this.isSome.assertFalse(message);
>>>>>>> cb0b2709
    }

    static from(value?: V | T) {
      return value === undefined
        ? new Option_({
            isSome: Bool(false),
            value: ProvableType.synthesize(strictType),
          })
        : new Option_({
            isSome: Bool(true),
            value: strictType.fromValue(value),
          });
    }
    static none() {
      return Option_.from(undefined);
    }

    static fromFields(fields: any[], aux?: any): Option_ {
      return new Option_(Super.fromFields(fields, aux));
    }
    static fromValue(value: OptionOrValue<T, V>) {
      return new Option_(Super.fromValue(value));
    }
    static toCanonical(value: PlainOption) {
      return new Option_(Super.toCanonical?.(value) ?? value);
    }
  };
}<|MERGE_RESOLUTION|>--- conflicted
+++ resolved
@@ -9,11 +9,7 @@
 
 type Option<T, V = any> = { isSome: Bool; value: T } & {
   assertSome(message?: string): T;
-<<<<<<< HEAD
-  assertNone(): void;
-=======
   assertNone(message?: string): void;
->>>>>>> cb0b2709
   orElse(defaultValue: T | V): T;
 };
 
@@ -109,13 +105,8 @@
       return this.value;
     }
 
-<<<<<<< HEAD
-    assertNone(): void {
-      this.isSome.assertFalse();
-=======
     assertNone(message?: string): void {
       this.isSome.assertFalse(message);
->>>>>>> cb0b2709
     }
 
     static from(value?: V | T) {

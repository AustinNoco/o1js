--- conflicted
+++ resolved
@@ -638,16 +638,6 @@
     };
   }
 
-<<<<<<< HEAD
-type LeafValue = {
-  readonly value: bigint;
-
-  readonly key: bigint;
-  readonly nextKey: bigint;
-
-  readonly index: bigint;
-  readonly nextIndex: bigint;
-=======
   static fromStored(leaf: StoredLeaf, sortedIndex: number) {
     return {
       ...leaf,
@@ -662,7 +652,6 @@
   readonly key: bigint;
   readonly nextKey: bigint;
   readonly index: number;
->>>>>>> d59e84b3
 };
 
 class LeafPair extends Struct({ low: Leaf, self: Leaf }) {}

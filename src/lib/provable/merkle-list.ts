--- conflicted
+++ resolved
@@ -392,15 +392,7 @@
     );
   }
 
-<<<<<<< HEAD
-  // TODO!!! currently everything is in the wrong order:
-  // next() should be called previous(), isAtEnd() should be isAtStart(),
-  // startIteratingReverse() should be called startIterating() etc
-
-  next() {
-=======
   previous() {
->>>>>>> 2aaf1f0e
     // next corresponds to `pop()` in MerkleList
     // it returns a dummy element if we're at the end of the array
     let { previousHash, element } = Provable.witness(
@@ -433,7 +425,6 @@
     );
   }
 
-<<<<<<< HEAD
   previous() {
     // instead of starting from index `0`, we start at index `length - 1` and go in reverse
     // this is like MerkleList.push() but we witness the next element instead of taking it as input,
@@ -450,7 +441,16 @@
     let isDummy = this.isAtStart();
     let currentHash = this.nextHash(this.currentHash, element);
     this.currentHash = Provable.if(isDummy, this.hash, currentHash);
-=======
+    this.currentIndex.updateAsProver((i) => Math.max(i - 1, 0));
+
+    return Provable.if(
+      isDummy,
+      this.innerProvable,
+      this.innerProvable.empty(),
+      element
+    );
+  }
+
   next() {
     // instead of starting from index `0`, we start at index `length - 1` and go in reverse
     let { previousHash, element } = Provable.witness(
@@ -469,7 +469,6 @@
     let isDummy = this.isAtEnd();
     this.currentHash = Provable.if(isDummy, this.hash, currentHash);
 
->>>>>>> 2aaf1f0e
     this.currentIndex.updateAsProver((i) => Math.max(i - 1, 0));
 
     return Provable.if(
@@ -480,7 +479,6 @@
     );
   }
 
-<<<<<<< HEAD
   /**
    * Low-level APIs for advanced uses
    */
@@ -543,8 +541,6 @@
     };
   }
 
-=======
->>>>>>> 2aaf1f0e
   clone(): MerkleListIterator<T> {
     let data = Unconstrained.witness(() => [...this.data.get()]);
     let currentIndex = Unconstrained.witness(() => this.currentIndex.get());

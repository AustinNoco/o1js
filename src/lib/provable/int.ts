import { Field, Bool } from './wrapped.js';
import { AnyConstructor, Struct } from './types/struct.js';
import { Types } from '../../bindings/mina-transaction/types.js';
import * as TypesBigint from '../../bindings/mina-transaction/transaction-leaves-bigint.js';
import { HashInput } from './crypto/poseidon.js';
import { Provable } from './provable.js';
import * as RangeCheck from './gadgets/range-check.js';
import * as Bitwise from './gadgets/bitwise.js';
import { addMod32 } from './gadgets/arithmetic.js';
import type { Gadgets } from './gadgets/gadgets.js';
import { withMessage } from './field.js';
import { FieldVar } from './core/fieldvar.js';
import { CircuitValue, prop } from './types/circuit-value.js';
import {
  assertLessThanGeneric,
  assertLessThanOrEqualGeneric,
  lessThanGeneric,
  lessThanOrEqualGeneric,
} from './gadgets/comparison.js';
import { assert } from '../util/assert.js';

// external API
export { UInt8, UInt32, UInt64, Int64, Sign };

/**
 * A 64 bit unsigned integer with values ranging from 0 to 18,446,744,073,709,551,615.
 */
class UInt64 extends CircuitValue {
  @prop value: Field;
  static NUM_BITS = 64;

  /**
   * Create a {@link UInt64}.
   * The max value of a {@link UInt64} is `2^64 - 1 = UInt64.MAXINT()`.
   *
   * **Warning**: Cannot overflow, an error is thrown if the result is greater than UInt64.MAXINT()
   */
  constructor(x: UInt64 | UInt32 | FieldVar | number | string | bigint) {
    if (x instanceof UInt64 || x instanceof UInt32) x = x.value.value;
    let value = Field(x);
    super(value);
    // check the range if the argument is a constant
    UInt64.checkConstant(value);
  }

  static Unsafe = {
    /**
     * Create a {@link UInt64} from a {@link Field} without constraining its range.
     *
     * **Warning**: This is unsafe, because it does not prove that the input {@link Field} actually fits in 64 bits.\
     * Only use this if you know what you are doing, otherwise use the safe {@link UInt64.from}.
     */
    fromField(x: Field) {
      return new UInt64(x.value);
    },
  };

  /**
   * Static method to create a {@link UInt64} with value `0`.
   */
  static get zero() {
    return new UInt64(0);
  }
  /**
   * Static method to create a {@link UInt64} with value `1`.
   */
  static get one() {
    return new UInt64(1);
  }
  /**
   * Turns the {@link UInt64} into a string.
   * @returns
   */
  toString() {
    return this.value.toString();
  }
  /**
   * Turns the {@link UInt64} into a {@link BigInt}.
   * @returns
   */
  toBigInt() {
    return this.value.toBigInt();
  }

  /**
   * Turns the {@link UInt64} into a {@link UInt32}, asserting that it fits in 32 bits.
   */
  toUInt32() {
    let uint32 = new UInt32(this.value.value);
    UInt32.check(uint32);
    return uint32;
  }

  /**
   * Turns the {@link UInt64} into a {@link UInt32}, clamping to the 32 bits range if it's too large.
   * ```ts
   * UInt64.from(4294967296).toUInt32Clamped().toString(); // "4294967295"
   * ```
   */
  toUInt32Clamped() {
    let max = (1n << 32n) - 1n;
    let field = Provable.if(
      this.greaterThan(UInt64.from(max)),
      Field.from(max),
      this.value
    );
    return UInt32.Unsafe.fromField(field);
  }

  static check(x: UInt64) {
    RangeCheck.rangeCheckN(UInt64.NUM_BITS, x.value);
  }

  static toInput(x: UInt64): HashInput {
    return { packed: [[x.value, 64]] };
  }

  /**
   * Encodes this structure into a JSON-like object.
   */
  static toJSON(x: UInt64) {
    return x.value.toString();
  }

  /**
   * Decodes a JSON-like object into this structure.
   */
  static fromJSON<T extends AnyConstructor>(x: string): InstanceType<T> {
    return this.from(x) as any;
  }

  private static checkConstant(x: Field) {
    if (!x.isConstant()) return x;
    let xBig = x.toBigInt();
    if (xBig < 0n || xBig >= 1n << BigInt(this.NUM_BITS)) {
      throw Error(
        `UInt64: Expected number between 0 and 2^64 - 1, got ${xBig}`
      );
    }
    return x;
  }

  /**
   * Creates a new {@link UInt64}.
   */
  static from(x: UInt64 | UInt32 | number | string | bigint) {
    if (x instanceof UInt64) return x;
    return new this(x);
  }

  /**
   * Creates a {@link UInt64} with a value of 18,446,744,073,709,551,615.
   */
  static MAXINT() {
    return new UInt64((1n << 64n) - 1n);
  }

  /**
   * Integer division with remainder.
   *
   * `x.divMod(y)` returns the quotient and the remainder.
   */
  divMod(y: UInt64 | number | string) {
    let x = this.value;
    let y_ = UInt64.from(y).value;

    if (this.value.isConstant() && y_.isConstant()) {
      let xn = x.toBigInt();
      let yn = y_.toBigInt();
      let q = xn / yn;
      let r = xn - q * yn;
      return {
        quotient: new UInt64(q),
        rest: new UInt64(r),
      };
    }

    y_ = y_.seal();

    let q = Provable.witness(
      Field,
      () => new Field(x.toBigInt() / y_.toBigInt())
    );

    RangeCheck.rangeCheckN(UInt64.NUM_BITS, q);

    // TODO: Could be a bit more efficient
    let r = x.sub(q.mul(y_)).seal();
    RangeCheck.rangeCheckN(UInt64.NUM_BITS, r);

    let r_ = new UInt64(r.value);
    let q_ = new UInt64(q.value);

    r_.assertLessThan(new UInt64(y_.value));

    return { quotient: q_, rest: r_ };
  }

  /**
   * Integer division.
   *
   * `x.div(y)` returns the floor of `x / y`, that is, the greatest
   * `z` such that `z * y <= x`.
   *
   */
  div(y: UInt64 | number) {
    return this.divMod(y).quotient;
  }

  /**
   * Integer remainder.
   *
   * `x.mod(y)` returns the value `z` such that `0 <= z < y` and
   * `x - z` is divisible by `y`.
   */
  mod(y: UInt64 | number) {
    return this.divMod(y).rest;
  }

  /**
   * Multiplication with overflow checking.
   */
  mul(y: UInt64 | number) {
    let z = this.value.mul(UInt64.from(y).value);
    RangeCheck.rangeCheckN(UInt64.NUM_BITS, z);
    return new UInt64(z.value);
  }

  /**
   * Addition with overflow checking.
   */
  add(y: UInt64 | number) {
    let z = this.value.add(UInt64.from(y).value);
    RangeCheck.rangeCheckN(UInt64.NUM_BITS, z);
    return new UInt64(z.value);
  }

  /**
   * Subtraction with underflow checking.
   */
  sub(y: UInt64 | number) {
    let z = this.value.sub(UInt64.from(y).value);
    RangeCheck.rangeCheckN(UInt64.NUM_BITS, z);
    return new UInt64(z.value);
  }

  /**
   * Bitwise XOR gadget on {@link Field} elements. Equivalent to the [bitwise XOR `^` operator in JavaScript](https://developer.mozilla.org/en-US/docs/Web/JavaScript/Reference/Operators/Bitwise_XOR).
   * A XOR gate works by comparing two bits and returning `1` if two bits differ, and `0` if two bits are equal.
   *
   * This gadget builds a chain of XOR gates recursively.
   *
   * You can find more details about the implementation in the [Mina book](https://o1-labs.github.io/proof-systems/specs/kimchi.html?highlight=gates#xor-1)
   *
   * @param x {@link UInt64} element to XOR.
   *
   * @example
   * ```ts
   * let a = UInt64.from(0b0101);
   * let b = UInt64.from(0b0011);
   *
   * let c = a.xor(b);
   * c.assertEquals(0b0110);
   * ```
   */
  xor(x: UInt64) {
    return new UInt64(Bitwise.xor(this.value, x.value, UInt64.NUM_BITS).value);
  }

  /**
   * Bitwise NOT gate on {@link Field} elements. Similar to the [bitwise
   * NOT `~` operator in JavaScript](https://developer.mozilla.org/en-US/docs/
   * Web/JavaScript/Reference/Operators/Bitwise_NOT).
   *
   * **Note:** The NOT gate operates over 64 bit for UInt64 types.
   *
   * A NOT gate works by returning `1` in each bit position if the
   * corresponding bit of the operand is `0`, and returning `0` if the
   * corresponding bit of the operand is `1`.
   *
   * NOT is implemented as a subtraction of the input from the all one bitmask
   *
   * You can find more details about the implementation in the [Mina book](https://o1-labs.github.io/proof-systems/specs/kimchi.html?highlight=gates#not)
   *
   * @example
   * ```ts
   * // NOTing 4 bits with the unchecked version
   * let a = UInt64.from(0b0101);
   * let b = a.not(false);
   *
   * console.log(b.toBigInt().toString(2));
   * // 1111111111111111111111111111111111111111111111111111111111111010
   *
   * ```
   *
   * @param a - The value to apply NOT to.
   *
   */
  not() {
    return new UInt64(Bitwise.not(this.value, UInt64.NUM_BITS, false).value);
  }

  /**
   * A (left and right) rotation operates similarly to the shift operation (`<<` for left and `>>` for right) in JavaScript,
   * with the distinction that the bits are circulated to the opposite end of a 64-bit representation rather than being discarded.
   * For a left rotation, this means that bits shifted off the left end reappear at the right end.
   * Conversely, for a right rotation, bits shifted off the right end reappear at the left end.
   *
   * It’s important to note that these operations are performed considering the big-endian 64-bit representation of the number,
   * where the most significant (64th) bit is on the left end and the least significant bit is on the right end.
   * The `direction` parameter is a string that accepts either `'left'` or `'right'`, determining the direction of the rotation.
   *
   * To safely use `rotate()`, you need to make sure that the value passed in is range-checked to 64 bits;
   * for example, using {@link Gadgets.rangeCheck64}.
   *
   * You can find more details about the implementation in the [Mina book](https://o1-labs.github.io/proof-systems/specs/kimchi.html?highlight=gates#rotation)
   *
   * @param bits amount of bits to rotate this {@link UInt64} element with.
   * @param direction left or right rotation direction.
   *
   *
   * @example
   * ```ts
   * const x = UInt64.from(0b001100);
   * const y = x.rotate(2, 'left');
   * const z = x.rotate(2, 'right'); // right rotation by 2 bits
   * y.assertEquals(0b110000);
   * z.assertEquals(0b000011);
   * ```
   */
  rotate(bits: number, direction: 'left' | 'right' = 'left') {
    return new UInt64(Bitwise.rotate64(this.value, bits, direction).value);
  }

  /**
   * Performs a left shift operation on the provided {@link UInt64} element.
   * This operation is similar to the `<<` shift operation in JavaScript,
   * where bits are shifted to the left, and the overflowing bits are discarded.
   *
   * It’s important to note that these operations are performed considering the big-endian 64-bit representation of the number,
   * where the most significant (64th) bit is on the left end and the least significant bit is on the right end.
   *
   * @param bits Amount of bits to shift the {@link UInt64} element to the left. The amount should be between 0 and 64 (or else the shift will fail).
   *
   * @example
   * ```ts
   * const x = UInt64.from(0b001100); // 12 in binary
   * const y = x.leftShift(2); // left shift by 2 bits
   * y.assertEquals(0b110000); // 48 in binary
   * ```
   */
  leftShift(bits: number) {
    return new UInt64(Bitwise.leftShift64(this.value, bits).value);
  }

  /**
   * Performs a right shift operation on the provided {@link UInt64} element.
   * This operation is similar to the `>>` shift operation in JavaScript,
   * where bits are shifted to the right, and the overflowing bits are discarded.
   *
   * It’s important to note that these operations are performed considering the big-endian 64-bit representation of the number,
   * where the most significant (64th) bit is on the left end and the least significant bit is on the right end.
   *
   * @param bits Amount of bits to shift the {@link UInt64} element to the right. The amount should be between 0 and 64 (or else the shift will fail).
   *
   * @example
   * ```ts
   * const x = UInt64.from(0b001100); // 12 in binary
   * const y = x.rightShift(2); // right shift by 2 bits
   * y.assertEquals(0b000011); // 3 in binary
   * ```
   */
  rightShift(bits: number) {
    return new UInt64(Bitwise.rightShift64(this.value, bits).value);
  }

  /**
   * Bitwise AND gadget on {@link UInt64} elements. Equivalent to the [bitwise AND `&` operator in JavaScript](https://developer.mozilla.org/en-US/docs/Web/JavaScript/Reference/Operators/Bitwise_AND).
   * The AND gate works by comparing two bits and returning `1` if both bits are `1`, and `0` otherwise.
   *
   * It can be checked by a double generic gate that verifies the following relationship between the values below.
   *
   * The generic gate verifies:\
   * `a + b = sum` and the conjunction equation `2 * and = sum - xor`\
   * Where:\
   * `a + b = sum`\
   * `a ^ b = xor`\
   * `a & b = and`
   *
   * You can find more details about the implementation in the [Mina book](https://o1-labs.github.io/proof-systems/specs/kimchi.html?highlight=gates#and)
   *
   *
   * @example
   * ```typescript
   * let a = UInt64.from(3);    // ... 000011
   * let b = UInt64.from(5);    // ... 000101
   *
   * let c = a.and(b);    // ... 000001
   * c.assertEquals(1);
   * ```
   */
  and(x: UInt64) {
    return new UInt64(Bitwise.and(this.value, x.value, UInt64.NUM_BITS).value);
  }

  /**
   * Checks if a {@link UInt64} is less than or equal to another one.
   */
  lessThanOrEqual(y: UInt64) {
    if (this.value.isConstant() && y.value.isConstant()) {
      return Bool(this.value.toBigInt() <= y.value.toBigInt());
    }
    return lessThanOrEqualGeneric(this.value, y.value, 1n << 64n, (v) =>
      RangeCheck.rangeCheckN(UInt64.NUM_BITS, v)
    );
  }

  /**
   * Asserts that a {@link UInt64} is less than or equal to another one.
   */
  assertLessThanOrEqual(y: UInt64, message?: string) {
    if (this.value.isConstant() && y.value.isConstant()) {
      let [x0, y0] = [this.value.toBigInt(), y.value.toBigInt()];
      return assert(
        x0 <= y0,
        message ?? `UInt64.assertLessThanOrEqual: expected ${x0} <= ${y0}`
      );
    }
    assertLessThanOrEqualGeneric(this.value, y.value, (v) =>
      RangeCheck.rangeCheckN(UInt64.NUM_BITS, v, message)
    );
  }

  /**
   *
   * Checks if a {@link UInt64} is less than another one.
   */
  lessThan(y: UInt64) {
    if (this.value.isConstant() && y.value.isConstant()) {
      return Bool(this.value.toBigInt() < y.value.toBigInt());
    }
    return lessThanGeneric(this.value, y.value, 1n << 64n, (v) =>
      RangeCheck.rangeCheckN(UInt64.NUM_BITS, v)
    );
  }

  /**
   * Asserts that a {@link UInt64} is less than another one.
   */
  assertLessThan(y: UInt64, message?: string) {
    if (this.value.isConstant() && y.value.isConstant()) {
      let [x0, y0] = [this.value.toBigInt(), y.value.toBigInt()];
      return assert(
        x0 < y0,
        message ?? `UInt64.assertLessThan: expected ${x0} < ${y0}`
      );
    }
    assertLessThanGeneric(this.value, y.value, (v) =>
      RangeCheck.rangeCheckN(UInt64.NUM_BITS, v, message)
    );
  }

  /**
   * Checks if a {@link UInt64} is greater than another one.
   */
  greaterThan(y: UInt64) {
    return y.lessThan(this);
  }

  /**
   * Asserts that a {@link UInt64} is greater than another one.
   */
  assertGreaterThan(y: UInt64, message?: string) {
    y.assertLessThan(this, message);
  }

  /**
   * Checks if a {@link UInt64} is greater than or equal to another one.
   */
  greaterThanOrEqual(y: UInt64) {
    return y.lessThanOrEqual(this);
  }

  /**
   * Asserts that a {@link UInt64} is greater than or equal to another one.
   */
  assertGreaterThanOrEqual(y: UInt64, message?: string) {
    y.assertLessThanOrEqual(this, message);
  }

  static toValue(x: UInt64) {
    return x.value.toBigInt();
  }

  static fromValue<T extends AnyConstructor>(
    x: bigint | UInt64
  ): InstanceType<T> {
    return UInt64.from(x) as any;
  }
}
/**
 * A 32 bit unsigned integer with values ranging from 0 to 4,294,967,295.
 */
class UInt32 extends CircuitValue {
  @prop value: Field;
  static NUM_BITS = 32;

  /**
   * Create a {@link UInt32}.
   * The max value of a {@link UInt32} is `2^32 - 1 = UInt32.MAXINT()`.
   *
   * **Warning**: Cannot overflow, an error is thrown if the result is greater than UInt32.MAXINT()
   */
  constructor(x: UInt32 | FieldVar | number | string | bigint) {
    if (x instanceof UInt32) x = x.value.value;
    let value = Field(x);
    super(value);
    // check the range if the argument is a constant
    UInt32.checkConstant(value);
  }

  static Unsafe = {
    /**
     * Create a {@link UInt32} from a {@link Field} without constraining its range.
     *
     * **Warning**: This is unsafe, because it does not prove that the input {@link Field} actually fits in 32 bits.\
     * Only use this if you know what you are doing, otherwise use the safe {@link UInt32.from}.
     */
    fromField(x: Field) {
      return new UInt32(x.value);
    },
  };

  /**
   * Static method to create a {@link UInt32} with value `0`.
   */
  static get zero(): UInt32 {
    return new UInt32(0);
  }

  /**
   * Static method to create a {@link UInt32} with value `0`.
   */
  static get one(): UInt32 {
    return new UInt32(1);
  }
  /**
   * Turns the {@link UInt32} into a string.
   */
  toString(): string {
    return this.value.toString();
  }
  /**
   * Turns the {@link UInt32} into a {@link BigInt}.
   */
  toBigint() {
    return this.value.toBigInt();
  }
  /**
   * Turns the {@link UInt32} into a {@link UInt64}.
   */
  toUInt64(): UInt64 {
    // this is safe, because the UInt32 range is included in the UInt64 range
    return new UInt64(this.value.value);
  }

  static check(x: UInt32) {
    RangeCheck.rangeCheck32(x.value);
  }
  static toInput(x: UInt32): HashInput {
    return { packed: [[x.value, 32]] };
  }
  /**
   * Encodes this structure into a JSON-like object.
   */
  static toJSON(x: UInt32) {
    return x.value.toString();
  }

  /**
   * Decodes a JSON-like object into this structure.
   */
  static fromJSON<T extends AnyConstructor>(x: string): InstanceType<T> {
    return this.from(x) as any;
  }

  private static checkConstant(x: Field) {
    if (!x.isConstant()) return x;
    let xBig = x.toBigInt();
    if (xBig < 0n || xBig >= 1n << BigInt(this.NUM_BITS)) {
      throw Error(
        `UInt32: Expected number between 0 and 2^32 - 1, got ${xBig}`
      );
    }
    return x;
  }

  // this checks the range if the argument is a constant
  /**
   * Creates a new {@link UInt32}.
   */
  static from(x: UInt32 | number | string | bigint) {
    if (x instanceof UInt32) return x;
    return new this(x);
  }

  /**
   * Creates a {@link UInt32} with a value of 4,294,967,295.
   */
  static MAXINT() {
    return new UInt32((1n << 32n) - 1n);
  }

  /**
   * Addition modulo 2^32. Check {@link Gadgets.addMod32} for a detailed description.
   */
  addMod32(y: UInt32) {
    return new UInt32(addMod32(this.value, y.value).value);
  }

  /**
   * Integer division with remainder.
   *
   * `x.divMod(y)` returns the quotient and the remainder.
   */
  divMod(y: UInt32 | number | string) {
    let x = this.value;
    let y_ = UInt32.from(y).value;

    if (x.isConstant() && y_.isConstant()) {
      let xn = x.toBigInt();
      let yn = y_.toBigInt();
      let q = xn / yn;
      let r = xn - q * yn;
      return {
        quotient: new UInt32(new Field(q.toString()).value),
        rest: new UInt32(new Field(r.toString()).value),
      };
    }

    y_ = y_.seal();

    let q = Provable.witness(
      Field,
      () => new Field(x.toBigInt() / y_.toBigInt())
    );

    RangeCheck.rangeCheck32(q);

    // TODO: Could be a bit more efficient
    let r = x.sub(q.mul(y_)).seal();
    RangeCheck.rangeCheck32(r);

    let r_ = new UInt32(r.value);
    let q_ = new UInt32(q.value);

    r_.assertLessThan(new UInt32(y_.value));

    return { quotient: q_, rest: r_ };
  }
  /**
   * Integer division.
   *
   * `x.div(y)` returns the floor of `x / y`, that is, the greatest
   * `z` such that `x * y <= x`.
   *
   */
  div(y: UInt32 | number) {
    return this.divMod(y).quotient;
  }
  /**
   * Integer remainder.
   *
   * `x.mod(y)` returns the value `z` such that `0 <= z < y` and
   * `x - z` is divisible by `y`.
   */
  mod(y: UInt32 | number) {
    return this.divMod(y).rest;
  }
  /**
   * Multiplication with overflow checking.
   */
  mul(y: UInt32 | number) {
    let z = this.value.mul(UInt32.from(y).value);
    RangeCheck.rangeCheck32(z);
    return new UInt32(z.value);
  }
  /**
   * Addition with overflow checking.
   */
  add(y: UInt32 | number) {
    let z = this.value.add(UInt32.from(y).value);
    RangeCheck.rangeCheck32(z);
    return new UInt32(z.value);
  }
  /**
   * Subtraction with underflow checking.
   */
  sub(y: UInt32 | number) {
    let z = this.value.sub(UInt32.from(y).value);
    RangeCheck.rangeCheck32(z);
    return new UInt32(z.value);
  }

  /**
   * Bitwise XOR gadget on {@link UInt32} elements. Equivalent to the [bitwise XOR `^` operator in JavaScript](https://developer.mozilla.org/en-US/docs/Web/JavaScript/Reference/Operators/Bitwise_XOR).
   * A XOR gate works by comparing two bits and returning `1` if two bits differ, and `0` if two bits are equal.
   *
   * This gadget builds a chain of XOR gates recursively.
   *
   * You can find more details about the implementation in the [Mina book](https://o1-labs.github.io/proof-systems/specs/kimchi.html?highlight=gates#xor-1)
   *
   * @param x {@link UInt32} element to compare.
   *
   * @example
   * ```ts
   * let a = UInt32.from(0b0101);
   * let b = UInt32.from(0b0011);
   *
   * let c = a.xor(b);
   * c.assertEquals(0b0110);
   * ```
   */
  xor(x: UInt32) {
    return new UInt32(Bitwise.xor(this.value, x.value, UInt32.NUM_BITS).value);
  }

  /**
   * Bitwise NOT gate on {@link UInt32} elements. Similar to the [bitwise
   * NOT `~` operator in JavaScript](https://developer.mozilla.org/en-US/docs/
   * Web/JavaScript/Reference/Operators/Bitwise_NOT).
   *
   * **Note:** The NOT gate operates over 32 bit for UInt32 types.
   *
   * A NOT gate works by returning `1` in each bit position if the
   * corresponding bit of the operand is `0`, and returning `0` if the
   * corresponding bit of the operand is `1`.
   *
   * NOT is implemented as a subtraction of the input from the all one bitmask.
   *
   * You can find more details about the implementation in the [Mina book](https://o1-labs.github.io/proof-systems/specs/kimchi.html?highlight=gates#not)
   *
   * @example
   * ```ts
   * // NOTing 4 bits with the unchecked version
   * let a = UInt32.from(0b0101);
   * let b = a.not();
   *
   * console.log(b.toBigInt().toString(2));
   * // 11111111111111111111111111111010
   * ```
   *
   * @param a - The value to apply NOT to.
   */
  not() {
    return new UInt32(Bitwise.not(this.value, UInt32.NUM_BITS, false).value);
  }

  /**
   * A (left and right) rotation operates similarly to the shift operation (`<<` for left and `>>` for right) in JavaScript,
   * with the distinction that the bits are circulated to the opposite end of a 64-bit representation rather than being discarded.
   * For a left rotation, this means that bits shifted off the left end reappear at the right end.
   * Conversely, for a right rotation, bits shifted off the right end reappear at the left end.
   *
   * It’s important to note that these operations are performed considering the big-endian 64-bit representation of the number,
   * where the most significant (64th) bit is on the left end and the least significant bit is on the right end.
   * The `direction` parameter is a string that accepts either `'left'` or `'right'`, determining the direction of the rotation.
   *
   * To safely use `rotate()`, you need to make sure that the value passed in is range-checked to 64 bits;
   * for example, using {@link Gadgets.rangeCheck64}.
   *
   * You can find more details about the implementation in the [Mina book](https://o1-labs.github.io/proof-systems/specs/kimchi.html?highlight=gates#rotation)
   *
   * @param bits amount of bits to rotate this {@link UInt32} element with.
   * @param direction left or right rotation direction.
   *
   *
   * @example
   * ```ts
   * const x = UInt32.from(0b001100);
   * const y = x.rotate(2, 'left');
   * const z = x.rotate(2, 'right'); // right rotation by 2 bits
   * y.assertEquals(0b110000);
   * z.assertEquals(0b000011);
   * ```
   */
  rotate(bits: number, direction: 'left' | 'right' = 'left') {
    return new UInt32(Bitwise.rotate32(this.value, bits, direction).value);
  }

  /**
   * Performs a left shift operation on the provided {@link UInt32} element.
   * This operation is similar to the `<<` shift operation in JavaScript,
   * where bits are shifted to the left, and the overflowing bits are discarded.
   *
   * It’s important to note that these operations are performed considering the big-endian 32-bit representation of the number,
   * where the most significant (32th) bit is on the left end and the least significant bit is on the right end.
   *
   * The operation expects the input to be range checked to 32 bit.
   *
   * @param bits Amount of bits to shift the {@link UInt32} element to the left. The amount should be between 0 and 32 (or else the shift will fail).
   *
   * @example
   * ```ts
   * const x = UInt32.from(0b001100); // 12 in binary
   * const y = x.leftShift(2); // left shift by 2 bits
   * y.assertEquals(0b110000); // 48 in binary
   * ```
   */
  leftShift(bits: number) {
    return new UInt32(Bitwise.leftShift32(this.value, bits).value);
  }

  /**
   * Performs a left right operation on the provided {@link UInt32} element.
   * This operation is similar to the `>>` shift operation in JavaScript,
   * where bits are shifted to the right, and the overflowing bits are discarded.
   *
   * It’s important to note that these operations are performed considering the big-endian 32-bit representation of the number,
   * where the most significant (32th) bit is on the left end and the least significant bit is on the right end.
   *
   * @param bits Amount of bits to shift the {@link UInt32} element to the right. The amount should be between 0 and 32 (or else the shift will fail).
   *
   * The operation expects the input to be range checked to 32 bit.
   *
   * @example
   * ```ts
   * const x = UInt32.from(0b001100); // 12 in binary
   * const y = x.rightShift(2); // left shift by 2 bits
   * y.assertEquals(0b000011); // 48 in binary
   * ```
   */
  rightShift(bits: number) {
    return new UInt32(Bitwise.rightShift64(this.value, bits).value);
  }

  /**
   * Bitwise AND gadget on {@link UInt32} elements. Equivalent to the [bitwise AND `&` operator in JavaScript](https://developer.mozilla.org/en-US/docs/Web/JavaScript/Reference/Operators/Bitwise_AND).
   * The AND gate works by comparing two bits and returning `1` if both bits are `1`, and `0` otherwise.
   *
   * It can be checked by a double generic gate that verifies the following relationship between the values below.
   *
   * The generic gate verifies:\
   * `a + b = sum` and the conjunction equation `2 * and = sum - xor`\
   * Where:\
   * `a + b = sum`\
   * `a ^ b = xor`\
   * `a & b = and`
   *
   * You can find more details about the implementation in the [Mina book](https://o1-labs.github.io/proof-systems/specs/kimchi.html?highlight=gates#and)
   *
   *
   * @example
   * ```typescript
   * let a = UInt32.from(3);    // ... 000011
   * let b = UInt32.from(5);    // ... 000101
   *
   * let c = a.and(b, 2);    // ... 000001
   * c.assertEquals(1);
   * ```
   */
  and(x: UInt32) {
    return new UInt32(Bitwise.and(this.value, x.value, UInt32.NUM_BITS).value);
  }

  /**
   * Checks if a {@link UInt32} is less than or equal to another one.
   */
  lessThanOrEqual(y: UInt32) {
    if (this.value.isConstant() && y.value.isConstant()) {
      return Bool(this.value.toBigInt() <= y.value.toBigInt());
    }
    return lessThanOrEqualGeneric(this.value, y.value, 1n << 32n, (v) =>
      RangeCheck.rangeCheckN(UInt32.NUM_BITS, v)
    );
  }

  /**
   * Asserts that a {@link UInt32} is less than or equal to another one.
   */
  assertLessThanOrEqual(y: UInt32, message?: string) {
    if (this.value.isConstant() && y.value.isConstant()) {
      let [x0, y0] = [this.value.toBigInt(), y.value.toBigInt()];
      return assert(
        x0 <= y0,
        message ?? `UInt32.assertLessThanOrEqual: expected ${x0} <= ${y0}`
      );
    }
    assertLessThanOrEqualGeneric(this.value, y.value, (v) =>
      RangeCheck.rangeCheckN(UInt32.NUM_BITS, v, message)
    );
  }

  /**
   * Checks if a {@link UInt32} is less than another one.
   */
  lessThan(y: UInt32) {
    if (this.value.isConstant() && y.value.isConstant()) {
      return Bool(this.value.toBigInt() < y.value.toBigInt());
    }
    return lessThanGeneric(this.value, y.value, 1n << 32n, (v) =>
      RangeCheck.rangeCheckN(UInt32.NUM_BITS, v)
    );
  }

  /**
   * Asserts that a {@link UInt32} is less than another one.
   */
  assertLessThan(y: UInt32, message?: string) {
    if (this.value.isConstant() && y.value.isConstant()) {
      let [x0, y0] = [this.value.toBigInt(), y.value.toBigInt()];
      return assert(
        x0 < y0,
        message ?? `UInt32.assertLessThan: expected ${x0} < ${y0}`
      );
    }
    assertLessThanGeneric(this.value, y.value, (v) =>
      RangeCheck.rangeCheckN(UInt32.NUM_BITS, v, message)
    );
  }

  /**
   * Checks if a {@link UInt32} is greater than another one.
   */
  greaterThan(y: UInt32) {
    return y.lessThan(this);
  }

  /**
   * Asserts that a {@link UInt32} is greater than another one.
   */
  assertGreaterThan(y: UInt32, message?: string) {
    y.assertLessThan(this, message);
  }

  /**
   * Checks if a {@link UInt32} is greater than or equal to another one.
   */
  greaterThanOrEqual(y: UInt32) {
    return y.lessThanOrEqual(this);
  }

  /**
   * Asserts that a {@link UInt32} is greater than or equal to another one.
   */
  assertGreaterThanOrEqual(y: UInt32, message?: string) {
    y.assertLessThanOrEqual(this, message);
  }

  static toValue(x: UInt32) {
    return x.value.toBigInt();
  }

  static fromValue<T extends AnyConstructor>(
    x: bigint | UInt32
  ): InstanceType<T> {
    return UInt32.from(x) as any;
  }
}

class Sign extends CircuitValue {
  @prop value: Field; // +/- 1

  static get one() {
    return new Sign(Field(1));
  }
  static get minusOne() {
    return new Sign(Field(-1));
  }
  static check(x: Sign) {
    // x^2 === 1  <=>  x === 1 or x === -1
    x.value.square().assertEquals(1);
  }
  static empty<T extends AnyConstructor>(): InstanceType<T> {
    return Sign.one as any;
  }
  static toInput(x: Sign): HashInput {
    return { packed: [[x.isPositive().toField(), 1]] };
  }
  static toJSON(x: Sign) {
    if (x.toString() === '1') return 'Positive';
    if (x.neg().toString() === '1') return 'Negative';
    throw Error(`Invalid Sign: ${x}`);
  }
  static fromJSON<T extends AnyConstructor>(
    x: 'Positive' | 'Negative'
  ): InstanceType<T> {
    return (x === 'Positive' ? new Sign(Field(1)) : new Sign(Field(-1))) as any;
  }
  neg() {
    return new Sign(this.value.neg());
  }
  mul(y: Sign) {
    return new Sign(this.value.mul(y.value));
  }
  isPositive() {
    return this.value.equals(1);
  }
  isNegative() {
    return this.value.equals(-1);
  }

  toString() {
    return this.value.toString();
  }

  static toValue(x: Sign) {
    return x.value.toBigInt() as TypesBigint.Sign;
  }

  static fromValue<T extends AnyConstructor>(
    x: bigint | Sign
  ): InstanceType<T> {
    if (x instanceof Sign) return x as any;
    return new Sign(Field(x)) as any;
  }
}

type BalanceChange = Types.AccountUpdate['body']['balanceChange'];

/**
 * A 64 bit signed integer with values ranging from -18,446,744,073,709,551,615 to 18,446,744,073,709,551,615.
 */
class Int64 extends CircuitValue implements BalanceChange {
  // * in the range [-2^64+1, 2^64-1], unlike a normal int64
  // * under- and overflowing is disallowed, similar to UInt64, unlike a normal int64

  @prop magnitude: UInt64; // absolute value
  @prop sgn: Sign; // +/- 1

  // Some thoughts regarding the representation as field elements:
  // toFields returns the in-circuit representation, so the main objective is to minimize the number of constraints
  // that result from this representation. Therefore, I think the only candidate for an efficient 1-field representation
  // is the one where the Int64 is the field: toFields = Int64 => [Int64.magnitude.mul(Int64.sign)]. Anything else involving
  // bit packing would just lead to very inefficient circuit operations.
  //
  // So, is magnitude * sign ("1-field") a more efficient representation than (magnitude, sign) ("2-field")?
  // Several common operations like add, mul, etc, operate on 1-field so in 2-field they result in one additional multiplication
  // constraint per operand. However, the check operation (constraining to 64 bits + a sign) which is called at the introduction
  // of every witness, and also at the end of add, mul, etc, operates on 2-field. So here, the 1-field representation needs
  // to add an additional magnitude * sign = Int64 multiplication constraint, which will typically cancel out most of the gains
  // achieved by 1-field elsewhere.
  // There are some notable operations for which 2-field is definitely better:
  //
  // * div and mod (which do integer division with rounding on the magnitude)
  // * converting the Int64 to a Currency.Amount.Signed (for the zkapp balance), which has the exact same (magnitude, sign) representation we use here.
  //
  // The second point is one of the main things an Int64 is used for, and was the original motivation to use 2 fields.
  // Overall, I think the existing implementation is the optimal one.

  /**
   * @deprecated Use {@link Int64.create} for safe creation.
   *
   * WARNING: This constructor allows for ambiguous representation of zero (both +0 and -0).
   * This can lead to unexpected behavior in operations like {@link isPositive()} and {@link mod()}.
   *
   * Security Implications:
   * 1. A malicious prover could choose either positive or negative zero.
   * 2. Arithmetic operations that result in 0 may allow an attacker to arbitrarily choose the sign.
   * 3. This ambiguity could be exploited in protocols using Int64s for calculations like PNL tracking.
   *
   * Recommended Fix:
   * Use Int64.create() which enforces a canonical representation of zero, or
   * explicitly handle the zero case in operations like mod().
   *
   * @param magnitude - The magnitude of the integer as a UInt64.
   * @param [sgn=Sign.one] - The sign of the integer. Default is positive (Sign.one).
   */
  constructor(magnitude: UInt64, sgn = Sign.one) {
    super(magnitude, sgn);
  }

  /**
   * Safely creates a new Int64 instance, enforcing canonical representation of zero.
   * This is the recommended way to create Int64 instances.
   *
   * @param magnitude - The magnitude of the integer as a UInt64
   * @param sgn - The sign of the integer.
   * @returns A new Int64 instance with a canonical representation.
   *
   * @example
   * ```ts
   * const x = Int64.create(0); // canonical representation of zero
   * ```
   */
  static create(magnitude: UInt64, sign: Sign = Sign.one): Int64 {
    const mag = UInt64.from(magnitude);
    const isZero = mag.equals(UInt64.zero);
    const canonicalSign = Provable.if(isZero, Sign.one, sign);
    return new Int64(mag, canonicalSign);
  }

  /**
   * Creates a new {@link Int64} from a {@link Field}.
   *
   * Does check if the {@link Field} is within range.
   */
  private static fromFieldUnchecked(x: Field) {
    let TWO64 = 1n << 64n;
    let xBigInt = x.toBigInt();
    let isValidPositive = xBigInt < TWO64; // covers {0,...,2^64 - 1}
    let isValidNegative = Field.ORDER - xBigInt < TWO64; // {-2^64 + 1,...,-1}
    if (!isValidPositive && !isValidNegative)
      throw Error(`Int64: Expected a value between (-2^64, 2^64), got ${x}`);
    let magnitude = (isValidPositive ? x : x.neg()).toConstant();
    let sign = isValidPositive ? Sign.one : Sign.minusOne;
    return Int64.create(UInt64.Unsafe.fromField(magnitude), sign);
  }

  // this doesn't check ranges because we assume they're already checked on UInts
  /**
   * Creates a new {@link Int64} from a {@link Field}.
   *
   * **Does not** check if the {@link Field} is within range.
   */
  static fromUnsigned(x: UInt64 | UInt32) {
    return Int64.create(x instanceof UInt32 ? x.toUInt64() : x);
  }

  // this checks the range if the argument is a constant
  /**
   * Creates a new {@link Int64}.
   *
   * Check the range if the argument is a constant.
   */
  static from(x: Int64 | UInt32 | UInt64 | Field | number | string | bigint) {
    if (x instanceof Int64) return x;
    if (x instanceof UInt64 || x instanceof UInt32) {
      return Int64.fromUnsigned(x);
    }
    return Int64.fromFieldUnchecked(Field(x));
  }

  static Unsafe = {
    fromObject(obj: { magnitude: UInt64; sgn: Sign }): Int64 {
      return CircuitValue.fromObject.call(Int64, obj);
    },
  };

  fromObject(obj: {
    magnitude: UInt64 | number | string | bigint;
    sgn: Sign | bigint;
  }) {
    return Int64.create(UInt64.from(obj.magnitude), Sign.fromValue(obj.sgn));
  }

  /**
   * Turns the {@link Int64} into a {@link BigInt}.
   */
  toBigint() {
    let abs = this.magnitude.toBigInt();
    let sgn = this.sgn.isPositive().toBoolean() ? 1n : -1n;
    return sgn * abs;
  }

  /**
   * Turns the {@link Int64} into a string.
   */
  toString() {
    return this.toBigint().toString();
  }

  isConstant() {
    return this.magnitude.value.isConstant() && this.sgn.isConstant();
  }

  // --- circuit-compatible operations below ---
  // the assumption here is that all Int64 values that appear in a circuit are already checked as valid
  // this is because Provable.witness calls .check, which calls .check on each prop, i.e. UInt64 and Sign
  // so we only have to do additional checks if an operation on valid inputs can have an invalid outcome (example: overflow)
  /**
   * Static method to create a {@link Int64} with value `0`.
   */
  static get zero() {
    return Int64.create(UInt64.zero);
  }
  /**
   * Static method to create a {@link Int64} with value `1`.
   */
  static get one() {
    return Int64.create(UInt64.one);
  }
  /**
   * Static method to create a {@link Int64} with value `-1`.
   */
  static get minusOne() {
    return Int64.create(UInt64.one).neg();
  }

  /**
   * Returns the {@link Field} value.
   */
  toField() {
    return this.magnitude.value.mul(this.sgn.value);
  }
  /**
   * Static method to create a {@link Int64} from a {@link Field}.
   */
  static fromField(x: Field): Int64 {
    // constant case - just return unchecked value
    if (x.isConstant()) return Int64.fromFieldUnchecked(x);
    // variable case - create a new checked witness and prove consistency with original field
    let xInt = Provable.witness(Int64, () => Int64.fromFieldUnchecked(x));
    xInt.toField().assertEquals(x); // sign(x) * |x| === x
    return xInt;
  }

  /**
   * Negates the current Int64 value.
   *
   * This method returns a new Int64 instance with the opposite sign of the current value.
   * If the current value is zero, it returns zero.
   *
   * @returns A new Int64 instance with the negated value.
   *
   * @example
   * ```ts
   * Int64.from(5).neg();
   * ```
   *
   * @see {@link Int64#from} for creating Int64 instances
   * @see {@link Int64#zero} for the zero constant
   *
   * @throws {Error} Implicitly, if the internal Provable.if condition fails
   */
  neg() {
    return Provable.if(
      this.magnitude.value.equals(0),
      Int64.zero,
      new Int64(this.magnitude, this.sgn.neg())
    );
  }

  /**
   * Addition with overflow checking.
   */
  add(y: Int64 | number | string | bigint | UInt64 | UInt32) {
    let y_ = Int64.from(y);
    return Int64.fromField(this.toField().add(y_.toField()));
  }
  /**
   * Subtraction with underflow checking.
   */
  sub(y: Int64 | number | string | bigint | UInt64 | UInt32) {
    let y_ = Int64.from(y);
    return Int64.fromField(this.toField().sub(y_.toField()));
  }
  /**
   * Multiplication with overflow checking.
   */
  mul(y: Int64 | number | string | bigint | UInt64 | UInt32) {
    let y_ = Int64.from(y);
    return Int64.fromField(this.toField().mul(y_.toField()));
  }

  /**
   * Integer division with canonical zero representation.
   *
   * @param y - The divisor. Can be an Int64, number, string, bigint, UInt64, or UInt32.
   * @returns A new Int64 representing the quotient, with canonical zero representation.
   *
   * `x.div(y)` returns the floor of `x / y`, that is, the greatest
   * *`z`* such that *`z * y <= x`.
   * On negative numbers, this rounds towards zero.
   *
   * This method guarantees that all results, including zero, have a consistent
   * representation, eliminating potential ambiguities in zero handling.
   */
  div(y: Int64 | number | string | bigint | UInt64 | UInt32) {
    let y_ = Int64.from(y);
    let { quotient } = this.magnitude.divMod(y_.magnitude);
    let sign = this.sgn.mul(y_.sgn);
    return Int64.create(quotient, sign);
  }

  /**
   * Calculates the integer remainder of this Int64 divided by the given value.
   *
   * The result `z` satisfies the following conditions:
   * 1. 0 <= z < |y|
   * 2. x - z is divisible by y
   *
   * Note: This method follows the "truncate toward zero" convention for negative numbers.
   *
   * @param y - The divisor. Will be converted to UInt64 if not already.
   * @returns A new Int64 instance representing the remainder.
   *
   * @example
   * ```ts
   * const x1 = Int64.from(17);
   * const y1 = UInt64.from(5);
   * console.log(x1.mod(y1).toString()); // Output: 2
   * ```
   *
   * @throws {Error} Implicitly, if y is zero or negative.
   */
  mod(y: UInt64 | number | string | bigint | UInt32) {
    let y_ = UInt64.from(y);
    let rest = this.magnitude.divMod(y_).rest.value;
<<<<<<< HEAD
    let isNonNegative = this.magnitude
      .equals(UInt64.zero)
      .or(this.sgn.isPositive());
    rest = Provable.if(
      isNonNegative.or(rest.equals(0)),
      rest,
      y_.value.sub(rest)
    );
=======
    let isNonNegative = this.isNonNegative();
    rest = Provable.if(isNonNegative, rest, y_.value.sub(rest));
>>>>>>> bc6a601f
    return new Int64(new UInt64(rest.value));
  }

  /**
   * Checks if two values are equal.
   */
  equals(y: Int64 | number | string | bigint | UInt64 | UInt32) {
    let y_ = Int64.from(y);
    return this.toField().equals(y_.toField());
  }
  /**
   * Asserts that two values are equal.
   */
  assertEquals(
    y: Int64 | number | string | bigint | UInt64 | UInt32,
    message?: string
  ) {
    let y_ = Int64.from(y);
    this.toField().assertEquals(y_.toField(), message);
  }

  /**
   * Checks if the value is strictly positive (x > 0).
   *
   * @returns True if the value is greater than zero, false otherwise.
   *
   * @remarks
   * This method considers zero as non-positive. It ensures consistency
   * with the mathematical definition of "positive" as strictly greater than zero.
   * This differs from some other methods which may treat zero as non-negative.
   */
  isPositive() {
    return this.magnitude.equals(UInt64.zero).not().and(this.sgn.isPositive());
  }

  /**
   * Checks if the value is non-negative (x >= 0).
   */
  isNonNegative() {
    return this.sgn.isPositive();
  }

  // then it will be the correct logic; right now it would be misleading
  /**
   * Checks if the value is negative (x < 0).
   */
  isNegative() {
    return this.sgn.isNegative();
  }

  static check({ magnitude, sgn }: { magnitude: UInt64; sgn: Sign }) {
    // check that the magnitude is in range
    UInt64.check(magnitude);
    // check that the sign is valid
    Sign.check(sgn);

    // check unique representation of 0: we can't have magnitude = 0 and sgn = -1
    // magnitude + sign != -1 (this check works because magnitude >= 0)
    magnitude.value
      .add(sgn.value)
      .assertNotEquals(-1, 'Int64: 0 must have positive sign');
  }
}

/**
 * A 8 bit unsigned integer with values ranging from 0 to 255.
 */
class UInt8 extends Struct({
  value: Field,
}) {
  static NUM_BITS = 8;

  /**
   * Create a {@link UInt8} from a bigint or number.
   * The max value of a {@link UInt8} is `2^8 - 1 = 255`.
   *
   * **Warning**: Cannot overflow past 255, an error is thrown if the result is greater than 255.
   */
  constructor(x: number | bigint | FieldVar | UInt8) {
    if (x instanceof UInt8) x = x.value.value;
    super({ value: Field(x) });
    UInt8.checkConstant(this.value);
  }

  static Unsafe = {
    /**
     * Create a {@link UInt8} from a {@link Field} without constraining its range.
     *
     * **Warning**: This is unsafe, because it does not prove that the input {@link Field} actually fits in 8 bits.\
     * Only use this if you know what you are doing, otherwise use the safe {@link UInt8.from}.
     */
    fromField(x: Field) {
      return new UInt8(x.value);
    },
  };

  /**
   * Add a {@link UInt8} to another {@link UInt8} without allowing overflow.
   *
   * @example
   * ```ts
   * const x = UInt8.from(3);
   * const sum = x.add(5);
   * sum.assertEquals(8);
   * ```
   *
   * @throws if the result is greater than 255.
   */
  add(y: UInt8 | bigint | number) {
    let z = this.value.add(UInt8.from(y).value);
    RangeCheck.rangeCheck8(z);
    return UInt8.Unsafe.fromField(z);
  }

  /**
   * Subtract a {@link UInt8} from another {@link UInt8} without allowing underflow.
   *
   * @example
   * ```ts
   * const x = UInt8.from(8);
   * const difference = x.sub(5);
   * difference.assertEquals(3);
   * ```
   *
   * @throws if the result is less than 0.
   */
  sub(y: UInt8 | bigint | number) {
    let z = this.value.sub(UInt8.from(y).value);
    RangeCheck.rangeCheck8(z);
    return UInt8.Unsafe.fromField(z);
  }

  /**
   * Multiply a {@link UInt8} by another {@link UInt8} without allowing overflow.
   *
   * @example
   * ```ts
   * const x = UInt8.from(3);
   * const product = x.mul(5);
   * product.assertEquals(15);
   * ```
   *
   * @throws if the result is greater than 255.
   */
  mul(y: UInt8 | bigint | number) {
    let z = this.value.mul(UInt8.from(y).value);
    RangeCheck.rangeCheck8(z);
    return UInt8.Unsafe.fromField(z);
  }

  /**
   * Divide a {@link UInt8} by another {@link UInt8}.
   * This is integer division that rounds down.
   *
   * @example
   * ```ts
   * const x = UInt8.from(7);
   * const quotient = x.div(2);
   * quotient.assertEquals(3);
   * ```
   */
  div(y: UInt8 | bigint | number) {
    return this.divMod(y).quotient;
  }

  /**
   * Get the remainder a {@link UInt8} of division of another {@link UInt8}.
   *
   * @example
   * ```ts
   * const x = UInt8.from(50);
   * const mod = x.mod(30);
   * mod.assertEquals(20);
   * ```
   */
  mod(y: UInt8 | bigint | number) {
    return this.divMod(y).remainder;
  }

  /**
   * Get the quotient and remainder of a {@link UInt8} divided by another {@link UInt8}:
   *
   * `x == y * q + r`, where `0 <= r < y`.
   *
   * @param y - a {@link UInt8} to get the quotient and remainder of another {@link UInt8}.
   *
   * @return The quotient `q` and remainder `r`.
   */
  divMod(y: UInt8 | bigint | number) {
    let x = this.value;
    let y_ = UInt8.from(y).value.seal();

    if (this.value.isConstant() && y_.isConstant()) {
      let xn = x.toBigInt();
      let yn = y_.toBigInt();
      let q = xn / yn;
      let r = xn - q * yn;
      return { quotient: UInt8.from(q), remainder: UInt8.from(r) };
    }

    // prove that x === q * y + r, where 0 <= r < y
    let q = Provable.witness(Field, () => Field(x.toBigInt() / y_.toBigInt()));
    let r = x.sub(q.mul(y_)).seal();

    // q, r being 16 bits is enough for them to be 8 bits,
    // thanks to the === x check and the r < y check below
    RangeCheck.rangeCheck16(q);
    RangeCheck.rangeCheck16(r);

    let remainder = UInt8.Unsafe.fromField(r);
    let quotient = UInt8.Unsafe.fromField(q);

    remainder.assertLessThan(y);
    return { quotient, remainder };
  }

  /**
   * Check if this {@link UInt8} is less than or equal to another {@link UInt8} value.
   * Returns a {@link Bool}.
   *
   * @example
   * ```ts
   * UInt8.from(3).lessThanOrEqual(UInt8.from(5));
   * ```
   */
  lessThanOrEqual(y: UInt8 | bigint | number): Bool {
    let y_ = UInt8.from(y);
    if (this.value.isConstant() && y_.value.isConstant()) {
      return Bool(this.toBigInt() <= y_.toBigInt());
    }
    return lessThanOrEqualGeneric(
      this.value,
      y_.value,
      1n << 8n,
      RangeCheck.rangeCheck8
    );
  }

  /**
   * Check if this {@link UInt8} is less than another {@link UInt8} value.
   * Returns a {@link Bool}.
   *
   * @example
   * ```ts
   * UInt8.from(2).lessThan(UInt8.from(3));
   * ```
   */
  lessThan(y: UInt8 | bigint | number): Bool {
    let y_ = UInt8.from(y);
    if (this.value.isConstant() && y_.value.isConstant()) {
      return Bool(this.toBigInt() < y_.toBigInt());
    }
    return lessThanGeneric(
      this.value,
      y_.value,
      1n << 8n,
      RangeCheck.rangeCheck8
    );
  }

  /**
   * Assert that this {@link UInt8} is less than another {@link UInt8} value.
   *
   * **Important**: If an assertion fails, the code throws an error.
   *
   * @param y - the {@link UInt8} value to compare & assert with this {@link UInt8}.
   * @param message? - a string error message to print if the assertion fails, optional.
   */
  assertLessThan(y: UInt8 | bigint | number, message?: string) {
    let y_ = UInt8.from(y);
    if (this.value.isConstant() && y_.value.isConstant()) {
      let [x0, y0] = [this.value.toBigInt(), y_.value.toBigInt()];
      return assert(
        x0 < y0,
        message ?? `UInt8.assertLessThan: expected ${x0} < ${y0}`
      );
    }
    try {
      // 2^16 < p - 2^8, so we satisfy the assumption of `assertLessThanGeneric`
      assertLessThanGeneric(this.value, y_.value, RangeCheck.rangeCheck16);
    } catch (err) {
      throw withMessage(err, message);
    }
  }

  /**
   * Assert that this {@link UInt8} is less than or equal to another {@link UInt8} value.
   *
   * **Important**: If an assertion fails, the code throws an error.
   *
   * @param y - the {@link UInt8} value to compare & assert with this {@link UInt8}.
   * @param message? - a string error message to print if the assertion fails, optional.
   */
  assertLessThanOrEqual(y: UInt8 | bigint | number, message?: string) {
    let y_ = UInt8.from(y);
    if (this.value.isConstant() && y_.value.isConstant()) {
      let [x0, y0] = [this.value.toBigInt(), y_.value.toBigInt()];
      return assert(
        x0 <= y0,
        message ?? `UInt8.assertLessThanOrEqual: expected ${x0} <= ${y0}`
      );
    }
    try {
      // 2^16 < p - 2^8, so we satisfy the assumption of `assertLessThanOrEqualGeneric`
      assertLessThanOrEqualGeneric(
        this.value,
        y_.value,
        RangeCheck.rangeCheck16
      );
    } catch (err) {
      throw withMessage(err, message);
    }
  }

  /**
   * Check if this {@link UInt8} is greater than another {@link UInt8}.
   * Returns a {@link Bool}.
   *
   * @example
   * ```ts
   * // 5 > 3
   * UInt8.from(5).greaterThan(3);
   * ```
   */
  greaterThan(y: UInt8 | bigint | number) {
    return UInt8.from(y).lessThan(this);
  }

  /**
   * Check if this {@link UInt8} is greater than or equal another {@link UInt8} value.
   * Returns a {@link Bool}.
   *
   * @example
   * ```ts
   * // 3 >= 3
   * UInt8.from(3).greaterThanOrEqual(3);
   * ```
   */
  greaterThanOrEqual(y: UInt8 | bigint | number) {
    return UInt8.from(y).lessThanOrEqual(this);
  }

  /**
   * Assert that this {@link UInt8} is greater than another {@link UInt8} value.
   *
   * **Important**: If an assertion fails, the code throws an error.
   *
   * @param y - the {@link UInt8} value to compare & assert with this {@link UInt8}.
   * @param message? - a string error message to print if the assertion fails, optional.
   */
  assertGreaterThan(y: UInt8 | bigint | number, message?: string) {
    UInt8.from(y).assertLessThan(this, message);
  }

  /**
   * Assert that this {@link UInt8} is greater than or equal to another {@link UInt8} value.
   *
   * **Important**: If an assertion fails, the code throws an error.
   *
   * @param y - the {@link UInt8} value to compare & assert with this {@link UInt8}.
   * @param message? - a string error message to print if the assertion fails, optional.
   */
  assertGreaterThanOrEqual(y: UInt8, message?: string) {
    UInt8.from(y).assertLessThanOrEqual(this, message);
  }

  /**
   * Assert that this {@link UInt8} is equal another {@link UInt8} value.
   *
   * **Important**: If an assertion fails, the code throws an error.
   *
   * @param y - the {@link UInt8} value to compare & assert with this {@link UInt8}.
   * @param message? - a string error message to print if the assertion fails, optional.
   */
  assertEquals(y: UInt8 | bigint | number, message?: string) {
    let y_ = UInt8.from(y);
    this.value.assertEquals(y_.value, message);
  }

  /**
   * Serialize the {@link UInt8} to a string, e.g. for printing.
   *
   * **Warning**: This operation is not provable.
   */
  toString() {
    return this.value.toString();
  }

  /**
   * Serialize the {@link UInt8} to a number.
   *
   * **Warning**: This operation is not provable.
   */
  toNumber() {
    return Number(this.value.toBigInt());
  }

  /**
   * Serialize the {@link UInt8} to a bigint.
   *
   * **Warning**: This operation is not provable.
   */
  toBigInt() {
    return this.value.toBigInt();
  }

  /**
   * {@link Provable.check} for {@link UInt8}.
   * Proves that the input is in the [0, 255] range.
   */
  static check(x: { value: Field } | Field) {
    if (x instanceof Field) x = { value: x };
    RangeCheck.rangeCheck8(x.value);
  }

  static toInput(x: { value: Field }): HashInput {
    return { packed: [[x.value, 8]] };
  }

  /**
   * Turns a {@link UInt8} into a {@link UInt32}.
   */
  toUInt32(): UInt32 {
    return new UInt32(this.value.value);
  }

  /**
   * Turns a {@link UInt8} into a {@link UInt64}.
   */
  toUInt64(): UInt64 {
    return new UInt64(this.value.value);
  }

  /**
   * Creates a {@link UInt8} with a value of 255.
   */
  static MAXINT() {
    return new UInt8((1n << BigInt(UInt8.NUM_BITS)) - 1n);
  }

  /**
   * Creates a new {@link UInt8}.
   */
  static from(x: UInt8 | UInt64 | UInt32 | Field | number | bigint) {
    if (x instanceof UInt8) return x;
    if (x instanceof UInt64 || x instanceof UInt32 || x instanceof Field) {
      // if the input could be larger than 8 bits, we have to prove that it is not
      let xx = x instanceof Field ? { value: x } : x;
      UInt8.check(xx);
      return new UInt8(xx.value.value);
    }
    return new UInt8(x);
  }

  private static checkConstant(x: Field) {
    if (!x.isConstant()) return;
    RangeCheck.rangeCheck8(x);
  }
}<|MERGE_RESOLUTION|>--- conflicted
+++ resolved
@@ -1297,19 +1297,12 @@
   mod(y: UInt64 | number | string | bigint | UInt32) {
     let y_ = UInt64.from(y);
     let rest = this.magnitude.divMod(y_).rest.value;
-<<<<<<< HEAD
-    let isNonNegative = this.magnitude
-      .equals(UInt64.zero)
-      .or(this.sgn.isPositive());
+    let isNonNegative = this.isNonNegative();
     rest = Provable.if(
       isNonNegative.or(rest.equals(0)),
       rest,
       y_.value.sub(rest)
     );
-=======
-    let isNonNegative = this.isNonNegative();
-    rest = Provable.if(isNonNegative, rest, y_.value.sub(rest));
->>>>>>> bc6a601f
     return new Int64(new UInt64(rest.value));
   }
 

import { inverse, mod } from '../../../bindings/crypto/finite-field.js';
import { Field } from '../field.js';
import { Provable } from '../provable.js';
import { assert } from './common.js';
import { Field3, ForeignField, split, weakBound } from './foreign-field.js';
import { l, l2, l2Mask, multiRangeCheck } from './range-check.js';
import { sha256 } from 'js-sha256';
import {
  bigIntToBytes,
  bytesToBigInt,
} from '../../../bindings/crypto/bigint-helpers.js';
import {
  CurveAffine,
  GroupAffine,
  affineAdd,
  affineDouble,
} from '../../../bindings/crypto/elliptic-curve.js';
import { Bool } from '../bool.js';
import { provable } from '../types/provable-derivers.js';
import { assertPositiveInteger } from '../../../bindings/crypto/non-negative.js';
import { arrayGet, assertNotVectorEquals } from './basic.js';
import { sliceField3 } from './bit-slices.js';
import { Hashed } from '../packed.js';
import { exists } from '../core/exists.js';
import { ProvableType } from '../types/provable-intf.js';

// external API
export { EllipticCurve, Point, Ecdsa };

// internal API
export { verifyEcdsaConstant, initialAggregator, simpleMapToCurve };

const EllipticCurve = {
  add,
  double,
  negate,
  assertOnCurve,
  scale,
  assertInSubgroup,
  multiScalarMul,
};

/**
 * Non-zero elliptic curve point in affine coordinates.
 */
type Point = { x: Field3; y: Field3 };
type point = { x: bigint; y: bigint };

namespace Ecdsa {
  /**
   * ECDSA signature consisting of two curve scalars.
   */
  export type Signature = { r: Field3; s: Field3 };
  export type signature = { r: bigint; s: bigint };
}

function add(p1: Point, p2: Point, Curve: { modulus: bigint }) {
  let { x: x1, y: y1 } = p1;
  let { x: x2, y: y2 } = p2;
  let f = Curve.modulus;
  let [f0, f1, f2] = split(f);
  let [, , fx22] = split(f * 2n);

  // constant case
  if (Point.isConstant(p1) && Point.isConstant(p2)) {
    let p3 = affineAdd(Point.toBigint(p1), Point.toBigint(p2), f);
    return Point.from(p3);
  }

  assert(
    Curve.modulus > l2Mask + 1n,
    'Base field moduli smaller than 2^176 are not supported'
  );

  // witness and range-check slope, x3, y3
  let witnesses = exists(9, () => {
    let [x1_, x2_, y1_, y2_] = Field3.toBigints(x1, x2, y1, y2);
    let denom = inverse(mod(x1_ - x2_, f), f) ?? 0n;

    let m = mod((y1_ - y2_) * denom, f);
    let x3 = mod(m * m - x1_ - x2_, f);
    let y3 = mod(m * (x1_ - x3) - y1_, f);

    return [...split(m), ...split(x3), ...split(y3)];
  });
  let [m0, m1, m2, x30, x31, x32, y30, y31, y32] = witnesses;
  let m: Field3 = [m0, m1, m2];
  let x3: Field3 = [x30, x31, x32];
  let y3: Field3 = [y30, y31, y32];
  ForeignField.assertAlmostReduced([m, x3, y3], f);

  // check that x1 != x2
  // we assume x1, x2 are almost reduced, so deltaX <= x1 - x2 + f < 3f
  // which means we need to check that deltaX != 0, f, 2f
  let deltaX = ForeignField.sub(x1, x2, f);
  let deltaX01 = deltaX[0].add(deltaX[1].mul(1n << l)).seal();
  assertNotVectorEquals([deltaX01, deltaX[2]], [0n, 0n]); // != 0
  assertNotVectorEquals([deltaX01, deltaX[2]], [f0 + (f1 << l), f2]); // != f
  deltaX[2].assertNotEquals(fx22); // != 2f (stronger check bc assuming deltaX < f doesn't harm completeness)

  // (x1 - x2)*m = y1 - y2
  let deltaY = ForeignField.Sum(y1).sub(y2);
  ForeignField.assertMul(deltaX, m, deltaY, f);

  // m^2 = x1 + x2 + x3
  let xSum = ForeignField.Sum(x1).add(x2).add(x3);
  ForeignField.assertMul(m, m, xSum, f);

  // (x1 - x3)*m = y1 + y3
  let deltaX1X3 = ForeignField.Sum(x1).sub(x3);
  let ySum = ForeignField.Sum(y1).add(y3);
  ForeignField.assertMul(deltaX1X3, m, ySum, f);

  return { x: x3, y: y3 };
}

function double(p1: Point, Curve: { modulus: bigint; a: bigint }) {
  let { x: x1, y: y1 } = p1;
  let f = Curve.modulus;

  // constant case
  if (Point.isConstant(p1)) {
    let p3 = affineDouble(Point.toBigint(p1), f);
    return Point.from(p3);
  }

  // witness and range-check slope, x3, y3
  let witnesses = exists(9, () => {
    let [x1_, y1_] = Field3.toBigints(x1, y1);
    let denom = inverse(mod(2n * y1_, f), f) ?? 0n;

    let m = mod(3n * mod(x1_ ** 2n, f) * denom, f);
    let x3 = mod(m * m - 2n * x1_, f);
    let y3 = mod(m * (x1_ - x3) - y1_, f);

    return [...split(m), ...split(x3), ...split(y3)];
  });
  let [m0, m1, m2, x30, x31, x32, y30, y31, y32] = witnesses;
  let m: Field3 = [m0, m1, m2];
  let x3: Field3 = [x30, x31, x32];
  let y3: Field3 = [y30, y31, y32];
  ForeignField.assertAlmostReduced([m, x3, y3], f);

  // x1^2 = x1x1
  let x1x1 = ForeignField.mul(x1, x1, f);

  // 2*y1*m = 3*x1x1 + a
  let y1Times2 = ForeignField.Sum(y1).add(y1);
  let x1x1Times3PlusA = ForeignField.Sum(x1x1).add(x1x1).add(x1x1);
  if (Curve.a !== 0n)
    x1x1Times3PlusA = x1x1Times3PlusA.add(Field3.from(Curve.a));
  ForeignField.assertMul(y1Times2, m, x1x1Times3PlusA, f);

  // m^2 = 2*x1 + x3
  let xSum = ForeignField.Sum(x1).add(x1).add(x3);
  ForeignField.assertMul(m, m, xSum, f);

  // (x1 - x3)*m = y1 + y3
  let deltaX1X3 = ForeignField.Sum(x1).sub(x3);
  let ySum = ForeignField.Sum(y1).add(y3);
  ForeignField.assertMul(deltaX1X3, m, ySum, f);

  return { x: x3, y: y3 };
}

function negate({ x, y }: Point, Curve: { modulus: bigint }) {
  return { x, y: ForeignField.negate(y, Curve.modulus) };
}

function assertOnCurve(
  p: Point,
  { modulus: f, a, b }: { modulus: bigint; b: bigint; a: bigint }
) {
  let { x, y } = p;
  let x2 = ForeignField.mul(x, x, f);

  // Ensure x2, x, and y are almost reduced to prevent potential exploitation
  // by a malicious prover adding large multiples of f, which could violate
  // the precondition of ForeignField.assertMul
  ForeignField.assertAlmostReduced([x2, x, y], f);

  let y2 = ForeignField.mul(y, y, f);
  let y2MinusB = ForeignField.Sum(y2).sub(Field3.from(b));

  // (x^2 + a) * x = y^2 - b
  let x2PlusA = ForeignField.Sum(x2);
  if (a !== 0n) x2PlusA = x2PlusA.add(Field3.from(a));
  let message: string | undefined;
  if (Point.isConstant(p)) {
    message = `assertOnCurve(): (${x}, ${y}) is not on the curve.`;
  }
  ForeignField.assertMul(x2PlusA, x, y2MinusB, f, message);
}

/**
 * EC scalar multiplication, `scalar*point`
 *
 * The result is constrained to be not zero.
 */
function scale(
  scalar: Field3,
  point: Point,
  Curve: CurveAffine,
  config: {
    mode?: 'assert-nonzero' | 'assert-zero';
    windowSize?: number;
    multiples?: Point[];
  } = { mode: 'assert-nonzero' }
) {
  config.windowSize ??= Point.isConstant(point) ? 4 : 3;
  return multiScalarMul([scalar], [point], Curve, [config], config.mode);
}

// checks whether the elliptic curve point g is in the subgroup defined by [order]g = 0
function assertInSubgroup(p: Point, Curve: CurveAffine) {
  if (!Curve.hasCofactor) return;
  scale(Field3.from(Curve.order), p, Curve, { mode: 'assert-zero' });
}

// check whether a point equals a constant point
// TODO implement the full case of two vars
function equals(p1: Point, p2: point, Curve: { modulus: bigint }) {
  let xEquals = ForeignField.equals(p1.x, p2.x, Curve.modulus);
  let yEquals = ForeignField.equals(p1.y, p2.y, Curve.modulus);
  return xEquals.and(yEquals);
}

function verifyEcdsaGeneric(
  Curve: CurveAffine,
  signature: Ecdsa.Signature,
  msgHash: Field3,
  publicKey: Point,
  multiScalarMul: (
    scalars: Field3[],
    points: Point[],
    Curve: CurveAffine,
    tableConfigs?: (
      | {
          windowSize?: number;
          multiples?: Point[];
        }
      | undefined
    )[],
    mode?: 'assert-nonzero' | 'assert-zero',
    ia?: point,
    hashed?: boolean
  ) => Point,
  config: {
    G?: { windowSize: number; multiples?: Point[] };
    P?: { windowSize: number; multiples?: Point[] };
    ia?: point;
  } = { G: { windowSize: 4 }, P: { windowSize: 4 } }
): Bool {
  // constant case
  if (
    EcdsaSignature.isConstant(signature) &&
    Field3.isConstant(msgHash) &&
    Point.isConstant(publicKey)
  ) {
    let isValid = verifyEcdsaConstant(
      Curve,
      EcdsaSignature.toBigint(signature),
      Field3.toBigint(msgHash),
      Point.toBigint(publicKey)
    );
    return new Bool(isValid);
  }

  // provable case
  // note: usually we don't check validity of inputs, like that the public key is a valid curve point
  // we make an exception for the two non-standard conditions r != 0 and s != 0,
  // which are unusual to capture in types and could be considered part of the verification algorithm
  let { r, s } = signature;
  ForeignField.inv(r, Curve.order); // proves r != 0 (important, because r = 0 => u2 = 0 kills the private key contribution)
  let sInv = ForeignField.inv(s, Curve.order); // proves s != 0
  let u1 = ForeignField.mul(msgHash, sInv, Curve.order);
  let u2 = ForeignField.mul(r, sInv, Curve.order);

  let G = Point.from(Curve.one);
  let R = multiScalarMul(
    [u1, u2],
    [G, publicKey],
    Curve,
    config && [config.G, config.P],
    'assert-nonzero',
    config?.ia
  );
  // this ^ already proves that R != 0 (part of ECDSA verification)

  // reduce R.x modulo the curve order
  let Rx = ForeignField.mul(R.x, Field3.from(1n), Curve.order);

  // we have to prove that Rx is canonical, because we check signature validity based on whether Rx _exactly_ equals the input r.
  // if we allowed non-canonical Rx, the prover could make verify() return false on a valid signature, by adding a multiple of `Curve.order` to Rx.
  ForeignField.assertLessThan(Rx, Curve.order);

<<<<<<< HEAD
  // assert s to be canonical
  ForeignField.assertLessThan(s, Curve.order);
=======
  return Provable.equal(Field3, Rx, r);
}
>>>>>>> 66797a58

  return Provable.equal(Field3.provable, Rx, r);
}

/**
 * Verify an ECDSA signature.
 *
 * Details about the `config` parameter:
 * - For both the generator point `G` and public key `P`, `config` allows you to specify:
 *   - the `windowSize` which is used in scalar multiplication for this point.
 *     this flexibility is good because the optimal window size is different for constant and non-constant points.
 *     empirically, `windowSize=4` for constants and 3 for variables leads to the fewest constraints.
 *     our defaults reflect that the generator is always constant and the public key is variable in typical applications.
 *   - a table of multiples of those points, of length `2^windowSize`, which is used in the scalar multiplication gadget to speed up the computation.
 *     if these are not provided, they are computed on the fly.
 *     for the constant G, computing multiples costs no constraints, so passing them in makes no real difference.
 *     for variable public key, there is a possible use case: if the public key is a public input, then its multiples could also be.
 *     in that case, passing them in would avoid computing them in-circuit and save a few constraints.
 * - The initial aggregator `ia`, see {@link initialAggregator}. By default, `ia` is computed deterministically on the fly.
 *
 *
 * _Note_: If `signature.s` is a non-canonical element, an error will be thrown.
 * If `signature.r` is non-canonical, however, `false` will be returned.
 */
function verifyEcdsa(
  Curve: CurveAffine,
  signature: Ecdsa.Signature,
  msgHash: Field3,
  publicKey: Point,
  config: {
    G?: { windowSize: number; multiples?: Point[] };
    P?: { windowSize: number; multiples?: Point[] };
    ia?: point;
  } = { G: { windowSize: 4 }, P: { windowSize: 3 } }
) {
  return verifyEcdsaGeneric(
    Curve,
    signature,
    msgHash,
    publicKey,
    (scalars, points, Curve, configs, mode, ia) =>
      multiScalarMul(scalars, points, Curve, configs, mode, ia),
    config
  );
}

/**
 * Bigint implementation of ECDSA verify
 */
function verifyEcdsaConstant(
  Curve: CurveAffine,
  { r, s }: Ecdsa.signature,
  msgHash: bigint,
  publicKey: point
) {
  let pk = Curve.from(publicKey);
  if (Curve.equal(pk, Curve.zero)) return false;
  if (Curve.hasCofactor && !Curve.isInSubgroup(pk)) return false;
  if (r < 1n || r >= Curve.order) return false;
  if (s < 1n || s >= Curve.order) return false;

  let sInv = Curve.Scalar.inverse(s);
  assert(sInv !== undefined);
  let u1 = Curve.Scalar.mul(msgHash, sInv);
  let u2 = Curve.Scalar.mul(r, sInv);

  let R = Curve.add(Curve.scale(Curve.one, u1), Curve.scale(pk, u2));
  if (Curve.equal(R, Curve.zero)) return false;

  return Curve.Scalar.equal(R.x, r);
}

function multiScalarMulConstant(
  scalars: Field3[],
  points: Point[],
  Curve: CurveAffine,
  mode: 'assert-nonzero' | 'assert-zero' = 'assert-nonzero'
): Point {
  let n = points.length;
  assert(scalars.length === n, 'Points and scalars lengths must match');
  assertPositiveInteger(n, 'Expected at least 1 point and scalar');
  let useGlv = Curve.hasEndomorphism;

  // TODO dedicated MSM
  let s = scalars.map(Field3.toBigint);
  let P = points.map(Point.toBigint);
  let sum: GroupAffine = Curve.zero;
  for (let i = 0; i < n; i++) {
    if (useGlv) {
      sum = Curve.add(sum, Curve.Endo.scale(P[i], s[i]));
    } else {
      sum = Curve.add(sum, Curve.scale(P[i], s[i]));
    }
  }
  if (mode === 'assert-zero') {
    assert(sum.infinity, 'scalar multiplication: expected zero result');
    return Point.from(Curve.zero);
  }
  assert(!sum.infinity, 'scalar multiplication: expected non-zero result');
  return Point.from(sum);
}

/**
 * Multi-scalar multiplication:
 *
 * s_0 * P_0 + ... + s_(n-1) * P_(n-1)
 *
 * where P_i are any points.
 *
 * By default, we prove that the result is not zero.
 *
 * If you set the `mode` parameter to `'assert-zero'`, on the other hand,
 * we assert that the result is zero and just return the constant zero point.
 *
 * Implementation: We double all points together and leverage a precomputed table of size 2^c to avoid all but every cth addition.
 *
 * Note: this algorithm targets a small number of points, like 2 needed for ECDSA verification.
 *
 * TODO: could use lookups for picking precomputed multiples, instead of O(2^c) provable switch
 * TODO: custom bit representation for the scalar that avoids 0, to get rid of the degenerate addition case
 */
function multiScalarMul(
  scalars: Field3[],
  points: Point[],
  Curve: CurveAffine,
  tableConfigs: (
    | { windowSize?: number; multiples?: Point[] }
    | undefined
  )[] = [],
  mode: 'assert-nonzero' | 'assert-zero' = 'assert-nonzero',
  ia?: point
): Point {
  let n = points.length;
  assert(scalars.length === n, 'Points and scalars lengths must match');
  assertPositiveInteger(n, 'Expected at least 1 point and scalar');
  let useGlv = Curve.hasEndomorphism;

  // constant case
  if (scalars.every(Field3.isConstant) && points.every(Point.isConstant)) {
    return multiScalarMulConstant(scalars, points, Curve, mode);
  }

  // parse or build point tables
  let windowSizes = points.map((_, i) => tableConfigs[i]?.windowSize ?? 1);
  let tables = points.map((P, i) =>
    getPointTable(Curve, P, windowSizes[i], tableConfigs[i]?.multiples)
  );

  let maxBits = Curve.Scalar.sizeInBits;

  if (useGlv) {
    maxBits = Curve.Endo.decomposeMaxBits;

    // decompose scalars and handle signs
    let n2 = 2 * n;
    let scalars2: Field3[] = Array(n2);
    let points2: Point[] = Array(n2);
    let windowSizes2: number[] = Array(n2);
    let tables2: Point[][] = Array(n2);
    let mrcStack: Field[] = [];

    for (let i = 0; i < n; i++) {
      let [s0, s1] = decomposeNoRangeCheck(Curve, scalars[i]);
      scalars2[2 * i] = s0.abs;
      scalars2[2 * i + 1] = s1.abs;

      let table = tables[i];
      let endoTable = table.map((P, i) => {
        if (i === 0) return P;
        let [phiP, betaXBound] = endomorphism(Curve, P);
        mrcStack.push(betaXBound);
        return phiP;
      });
      tables2[2 * i] = table.map((P) =>
        negateIf(s0.isNegative, P, Curve.modulus)
      );
      tables2[2 * i + 1] = endoTable.map((P) =>
        negateIf(s1.isNegative, P, Curve.modulus)
      );
      points2[2 * i] = tables2[2 * i][1];
      points2[2 * i + 1] = tables2[2 * i + 1][1];

      windowSizes2[2 * i] = windowSizes2[2 * i + 1] = windowSizes[i];
    }
    reduceMrcStack(mrcStack);
    // from now on, everything is the same as if these were the original points and scalars
    points = points2;
    tables = tables2;
    scalars = scalars2;
    windowSizes = windowSizes2;
    n = n2;
  }

  // slice scalars
  let scalarChunks = scalars.map((s, i) =>
    sliceField3(s, { maxBits, chunkSize: windowSizes[i] })
  );

<<<<<<< HEAD
=======
  // hash points to make array access more efficient
  // a Point is 6 field elements, the hash is just 1 field element
  const HashedPoint = Hashed.create(Point);

>>>>>>> 66797a58
  // initialize sum to the initial aggregator, which is expected to be unrelated to any point that this gadget is used with
  // note: this is a trick to ensure _completeness_ of the gadget
  // soundness follows because add() and double() are sound, on all inputs that are valid non-zero curve points
  ia ??= initialAggregator(Curve);
  let sum = Point.from(ia);

  for (let i = maxBits - 1; i >= 0; i--) {
    // add in multiple of each point
    for (let j = 0; j < n; j++) {
      let windowSize = windowSizes[j];
      if (i % windowSize === 0) {
        // pick point to add based on the scalar chunk
        let sj = scalarChunks[j][i / windowSize];
<<<<<<< HEAD
        let sjP =
          windowSize === 1
            ? points[j]
            : arrayGetGeneric(Point.provable, tables[j], sj);
=======
        let sjP;
        if (hashed) {
          sjP =
            windowSize === 1
              ? points[j]
              : arrayGetGeneric(HashedPoint, hashedTables[j], sj).unhash();
        } else {
          sjP =
            windowSize === 1
              ? points[j]
              : arrayGetGeneric(Point, tables[j], sj);
        }
>>>>>>> 66797a58

        // ec addition
        let added = add(sum, sjP, Curve);

        // handle degenerate case (if sj = 0, Gj is all zeros and the add result is garbage)
        sum = Provable.if(sj.equals(0), Point, sum, added);
      }
    }

    if (i === 0) break;

    // jointly double all points
    // (note: the highest couple of bits will not create any constraints because sum is constant; no need to handle that explicitly)
    sum = double(sum, Curve);
  }

  // the sum is now 2^(b-1)*IA + sum_i s_i*P_i
  // we assert that sum != 2^(b-1)*IA, and add -2^(b-1)*IA to get our result
  let iaFinal = Curve.scale(Curve.fromNonzero(ia), 1n << BigInt(maxBits - 1));
  let isZero = equals(sum, iaFinal, Curve);

  if (mode === 'assert-nonzero') {
    isZero.assertFalse();
    sum = add(sum, Point.from(Curve.negate(iaFinal)), Curve);
  } else {
    isZero.assertTrue();
    // for type consistency with the 'assert-nonzero' case
    sum = Point.from(Curve.zero);
  }

  return sum;
}

function negateIf(condition: Field, P: Point, f: bigint) {
  let y = Provable.if(
    Bool.Unsafe.fromField(condition),
    Field3,
    ForeignField.negate(P.y, f),
    P.y
  );
  return { x: P.x, y };
}

function endomorphism(Curve: CurveAffine, P: Point) {
  let beta = Field3.from(Curve.Endo.base);
  let betaX = ForeignField.mul(beta, P.x, Curve.modulus);
  return [{ x: betaX, y: P.y }, weakBound(betaX[2], Curve.modulus)] as const;
}

/**
 * Decompose s = s0 + s1*lambda where s0, s1 are guaranteed to be small
 *
 * Note: This assumes that s0 and s1 are range-checked externally; in scalar multiplication this happens because they are split into chunks.
 */
function decomposeNoRangeCheck(Curve: CurveAffine, s: Field3) {
  assert(
    Curve.Endo.decomposeMaxBits < l2,
    'decomposed scalars assumed to be < 2*88 bits'
  );
  // witness s0, s1
  let witnesses = exists(6, () => {
    let [s0, s1] = Curve.Endo.decompose(Field3.toBigint(s));
    let [s00, s01] = split(s0.abs);
    let [s10, s11] = split(s1.abs);
    // prettier-ignore
    return [
      s0.isNegative ? 1n : 0n, s00, s01,
      s1.isNegative ? 1n : 0n, s10, s11,
    ];
  });
  let [s0Negative, s00, s01, s1Negative, s10, s11] = witnesses;
  // we can hard-code highest limb to zero
  // (in theory this would allow us to hard-code the high quotient limb to zero in the ffmul below, and save 2 RCs.. but not worth it)
  let s0: Field3 = [s00, s01, Field.from(0n)];
  let s1: Field3 = [s10, s11, Field.from(0n)];
  s0Negative.assertBool();
  s1Negative.assertBool();

  // prove that s1*lambda = s - s0
  let lambda = Provable.if(
    Bool.Unsafe.fromField(s1Negative),
    Field3,
    Field3.from(Curve.Scalar.negate(Curve.Endo.scalar)),
    Field3.from(Curve.Endo.scalar)
  );
  let rhs = Provable.if(
    Bool.Unsafe.fromField(s0Negative),
    Field3,
    ForeignField.Sum(s).add(s0).finish(Curve.order),
    ForeignField.Sum(s).sub(s0).finish(Curve.order)
  );
  ForeignField.assertMul(s1, lambda, rhs, Curve.order);

  return [
    { isNegative: s0Negative, abs: s0 },
    { isNegative: s1Negative, abs: s1 },
  ] as const;
}

/**
 * Sign a message hash using ECDSA.
 */
function signEcdsa(Curve: CurveAffine, msgHash: bigint, privateKey: bigint) {
  let { Scalar } = Curve;
  let k = Scalar.random();
  let R = Curve.scale(Curve.one, k);
  let r = Scalar.mod(R.x);
  let kInv = Scalar.inverse(k);
  assert(kInv !== undefined);
  let s = Scalar.mul(kInv, Scalar.add(msgHash, Scalar.mul(r, privateKey)));
  return { r, s };
}

/**
 * Given a point P, create the list of multiples [0, P, 2P, 3P, ..., (2^windowSize-1) * P].
 * This method is provable, but won't create any constraints given a constant point.
 */
function getPointTable(
  Curve: CurveAffine,
  P: Point,
  windowSize: number,
  table?: Point[]
): Point[] {
  assertPositiveInteger(windowSize, 'invalid window size');
  let n = 1 << windowSize; // n >= 2

  assert(table === undefined || table.length === n, 'invalid table');
  if (table !== undefined) return table;

  table = [Point.from(Curve.zero), P];
  if (n === 2) return table;

  let Pi = double(P, Curve);
  table.push(Pi);
  for (let i = 3; i < n; i++) {
    Pi = add(Pi, P, Curve);
    table.push(Pi);
  }
  return table;
}

/**
 * For EC scalar multiplication we use an initial point which is subtracted
 * at the end, to avoid encountering the point at infinity.
 *
 * This is a simple hash-to-group algorithm which finds that initial point.
 * It's important that this point has no known discrete logarithm so that nobody
 * can create an invalid proof of EC scaling.
 */
function initialAggregator(Curve: CurveAffine) {
  // hash that identifies the curve
  let h = sha256.create();
  h.update('initial-aggregator');
  h.update(bigIntToBytes(Curve.modulus));
  h.update(bigIntToBytes(Curve.order));
  h.update(bigIntToBytes(Curve.a));
  h.update(bigIntToBytes(Curve.b));
  let bytes = h.array();

  // bytes represent a 256-bit number
  // use that as x coordinate
  const F = Curve.Field;
  let x = F.mod(bytesToBigInt(bytes));
  return simpleMapToCurve(x, Curve);
}

function random(Curve: CurveAffine) {
  let x = Curve.Field.random();
  return simpleMapToCurve(x, Curve);
}

/**
 * Given an x coordinate (base field element), increment it until we find one with
 * a y coordinate that satisfies the curve equation, and return the point.
 *
 * If the curve has a cofactor, multiply by it to get a point in the correct subgroup.
 */
function simpleMapToCurve(x: bigint, Curve: CurveAffine) {
  const F = Curve.Field;
  let y: bigint | undefined = undefined;

  // increment x until we find a y coordinate
  while (y === undefined) {
    x = F.add(x, 1n);
    // solve y^2 = x^3 + ax + b
    let x3 = F.mul(F.square(x), x);
    let y2 = F.add(x3, F.mul(Curve.a, x) + Curve.b);
    y = F.sqrt(y2);
  }
  let p = { x, y, infinity: false };

  // clear cofactor
  if (Curve.hasCofactor) {
    p = Curve.scale(p, Curve.cofactor!);
  }
  return p;
}

/**
 * Get value from array in O(n) constraints.
 *
 * Assumes that index is in [0, n), returns an unconstrained result otherwise.
 */
function arrayGetGeneric<T>(type: ProvableType<T>, array: T[], index: Field) {
  type = ProvableType.get(type);
  // witness result
  let a = Provable.witness(type, () => array[Number(index)]);
  let aFields = type.toFields(a);

  // constrain each field of the result
  let size = type.sizeInFields();
  let arrays = array.map(type.toFields);

  for (let j = 0; j < size; j++) {
    let arrayFieldsJ = arrays.map((x) => x[j]);
    arrayGet(arrayFieldsJ, index).assertEquals(aFields[j]);
  }
  return a;
}

// type/conversion helpers

const Point = {
  from({ x, y }: point): Point {
    return { x: Field3.from(x), y: Field3.from(y) };
  },
  toBigint({ x, y }: Point) {
    return { x: Field3.toBigint(x), y: Field3.toBigint(y), infinity: false };
  },
  isConstant: (P: Point) => Provable.isConstant(Point, P),

  /**
   * Random point on the curve.
   */
  random(Curve: CurveAffine) {
    return Point.from(random(Curve));
  },

  provable: provable({ x: Field3, y: Field3 }),
};

const EcdsaSignature = {
  from({ r, s }: Ecdsa.signature): Ecdsa.Signature {
    return { r: Field3.from(r), s: Field3.from(s) };
  },
  toBigint({ r, s }: Ecdsa.Signature): Ecdsa.signature {
    return { r: Field3.toBigint(r), s: Field3.toBigint(s) };
  },
  isConstant: (S: Ecdsa.Signature) => Provable.isConstant(EcdsaSignature, S),

  /**
   * Create an {@link EcdsaSignature} from a raw 130-char hex string as used in
   * [Ethereum transactions](https://ethereum.org/en/developers/docs/transactions/#typed-transaction-envelope).
   */
  fromHex(rawSignature: string): Ecdsa.Signature {
    let prefix = rawSignature.slice(0, 2);
    let signature = rawSignature.slice(2, 130);
    if (prefix !== '0x' || signature.length < 128) {
      throw Error(
        `Signature.fromHex(): Invalid signature, expected hex string 0x... of length at least 130.`
      );
    }
    let r = BigInt(`0x${signature.slice(0, 64)}`);
    let s = BigInt(`0x${signature.slice(64)}`);
    return EcdsaSignature.from({ r, s });
  },

  provable: provable({ r: Field3, s: Field3 }),
};

const Ecdsa = {
  sign: signEcdsa,
  verify: verifyEcdsa,
  Signature: EcdsaSignature,
};

// MRC stack

function reduceMrcStack(xs: Field[]) {
  let n = xs.length;
  let nRemaining = n % 3;
  let nFull = (n - nRemaining) / 3;
  for (let i = 0; i < nFull; i++) {
    multiRangeCheck([xs[3 * i], xs[3 * i + 1], xs[3 * i + 2]]);
  }
  let remaining: Field3 = [Field.from(0n), Field.from(0n), Field.from(0n)];
  for (let i = 0; i < nRemaining; i++) {
    remaining[i] = xs[3 * nFull + i];
  }
  multiRangeCheck(remaining);
}<|MERGE_RESOLUTION|>--- conflicted
+++ resolved
@@ -294,15 +294,10 @@
   // if we allowed non-canonical Rx, the prover could make verify() return false on a valid signature, by adding a multiple of `Curve.order` to Rx.
   ForeignField.assertLessThan(Rx, Curve.order);
 
-<<<<<<< HEAD
   // assert s to be canonical
   ForeignField.assertLessThan(s, Curve.order);
-=======
+
   return Provable.equal(Field3, Rx, r);
-}
->>>>>>> 66797a58
-
-  return Provable.equal(Field3.provable, Rx, r);
 }
 
 /**
@@ -499,13 +494,6 @@
     sliceField3(s, { maxBits, chunkSize: windowSizes[i] })
   );
 
-<<<<<<< HEAD
-=======
-  // hash points to make array access more efficient
-  // a Point is 6 field elements, the hash is just 1 field element
-  const HashedPoint = Hashed.create(Point);
-
->>>>>>> 66797a58
   // initialize sum to the initial aggregator, which is expected to be unrelated to any point that this gadget is used with
   // note: this is a trick to ensure _completeness_ of the gadget
   // soundness follows because add() and double() are sound, on all inputs that are valid non-zero curve points
@@ -519,25 +507,10 @@
       if (i % windowSize === 0) {
         // pick point to add based on the scalar chunk
         let sj = scalarChunks[j][i / windowSize];
-<<<<<<< HEAD
         let sjP =
           windowSize === 1
             ? points[j]
             : arrayGetGeneric(Point.provable, tables[j], sj);
-=======
-        let sjP;
-        if (hashed) {
-          sjP =
-            windowSize === 1
-              ? points[j]
-              : arrayGetGeneric(HashedPoint, hashedTables[j], sj).unhash();
-        } else {
-          sjP =
-            windowSize === 1
-              ? points[j]
-              : arrayGetGeneric(Point, tables[j], sj);
-        }
->>>>>>> 66797a58
 
         // ec addition
         let added = add(sum, sjP, Curve);

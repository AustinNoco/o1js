--- conflicted
+++ resolved
@@ -33,14 +33,9 @@
 import { SHA2 } from './sha2.js';
 import { SHA256 } from './sha256.js';
 import { BLAKE2B } from './blake2b.js';
-<<<<<<< HEAD
 import { rangeCheck3x12, inTable } from './lookup.js';
-import { arrayGet } from './basic.js';
-=======
-import { rangeCheck3x12 } from './lookup.js';
 import { arrayGet, arrayGetGeneric } from './basic.js';
 import { sliceField3 } from './bit-slices.js';
->>>>>>> aa639881
 
 export { Gadgets, Field3, ForeignFieldSum };
 

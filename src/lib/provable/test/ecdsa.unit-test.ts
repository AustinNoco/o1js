import { createCurveAffine } from '../../../bindings/crypto/elliptic-curve.js';
import {
  Ecdsa,
  EllipticCurve,
  Point,
  initialAggregator,
  verifyEcdsaConstant,
} from '../gadgets/elliptic-curve.js';
import { Field3 } from '../gadgets/foreign-field.js';
import { CurveParams } from '../../../bindings/crypto/elliptic-curve-examples.js';
import { Provable } from '../provable.js';
import { ZkProgram } from '../../proof-system/zkprogram.js';
import { assert } from '../gadgets/common.js';
import { foreignField, uniformForeignField } from './test-utils.js';
import {
  First,
  Second,
  bool,
  equivalentProvable,
  fromRandom,
  map,
  oneOf,
  record,
} from '../../testing/equivalent.js';
import { Bool } from '../bool.js';
import { Random } from '../../testing/random.js';

// quick tests
const Secp256k1 = createCurveAffine(CurveParams.Secp256k1);
const Pallas = createCurveAffine(CurveParams.Pallas);
const Vesta = createCurveAffine(CurveParams.Vesta);
let curves = [Secp256k1, Pallas, Vesta];

for (let Curve of curves) {
  // prepare test inputs
  let field = foreignField(Curve.Field);
  let scalar = foreignField(Curve.Scalar);
  let privateKey = uniformForeignField(Curve.Scalar);

  // correct signature shape, but independently random components, which will never form a valid signature
  let badSignature = record({
    signature: record({ r: scalar, s: scalar }),
    msg: scalar,
    publicKey: record({ x: field, y: field }),
  });

  let signatureInputs = record({ privateKey, msg: scalar });

  let signature = map(
    { from: signatureInputs, to: badSignature },
    ({ privateKey, msg }) => {
      let publicKey = Curve.scale(Curve.one, privateKey);
      let signature = Ecdsa.sign(Curve, msg, privateKey);
      return { signature, msg, publicKey };
    }
  );

  // with 30% prob, test the version without GLV even if the curve supports it
  let noGlv = fromRandom(Random.map(Random.fraction(), (f) => f < 0.3));

  // provable method we want to test
  const verify = (sig: Second<typeof signature>, noGlv: boolean) => {
    // invalid public key can lead to either a failing constraint, or verify() returning false
    EllipticCurve.assertOnCurve(sig.publicKey, Curve);

    // additional checks which are inconsistent between constant and variable verification
    let { s, r } = sig.signature;
    if (Field3.isConstant(s)) {
      assert(Field3.toBigint(s) !== 0n, 'invalid signature (s=0)');
    }
    if (Field3.isConstant(r)) {
      assert(Field3.toBigint(r) !== 0n, 'invalid signature (r=0)');
    }

    let hasGlv = Curve.hasEndomorphism;
    if (noGlv) Curve.hasEndomorphism = false; // hack to force non-GLV version
    try {
      return Ecdsa.verify(Curve, sig.signature, sig.msg, sig.publicKey);
    } finally {
      Curve.hasEndomorphism = hasGlv;
    }
  };

  // input validation equivalent to the one implicit in verify()
  const checkInputs = ({
    signature: { r, s },
    publicKey,
  }: First<typeof signature>) => {
    assert(r !== 0n && s !== 0n, 'invalid signature');
    let pk = Curve.fromNonzero(publicKey);
    assert(Curve.isOnCurve(pk), 'invalid public key');
    return true;
  };

  // positive test
  equivalentProvable({ from: [signature, noGlv], to: bool, verbose: true })(
    () => true,
    verify,
    `${Curve.name}: verifies`
  );

  // negative test
  equivalentProvable({ from: [badSignature, noGlv], to: bool, verbose: true })(
    (s) => checkInputs(s) && false,
    verify,
    `${Curve.name}: fails`
  );

  // test against constant implementation, with both invalid and valid signatures
  equivalentProvable({
    from: [oneOf(signature, badSignature), noGlv],
    to: bool,
    verbose: true,
  })(
    ({ signature, publicKey, msg }) => {
      checkInputs({ signature, publicKey, msg });
      return verifyEcdsaConstant(Curve, signature, msg, publicKey);
    },
    verify,
    `${Curve.name}: verify`
  );
}

// full end-to-end test with proving

let publicKey = Point.from({
  x: 49781623198970027997721070672560275063607048368575198229673025608762959476014n,
  y: 44999051047832679156664607491606359183507784636787036192076848057884504239143n,
});

let signature = Ecdsa.Signature.fromHex(
  '0x82de9950cc5aac0dca7210cb4b77320ac9e844717d39b1781e9d941d920a12061da497b3c134f50b2fce514d66e20c5e43f9615f097395a5527041d14860a52f1b'
);

let msgHash =
  Field3.from(
    0x3e91cd8bd233b3df4e4762b329e2922381da770df1b31276ec77d0557be7fcefn
  );

const ia = initialAggregator(Secp256k1);
const config = { G: { windowSize: 4 }, P: { windowSize: 4 }, ia };

<<<<<<< HEAD
=======
let deprecatedVerify = ZkProgram({
  name: 'ecdsa',
  publicOutput: Bool,
  methods: {
    ecdsa: {
      privateInputs: [],
      async method() {
        let signature_ = Provable.witness(Ecdsa.Signature, () => signature);
        let msgHash_ = Provable.witness(Field3, () => msgHash);
        let publicKey_ = Provable.witness(Point, () => publicKey);

        return Ecdsa.verify(
          Secp256k1,
          signature_,
          msgHash_,
          publicKey_,
          config
        );
      },
    },
  },
});

>>>>>>> 66797a58
let program = ZkProgram({
  name: 'ecdsa',
  publicOutput: Bool,
  methods: {
    ecdsa: {
      privateInputs: [],
      async method() {
        let signature_ = Provable.witness(Ecdsa.Signature, () => signature);
        let msgHash_ = Provable.witness(Field3, () => msgHash);
        let publicKey_ = Provable.witness(Point, () => publicKey);

        return Ecdsa.verify(
          Secp256k1,
          signature_,
          msgHash_,
          publicKey_,
          config
        );
      },
    },
  },
});

console.time('ecdsa verify (constant)');
program.rawMethods.ecdsa();
console.timeEnd('ecdsa verify (constant)');

console.time('ecdsa verify (witness gen / check)');
await Provable.runAndCheck(program.rawMethods.ecdsa);
console.timeEnd('ecdsa verify (witness gen / check)');

console.time('ecdsa verify (build constraint system)');
let cs = (await program.analyzeMethods()).ecdsa;
console.timeEnd('ecdsa verify (build constraint system)');

console.log(cs.summary());

console.time('ecdsa verify (compile)');
await program.compile();
console.timeEnd('ecdsa verify (compile)');

console.time('ecdsa verify (prove)');
let proof = await program.ecdsa();
console.timeEnd('ecdsa verify (prove)');

assert(await program.verify(proof), 'proof verifies');
proof.publicOutput.assertTrue('signature verifies');<|MERGE_RESOLUTION|>--- conflicted
+++ resolved
@@ -140,32 +140,6 @@
 const ia = initialAggregator(Secp256k1);
 const config = { G: { windowSize: 4 }, P: { windowSize: 4 }, ia };
 
-<<<<<<< HEAD
-=======
-let deprecatedVerify = ZkProgram({
-  name: 'ecdsa',
-  publicOutput: Bool,
-  methods: {
-    ecdsa: {
-      privateInputs: [],
-      async method() {
-        let signature_ = Provable.witness(Ecdsa.Signature, () => signature);
-        let msgHash_ = Provable.witness(Field3, () => msgHash);
-        let publicKey_ = Provable.witness(Point, () => publicKey);
-
-        return Ecdsa.verify(
-          Secp256k1,
-          signature_,
-          msgHash_,
-          publicKey_,
-          config
-        );
-      },
-    },
-  },
-});
-
->>>>>>> 66797a58
 let program = ZkProgram({
   name: 'ecdsa',
   publicOutput: Bool,

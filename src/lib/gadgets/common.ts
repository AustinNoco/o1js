--- conflicted
+++ resolved
@@ -1,9 +1,5 @@
 import { Provable } from '../provable.js';
-<<<<<<< HEAD
-import { Field, FieldConst, FieldType } from '../field.js';
-=======
 import { Field, FieldConst, FieldVar, FieldType } from '../field.js';
->>>>>>> fcbeb608
 import { Tuple, TupleN } from '../util/types.js';
 import { Snarky } from '../../snarky.js';
 import { MlArray } from '../ml/base.js';
@@ -13,13 +9,8 @@
 export {
   MAX_BITS,
   exists,
-<<<<<<< HEAD
-  toVars,
-  existsOne,
-=======
   existsOne,
   toVars,
->>>>>>> fcbeb608
   toVar,
   assert,
   bitSlice,
@@ -44,19 +35,6 @@
   return TupleN.fromArray(n, vars);
 }
 
-<<<<<<< HEAD
-function toVars<T extends Tuple<Field | bigint>>(
-  fields: T
-): { [k in keyof T]: Field } {
-  return Tuple.map(fields, toVar);
-}
-
-function existsOne(compute: () => bigint) {
-  let varMl = Snarky.existsVar(() => FieldConst.fromBigint(compute()));
-  return new Field(varMl);
-}
-
-=======
 /**
  * Given a Field, collapse its AST to a pure Var. See {@link FieldVar}.
  *
@@ -65,7 +43,6 @@
  *
  * Same as `Field.seal()` with the difference that `seal()` leaves constants as is.
  */
->>>>>>> fcbeb608
 function toVar(x: Field | bigint) {
   // don't change existing vars
   if (x instanceof Field && x.value[1] === FieldType.Var) return x;
@@ -74,9 +51,6 @@
   return xVar;
 }
 
-<<<<<<< HEAD
-function assert(stmt: boolean, message?: string): asserts stmt {
-=======
 /**
  * Apply {@link toVar} to each element of a tuple.
  */
@@ -86,8 +60,7 @@
   return Tuple.map(fields, toVar);
 }
 
-function assert(stmt: boolean, message?: string) {
->>>>>>> fcbeb608
+function assert(stmt: boolean, message?: string): asserts stmt {
   if (!stmt) {
     throw Error(message ?? 'Assertion failed');
   }

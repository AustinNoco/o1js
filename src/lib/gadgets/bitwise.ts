import { Provable } from '../provable.js';
import { Field as Fp } from '../../provable/field-bigint.js';
import { Field } from '../field.js';
import * as Gates from '../gates.js';
import {
  MAX_BITS,
  assert,
  witnessSlice,
  witnessNextValue,
  divideWithRemainder,
} from './common.js';
import { rangeCheck64 } from './range-check.js';

<<<<<<< HEAD
export { xor, rotate, rightShift, leftShift };
=======
export { xor, and, rotate };
>>>>>>> 56975fcd

function xor(a: Field, b: Field, length: number) {
  // check that both input lengths are positive
  assert(length > 0, `Input lengths need to be positive values.`);

  // check that length does not exceed maximum field size in bits
  assert(
    length <= Field.sizeInBits(),
    `Length ${length} exceeds maximum of ${Field.sizeInBits()} bits.`
  );

  // obtain pad length until the length is a multiple of 16 for n-bit length lookup table
  let padLength = Math.ceil(length / 16) * 16;

  // handle constant case
  if (a.isConstant() && b.isConstant()) {
    let max = 1n << BigInt(padLength);

    assert(
      a.toBigInt() < max,
      `${a.toBigInt()} does not fit into ${padLength} bits`
    );

    assert(
      b.toBigInt() < max,
      `${b.toBigInt()} does not fit into ${padLength} bits`
    );

    return new Field(a.toBigInt() ^ b.toBigInt());
  }

  // calculate expected xor output
  let outputXor = Provable.witness(
    Field,
    () => new Field(a.toBigInt() ^ b.toBigInt())
  );

  // builds the xor gadget chain
  buildXor(a, b, outputXor, padLength);

  // return the result of the xor operation
  return outputXor;
}

// builds a xor chain
function buildXor(
  a: Field,
  b: Field,
  expectedOutput: Field,
  padLength: number
) {
  // construct the chain of XORs until padLength is 0
  while (padLength !== 0) {
    // slices the inputs into 4x 4bit-sized chunks
    // slices of a
    let in1_0 = witnessSlice(a, 0, 4);
    let in1_1 = witnessSlice(a, 4, 4);
    let in1_2 = witnessSlice(a, 8, 4);
    let in1_3 = witnessSlice(a, 12, 4);

    // slices of b
    let in2_0 = witnessSlice(b, 0, 4);
    let in2_1 = witnessSlice(b, 4, 4);
    let in2_2 = witnessSlice(b, 8, 4);
    let in2_3 = witnessSlice(b, 12, 4);

    // slices of expected output
    let out0 = witnessSlice(expectedOutput, 0, 4);
    let out1 = witnessSlice(expectedOutput, 4, 4);
    let out2 = witnessSlice(expectedOutput, 8, 4);
    let out3 = witnessSlice(expectedOutput, 12, 4);

    // assert that the xor of the slices is correct, 16 bit at a time
    Gates.xor(
      a,
      b,
      expectedOutput,
      in1_0,
      in1_1,
      in1_2,
      in1_3,
      in2_0,
      in2_1,
      in2_2,
      in2_3,
      out0,
      out1,
      out2,
      out3
    );

    // update the values for the next loop iteration
    a = witnessNextValue(a);
    b = witnessNextValue(b);
    expectedOutput = witnessNextValue(expectedOutput);
    padLength = padLength - 16;
  }

  // inputs are zero and length is zero, add the zero check - we reached the end of our chain
  Gates.zero(a, b, expectedOutput);

  let zero = new Field(0);
  zero.assertEquals(a);
  zero.assertEquals(b);
  zero.assertEquals(expectedOutput);
}

function and(a: Field, b: Field, length: number) {
  // check that both input lengths are positive
  assert(length > 0, `Input lengths need to be positive values.`);

  // check that length does not exceed maximum field size in bits
  assert(
    length <= Field.sizeInBits(),
    `Length ${length} exceeds maximum of ${Field.sizeInBits()} bits.`
  );

  // obtain pad length until the length is a multiple of 16 for n-bit length lookup table
  let padLength = Math.ceil(length / 16) * 16;

  // handle constant case
  if (a.isConstant() && b.isConstant()) {
    let max = 1n << BigInt(padLength);

    assert(
      a.toBigInt() < max,
      `${a.toBigInt()} does not fit into ${padLength} bits`
    );

    assert(
      b.toBigInt() < max,
      `${b.toBigInt()} does not fit into ${padLength} bits`
    );

    return new Field(a.toBigInt() & b.toBigInt());
  }

  // calculate expect and output
  let outputAnd = Provable.witness(
    Field,
    () => new Field(a.toBigInt() & b.toBigInt())
  );

  // compute values for gate
  // explanation: https://o1-labs.github.io/proof-systems/specs/kimchi.html?highlight=gates#and
  let sum = a.add(b);
  let xorOutput = xor(a, b, length);
  outputAnd.mul(2).add(xorOutput).assertEquals(sum);

  // return the result of the and operation
  return outputAnd;
}

function rotate(
  field: Field,
  bits: number,
  direction: 'left' | 'right' = 'left'
) {
  // Check that the rotation bits are in range
  assert(
    bits >= 0 && bits <= MAX_BITS,
    `rotation: expected bits to be between 0 and 64, got ${bits}`
  );

  if (field.isConstant()) {
    assert(
      field.toBigInt() < 2n ** BigInt(MAX_BITS),
      `rotation: expected field to be at most 64 bits, got ${field.toBigInt()}`
    );
    return new Field(Fp.rot(field.toBigInt(), bits, direction));
  }
  const [rotated] = rot(field, bits, direction);
  return rotated;
}

function rot(
  field: Field,
  bits: number,
  direction: 'left' | 'right' = 'left'
): [Field, Field, Field] {
  const rotationBits = direction === 'right' ? MAX_BITS - bits : bits;
  const big2Power64 = 2n ** BigInt(MAX_BITS);
  const big2PowerRot = 2n ** BigInt(rotationBits);

  const [rotated, excess, shifted, bound] = Provable.witness(
    Provable.Array(Field, 4),
    () => {
      const f = field.toBigInt();

      // Obtain rotated output, excess, and shifted for the equation:
      // f * 2^rot = excess * 2^64 + shifted
      const { quotient: excess, remainder: shifted } = divideWithRemainder(
        f * big2PowerRot,
        big2Power64
      );

      // Compute rotated value as: rotated = excess + shifted
      const rotated = shifted + excess;
      // Compute bound to check excess < 2^rot
      const bound = excess + big2Power64 - big2PowerRot;
      return [rotated, excess, shifted, bound].map(Field.from);
    }
  );

  // Compute current row
  Gates.rotate(
    field,
    rotated,
    excess,
    [
      witnessSlice(bound, 52, 12), // bits 52-64
      witnessSlice(bound, 40, 12), // bits 40-52
      witnessSlice(bound, 28, 12), // bits 28-40
      witnessSlice(bound, 16, 12), // bits 16-28
    ],
    [
      witnessSlice(bound, 14, 2), // bits 14-16
      witnessSlice(bound, 12, 2), // bits 12-14
      witnessSlice(bound, 10, 2), // bits 10-12
      witnessSlice(bound, 8, 2), // bits 8-10
      witnessSlice(bound, 6, 2), // bits 6-8
      witnessSlice(bound, 4, 2), // bits 4-6
      witnessSlice(bound, 2, 2), // bits 2-4
      witnessSlice(bound, 0, 2), // bits 0-2
    ],
    big2PowerRot
  );
  // Compute next row
  rangeCheck64(shifted);
  // Compute following row
  rangeCheck64(excess);
  return [rotated, excess, shifted];
}

function rightShift(field: Field, bits: number) {
  assert(
    bits >= 0 && bits <= MAX_BITS,
    `rightShift: expected bits to be between 0 and 64, got ${bits}`
  );

  if (field.isConstant()) {
    assert(
      field.toBigInt() < 2n ** BigInt(MAX_BITS),
      `rightShift: expected field to be at most 64 bits, got ${field.toBigInt()}`
    );
    return new Field(Fp.rightShift(field.toBigInt(), bits));
  }
  const [, excess] = rot(field, bits, 'right');
  return excess;
}

function leftShift(field: Field, bits: number) {
  assert(
    bits >= 0 && bits <= MAX_BITS,
    `rightShift: expected bits to be between 0 and 64, got ${bits}`
  );

  if (field.isConstant()) {
    assert(
      field.toBigInt() < 2n ** BigInt(MAX_BITS),
      `rightShift: expected field to be at most 64 bits, got ${field.toBigInt()}`
    );
    return new Field(Fp.leftShift(field.toBigInt(), bits));
  }
  const [, , shifted] = rot(field, bits, 'left');
  return shifted;
}<|MERGE_RESOLUTION|>--- conflicted
+++ resolved
@@ -11,11 +11,7 @@
 } from './common.js';
 import { rangeCheck64 } from './range-check.js';
 
-<<<<<<< HEAD
-export { xor, rotate, rightShift, leftShift };
-=======
-export { xor, and, rotate };
->>>>>>> 56975fcd
+export { xor, rotate, and, rightShift, leftShift };
 
 function xor(a: Field, b: Field, length: number) {
   // check that both input lengths are positive

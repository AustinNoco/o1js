import { Provable } from '../provable.js';
import { Field as Fp } from '../../provable/field-bigint.js';
import { Field } from '../field.js';
import * as Gates from '../gates.js';
import {
  MAX_BITS,
  assert,
  witnessSlice,
  witnessNextValue,
  divideWithRemainder,
  toVar,
} from './common.js';
import { rangeCheck64 } from './range-check.js';

export { xor, not, rotate, and, rightShift, leftShift };

function not(a: Field, length: number, checked: boolean = false) {
  // check that input length is positive
  assert(length > 0, `Input length needs to be positive values.`);

  // Check that length does not exceed maximum field size in bits
  assert(
    length < Field.sizeInBits(),
    `Length ${length} exceeds maximum of ${Field.sizeInBits()} bits.`
  );

  // obtain pad length until the length is a multiple of 16 for n-bit length lookup table
  let padLength = Math.ceil(length / 16) * 16;

  // handle constant case
  if (a.isConstant()) {
    let max = 1n << BigInt(padLength);
    assert(
      a.toBigInt() < max,
      `${a.toBigInt()} does not fit into ${padLength} bits`
    );
    return new Field(Fp.not(a.toBigInt(), length));
  }

  // create a bitmask with all ones
  let allOnes = new Field(2n ** BigInt(length) - 1n);

  if (checked) {
    return xor(a, allOnes, length);
  } else {
    return allOnes.sub(a).seal();
  }
}

function xor(a: Field, b: Field, length: number) {
  // check that both input lengths are positive
  assert(length > 0, `Input lengths need to be positive values.`);

  // check that length does not exceed maximum 254 size in bits
  assert(length <= 254, `Length ${length} exceeds maximum of 254 bits.`);

  // obtain pad length until the length is a multiple of 16 for n-bit length lookup table
  let padLength = Math.ceil(length / 16) * 16;

  // handle constant case
  if (a.isConstant() && b.isConstant()) {
    let max = 1n << BigInt(padLength);

    assert(
      a.toBigInt() < max,
      `${a.toBigInt()} does not fit into ${padLength} bits`
    );

    assert(
      b.toBigInt() < max,
      `${b.toBigInt()} does not fit into ${padLength} bits`
    );

    return new Field(a.toBigInt() ^ b.toBigInt());
  }

  // calculate expected xor output
  let outputXor = Provable.witness(
    Field,
    () => new Field(a.toBigInt() ^ b.toBigInt())
  );

  // builds the xor gadget chain
  buildXor(a, b, outputXor, padLength);

  // return the result of the xor operation
  return outputXor;
}

// builds a xor chain
function buildXor(
  a: Field,
  b: Field,
  expectedOutput: Field,
  padLength: number
) {
  // construct the chain of XORs until padLength is 0
  while (padLength !== 0) {
    // slices the inputs into 4x 4bit-sized chunks
    // slices of a
    let in1_0 = witnessSlice(a, 0, 4);
    let in1_1 = witnessSlice(a, 4, 4);
    let in1_2 = witnessSlice(a, 8, 4);
    let in1_3 = witnessSlice(a, 12, 4);

    // slices of b
    let in2_0 = witnessSlice(b, 0, 4);
    let in2_1 = witnessSlice(b, 4, 4);
    let in2_2 = witnessSlice(b, 8, 4);
    let in2_3 = witnessSlice(b, 12, 4);

    // slices of expected output
    let out0 = witnessSlice(expectedOutput, 0, 4);
    let out1 = witnessSlice(expectedOutput, 4, 4);
    let out2 = witnessSlice(expectedOutput, 8, 4);
    let out3 = witnessSlice(expectedOutput, 12, 4);

    // assert that the xor of the slices is correct, 16 bit at a time
    Gates.xor(
      a,
      b,
      expectedOutput,
      in1_0,
      in1_1,
      in1_2,
      in1_3,
      in2_0,
      in2_1,
      in2_2,
      in2_3,
      out0,
      out1,
      out2,
      out3
    );

    // update the values for the next loop iteration
    a = witnessNextValue(a);
    b = witnessNextValue(b);
    expectedOutput = witnessNextValue(expectedOutput);
    padLength = padLength - 16;
  }

  // inputs are zero and length is zero, add the zero check - we reached the end of our chain
  Gates.zero(a, b, expectedOutput);

  let zero = new Field(0);
  zero.assertEquals(a);
  zero.assertEquals(b);
  zero.assertEquals(expectedOutput);
}

function and(a: Field, b: Field, length: number) {
  // check that both input lengths are positive
  assert(length > 0, `Input lengths need to be positive values.`);

  // check that length does not exceed maximum field size in bits
  assert(
    length <= Field.sizeInBits(),
    `Length ${length} exceeds maximum of ${Field.sizeInBits()} bits.`
  );

  // obtain pad length until the length is a multiple of 16 for n-bit length lookup table
  let padLength = Math.ceil(length / 16) * 16;

  // handle constant case
  if (a.isConstant() && b.isConstant()) {
    let max = 1n << BigInt(padLength);

    assert(
      a.toBigInt() < max,
      `${a.toBigInt()} does not fit into ${padLength} bits`
    );

    assert(
      b.toBigInt() < max,
      `${b.toBigInt()} does not fit into ${padLength} bits`
    );

    return new Field(a.toBigInt() & b.toBigInt());
  }

  // calculate expect and output
  let outputAnd = Provable.witness(
    Field,
    () => new Field(a.toBigInt() & b.toBigInt())
  );

  // compute values for gate
  // explanation: https://o1-labs.github.io/proof-systems/specs/kimchi.html?highlight=gates#and
  let sum = a.add(b);
  let xorOutput = xor(a, b, length);
  outputAnd.mul(2).add(xorOutput).assertEquals(sum);

  // return the result of the and operation
  return outputAnd;
}

function rotate(
  field: Field,
  bits: number,
  direction: 'left' | 'right' = 'left'
) {
  // Check that the rotation bits are in range
  assert(
    bits >= 0 && bits <= MAX_BITS,
    `rotation: expected bits to be between 0 and 64, got ${bits}`
  );

  if (field.isConstant()) {
    assert(
      field.toBigInt() < 2n ** BigInt(MAX_BITS),
      `rotation: expected field to be at most 64 bits, got ${field.toBigInt()}`
    );
    return new Field(Fp.rot(field.toBigInt(), bits, direction));
  }
  const [rotated] = rot(field, bits, direction);
  return rotated;
}

function rot(
  field: Field,
  bits: number,
  direction: 'left' | 'right' = 'left'
): [Field, Field, Field] {
  const rotationBits = direction === 'right' ? MAX_BITS - bits : bits;
  const big2Power64 = 2n ** BigInt(MAX_BITS);
  const big2PowerRot = 2n ** BigInt(rotationBits);

  const [rotated, excess, shifted, bound] = Provable.witness(
    Provable.Array(Field, 4),
    () => {
      const f = field.toBigInt();

      // Obtain rotated output, excess, and shifted for the equation:
      // f * 2^rot = excess * 2^64 + shifted
      const { quotient: excess, remainder: shifted } = divideWithRemainder(
        f * big2PowerRot,
        big2Power64
      );

      // Compute rotated value as: rotated = excess + shifted
      const rotated = shifted + excess;
      // Compute bound to check excess < 2^rot
      const bound = excess + big2Power64 - big2PowerRot;
      return [rotated, excess, shifted, bound].map(Field.from);
    }
  );

  // flush zero var to prevent broken gate chain (zero is used in rangeCheck64)
  // TODO this is an abstraction leak, but not clear to me how to improve
  toVar(0n);

  // Compute current row
  Gates.rotate(
    field,
    rotated,
    excess,
    [
      witnessSlice(bound, 52, 12), // bits 52-64
      witnessSlice(bound, 40, 12), // bits 40-52
      witnessSlice(bound, 28, 12), // bits 28-40
      witnessSlice(bound, 16, 12), // bits 16-28
    ],
    [
      witnessSlice(bound, 14, 2), // bits 14-16
      witnessSlice(bound, 12, 2), // bits 12-14
      witnessSlice(bound, 10, 2), // bits 10-12
      witnessSlice(bound, 8, 2), // bits 8-10
      witnessSlice(bound, 6, 2), // bits 6-8
      witnessSlice(bound, 4, 2), // bits 4-6
      witnessSlice(bound, 2, 2), // bits 2-4
      witnessSlice(bound, 0, 2), // bits 0-2
    ],
    big2PowerRot
  );
  // Compute next row
<<<<<<< HEAD
  Gates.rangeCheck64(shifted);
  // note: range-checking `shifted` and `field` is enough.
  // * excess < 2^rot follows from the bound check and the rotation equation in the gate
  // * rotated < 2^64 follows from rotated = excess + shifted (because shifted has to be a multiple of 2^rot)
  // for a proof, see https://github.com/o1-labs/o1js/pull/1201
=======
  rangeCheck64(shifted);
  // Compute following row
  rangeCheck64(excess);
>>>>>>> aec1e893
  return [rotated, excess, shifted];
}

function rightShift(field: Field, bits: number) {
  assert(
    bits >= 0 && bits <= MAX_BITS,
    `rightShift: expected bits to be between 0 and 64, got ${bits}`
  );

  if (field.isConstant()) {
    assert(
      field.toBigInt() < 2n ** BigInt(MAX_BITS),
      `rightShift: expected field to be at most 64 bits, got ${field.toBigInt()}`
    );
    return new Field(Fp.rightShift(field.toBigInt(), bits));
  }
  const [, excess] = rot(field, bits, 'right');
  return excess;
}

function leftShift(field: Field, bits: number) {
  assert(
    bits >= 0 && bits <= MAX_BITS,
    `rightShift: expected bits to be between 0 and 64, got ${bits}`
  );

  if (field.isConstant()) {
    assert(
      field.toBigInt() < 2n ** BigInt(MAX_BITS),
      `rightShift: expected field to be at most 64 bits, got ${field.toBigInt()}`
    );
    return new Field(Fp.leftShift(field.toBigInt(), bits));
  }
  const [, , shifted] = rot(field, bits, 'left');
  return shifted;
}<|MERGE_RESOLUTION|>--- conflicted
+++ resolved
@@ -275,17 +275,11 @@
     big2PowerRot
   );
   // Compute next row
-<<<<<<< HEAD
-  Gates.rangeCheck64(shifted);
+  rangeCheck64(shifted);
   // note: range-checking `shifted` and `field` is enough.
   // * excess < 2^rot follows from the bound check and the rotation equation in the gate
   // * rotated < 2^64 follows from rotated = excess + shifted (because shifted has to be a multiple of 2^rot)
   // for a proof, see https://github.com/o1-labs/o1js/pull/1201
-=======
-  rangeCheck64(shifted);
-  // Compute following row
-  rangeCheck64(excess);
->>>>>>> aec1e893
   return [rotated, excess, shifted];
 }
 

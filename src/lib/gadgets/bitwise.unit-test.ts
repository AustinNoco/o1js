--- conflicted
+++ resolved
@@ -6,13 +6,8 @@
   field,
   fieldWithRng,
 } from '../testing/equivalent.js';
-<<<<<<< HEAD
-import { mod } from '../../bindings/crypto/finite_field.js';
-import { Field } from '../field.js';
-=======
 import { Fp, mod } from '../../bindings/crypto/finite_field.js';
 import { Field } from '../core.js';
->>>>>>> 99963daa
 import { Gadgets } from './gadgets.js';
 import { test, Random } from '../testing/property.js';
 import { Provable } from '../provable.js';
@@ -27,17 +22,16 @@
         return Gadgets.xor(a, b, 64);
       },
     },
-<<<<<<< HEAD
     and: {
       privateInputs: [Field, Field],
       method(a: Field, b: Field) {
         return Gadgets.and(a, b, 64);
-=======
+      },
+    },
     rot: {
       privateInputs: [Field],
       method(a: Field) {
         return Gadgets.rotate(a, 12, 'left');
->>>>>>> 99963daa
       },
     },
   },
@@ -95,7 +89,6 @@
   }
 );
 
-<<<<<<< HEAD
 await equivalentAsync(
   { from: [maybeUint64, maybeUint64], to: field },
   { runs: 3 }
@@ -110,7 +103,7 @@
     return proof.publicOutput;
   }
 );
-=======
+
 await equivalentAsync({ from: [field], to: field }, { runs: 3 })(
   (x) => {
     if (x >= 2n ** 64n) throw Error('Does not fit into 64 bits');
@@ -143,5 +136,4 @@
 testRot(Field(2651214356120862720), 32, 'right', Field(617283945));
 testRot(Field(1153202983878524928), 32, 'right', Field(268500993));
 testRot(Field(6510615555426900570n), 4, 'right', Field(11936128518282651045n));
-testRot(Field(6510615555426900570n), 4, 'right', Field(11936128518282651045n));
->>>>>>> 99963daa
+testRot(Field(6510615555426900570n), 4, 'right', Field(11936128518282651045n));
--- conflicted
+++ resolved
@@ -390,8 +390,7 @@
   return x0 + (x1 << l);
 }
 function split2(x: bigint): [bigint, bigint] {
-<<<<<<< HEAD
-  return [x & lMask, (x >> L) & lMask];
+  return [x & lMask, (x >> l) & lMask];
 }
 
 /**
@@ -494,7 +493,4 @@
     }
     return new Sum(x);
   }
-=======
-  return [x & lMask, (x >> l) & lMask];
->>>>>>> 3261e8c9
 }
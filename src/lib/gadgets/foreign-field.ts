/**
 * Foreign field arithmetic gadgets.
 */
import {
  inverse as modInverse,
  mod,
} from '../../bindings/crypto/finite_field.js';
import { provableTuple } from '../../bindings/lib/provable-snarky.js';
import { Unconstrained } from '../circuit_value.js';
import { Field } from '../field.js';
import { Gates, foreignFieldAdd } from '../gates.js';
import { Tuple, TupleN } from '../util/types.js';
<<<<<<< HEAD
import { assert, bitSlice, exists, toVars } from './common.js';
=======
import { assertOneOf } from './basic.js';
import { assert, bitSlice, exists, toVar, toVars } from './common.js';
>>>>>>> 66a9dc13
import {
  l,
  lMask,
  multiRangeCheck,
  l2,
  l2Mask,
  l3,
  compactMultiRangeCheck,
} from './range-check.js';

// external API
export { ForeignField, Field3 };

// internal API
export { bigint3, Sign, split, combine, weakBound, Sum, assertMul };

/**
 * A 3-tuple of Fields, representing a 3-limb bigint.
 */
type Field3 = [Field, Field, Field];
type bigint3 = [bigint, bigint, bigint];
type Sign = -1n | 1n;

const ForeignField = {
  add(x: Field3, y: Field3, f: bigint) {
    return sum([x, y], [1n], f);
  },
  sub(x: Field3, y: Field3, f: bigint) {
    return sum([x, y], [-1n], f);
  },
  negate(x: Field3, f: bigint) {
    return sum([Field3.from(0n), x], [-1n], f);
  },
  sum,
  Sum(x: Field3) {
    return new Sum(x);
  },

  mul: multiply,
  inv: inverse,
  div: divide,
<<<<<<< HEAD
=======
  assertMul,
>>>>>>> 66a9dc13

  assertAlmostFieldElements,

  assertLessThan(x: Field3, f: bigint) {
    assert(f > 0n, 'assertLessThan: upper bound must be positive');

    // constant case
    if (Field3.isConstant(x)) {
      assert(Field3.toBigint(x) < f, 'assertLessThan: got x >= f');
      return;
    }
    // provable case
<<<<<<< HEAD
    // we can just use negation (f - 1) - x! because the result is range-checked, it proves that x < f:
=======
    // we can just use negation `(f - 1) - x`. because the result is range-checked, it proves that x < f:
>>>>>>> 66a9dc13
    // `f - 1 - x \in [0, 2^3l) => x <= x + (f - 1 - x) = f - 1 < f`
    // (note: ffadd can't add higher multiples of (f - 1). it must always use an overflow of -1, except for x = 0 or 1)
    ForeignField.negate(x, f - 1n);
  },
};

/**
 * computes x[0] + sign[0] * x[1] + ... + sign[n-1] * x[n] modulo f
 *
 * assumes that inputs are range checked, does range check on the result.
 */
function sum(x: Field3[], sign: Sign[], f: bigint) {
  assert(x.length === sign.length + 1, 'inputs and operators match');

  // constant case
  if (x.every(Field3.isConstant)) {
    let xBig = x.map(Field3.toBigint);
    let sum = sign.reduce((sum, s, i) => sum + s * xBig[i + 1], xBig[0]);
    return Field3.from(mod(sum, f));
  }
  // provable case - create chain of ffadd rows
  x = x.map(toVars);
  let result = x[0];
  for (let i = 0; i < sign.length; i++) {
    ({ result } = singleAdd(result, x[i + 1], sign[i], f));
  }
  // final zero row to hold result
  Gates.zero(...result);

  // range check result
  multiRangeCheck(result);

  return result;
}

/**
 * core building block for non-native addition
 *
 * **warning**: this just adds the `foreignFieldAdd` row;
 * it _must_ be chained with a second row that holds the result in its first 3 cells.
 *
 * the second row could, for example, be `zero`, `foreignFieldMul`, or another `foreignFieldAdd`.
 */
function singleAdd(x: Field3, y: Field3, sign: Sign, f: bigint) {
  let f_ = split(f);

  let [r0, r1, r2, overflow, carry] = exists(5, () => {
    let x_ = toBigint3(x);
    let y_ = toBigint3(y);

    // figure out if there's overflow
    let r = combine(x_) + sign * combine(y_);
    let overflow = 0n;
    if (sign === 1n && r >= f) overflow = 1n;
    if (sign === -1n && r < 0n) overflow = -1n;
    if (f === 0n) overflow = 0n; // special case where overflow doesn't change anything

    // do the add with carry
    // note: this "just works" with negative r01
    let r01 = combine2(x_) + sign * combine2(y_) - overflow * combine2(f_);
    let carry = r01 >> l2;
    r01 &= l2Mask;
    let [r0, r1] = split2(r01);
    let r2 = x_[2] + sign * y_[2] - overflow * f_[2] + carry;

    return [r0, r1, r2, overflow, carry];
  });

  foreignFieldAdd({ left: x, right: y, overflow, carry, modulus: f_, sign });

  return { result: [r0, r1, r2] satisfies Field3, overflow };
}

function multiply(a: Field3, b: Field3, f: bigint): Field3 {
  assert(f < 1n << 259n, 'Foreign modulus fits in 259 bits');

  // constant case
  if (Field3.isConstant(a) && Field3.isConstant(b)) {
    let ab = Field3.toBigint(a) * Field3.toBigint(b);
    return Field3.from(mod(ab, f));
  }

  // provable case
  let { r01, r2, q } = multiplyNoRangeCheck(a, b, f);

  // limb range checks on quotient and remainder
  multiRangeCheck(q);
  let r = compactMultiRangeCheck(r01, r2);
  return r;
}

function inverse(x: Field3, f: bigint): Field3 {
  assert(f < 1n << 259n, 'Foreign modulus fits in 259 bits');

  // constant case
  if (Field3.isConstant(x)) {
    let xInv = modInverse(Field3.toBigint(x), f);
    assert(xInv !== undefined, 'inverse exists');
    return Field3.from(xInv);
  }

  // provable case
  let xInv = exists(3, () => {
    let xInv = modInverse(Field3.toBigint(x), f);
    return xInv === undefined ? [0n, 0n, 0n] : split(xInv);
  });
  multiRangeCheck(xInv);
  // we need to bound xInv because it's a multiplication input
  let xInv2Bound = weakBound(xInv[2], f);

  let one: Field2 = [Field.from(1n), Field.from(0n)];
  assertMulInternal(x, xInv, one, f);

  // range check on result bound
  // TODO: this uses two RCs too many.. need global RC stack
  multiRangeCheck([xInv2Bound, Field.from(0n), Field.from(0n)]);

  return xInv;
}

function divide(
  x: Field3,
  y: Field3,
  f: bigint,
  { allowZeroOverZero = false } = {}
) {
  assert(f < 1n << 259n, 'Foreign modulus fits in 259 bits');

  // constant case
  if (Field3.isConstant(x) && Field3.isConstant(y)) {
    let yInv = modInverse(Field3.toBigint(y), f);
    assert(yInv !== undefined, 'inverse exists');
    return Field3.from(mod(Field3.toBigint(x) * yInv, f));
  }

  // provable case
  // to show that z = x/y, we prove that z*y = x and y != 0 (the latter avoids the unconstrained 0/0 case)
  let z = exists(3, () => {
    let yInv = modInverse(Field3.toBigint(y), f);
    if (yInv === undefined) return [0n, 0n, 0n];
    return split(mod(Field3.toBigint(x) * yInv, f));
  });
  multiRangeCheck(z);
  let z2Bound = weakBound(z[2], f);
  assertMulInternal(z, y, x, f);

  // range check on result bound
  multiRangeCheck([z2Bound, Field.from(0n), Field.from(0n)]);

  if (!allowZeroOverZero) {
    // assert that y != 0 mod f by checking that it doesn't equal 0 or f
    // this works because we assume y[2] <= f2
    // TODO is this the most efficient way?
    let y01 = y[0].add(y[1].mul(1n << l));
    y01.equals(0n).and(y[2].equals(0n)).assertFalse();
    let [f0, f1, f2] = split(f);
    let f01 = combine2([f0, f1]);
    y01.equals(f01).and(y[2].equals(f2)).assertFalse();
  }

  return z;
}

/**
 * Common logic for gadgets that expect a certain multiplication result a priori, instead of just using the remainder.
 */
function assertMulInternal(
  x: Field3,
  y: Field3,
  xy: Field3 | Field2,
  f: bigint
) {
  let { r01, r2, q } = multiplyNoRangeCheck(x, y, f);

  // range check on quotient
  multiRangeCheck(q);

  // bind remainder to input xy
  if (xy.length === 2) {
    let [xy01, xy2] = xy;
    r01.assertEquals(xy01);
    r2.assertEquals(xy2);
  } else {
    let xy01 = xy[0].add(xy[1].mul(1n << l));
    r01.assertEquals(xy01);
    r2.assertEquals(xy[2]);
  }
}

/**
 * Core building block for all gadgets using foreign field multiplication.
 */
function multiplyNoRangeCheck(a: Field3, b: Field3, f: bigint) {
  // notation follows https://github.com/o1-labs/rfcs/blob/main/0006-ffmul-revised.md
  let f_ = (1n << l3) - f;
  let [f_0, f_1, f_2] = split(f_);
  let f2 = f >> l2;
  let f2Bound = (1n << l) - f2 - 1n;

  let witnesses = exists(21, () => {
    // convert inputs to bigints
    let [a0, a1, a2] = toBigint3(a);
    let [b0, b1, b2] = toBigint3(b);

    // compute q and r such that a*b = q*f + r
    let ab = combine([a0, a1, a2]) * combine([b0, b1, b2]);
    let q = ab / f;
    let r = ab - q * f;

    let [q0, q1, q2] = split(q);
    let [r0, r1, r2] = split(r);
    let r01 = combine2([r0, r1]);

    // compute product terms
    let p0 = a0 * b0 + q0 * f_0;
    let p1 = a0 * b1 + a1 * b0 + q0 * f_1 + q1 * f_0;
    let p2 = a0 * b2 + a1 * b1 + a2 * b0 + q0 * f_2 + q1 * f_1 + q2 * f_0;

    let [p10, p110, p111] = split(p1);
    let p11 = combine2([p110, p111]);

    // carry bottom limbs
    let c0 = (p0 + (p10 << l) - r01) >> l2;

    // carry top limb
    let c1 = (p2 - r2 + p11 + c0) >> l;

    // split high carry
    let c1_00 = bitSlice(c1, 0, 12);
    let c1_12 = bitSlice(c1, 12, 12);
    let c1_24 = bitSlice(c1, 24, 12);
    let c1_36 = bitSlice(c1, 36, 12);
    let c1_48 = bitSlice(c1, 48, 12);
    let c1_60 = bitSlice(c1, 60, 12);
    let c1_72 = bitSlice(c1, 72, 12);
    let c1_84 = bitSlice(c1, 84, 2);
    let c1_86 = bitSlice(c1, 86, 2);
    let c1_88 = bitSlice(c1, 88, 2);
    let c1_90 = bitSlice(c1, 90, 1);

    // quotient high bound
    let q2Bound = q2 + f2Bound;

    // prettier-ignore
    return [
      r01, r2,
      q0, q1, q2,
      q2Bound,
      p10, p110, p111,
      c0,
      c1_00, c1_12, c1_24, c1_36, c1_48, c1_60, c1_72,
      c1_84, c1_86, c1_88, c1_90,
    ];
  });

  // prettier-ignore
  let [
    r01, r2,
    q0, q1, q2,
    q2Bound,
    p10, p110, p111,
    c0,
    c1_00, c1_12, c1_24, c1_36, c1_48, c1_60, c1_72,
    c1_84, c1_86, c1_88, c1_90,
  ] = witnesses;

  let q: Field3 = [q0, q1, q2];

  // ffmul gate. this already adds the following zero row.
  Gates.foreignFieldMul({
    left: a,
    right: b,
    remainder: [r01, r2],
    quotient: q,
    quotientHiBound: q2Bound,
    product1: [p10, p110, p111],
    carry0: c0,
    carry1p: [c1_00, c1_12, c1_24, c1_36, c1_48, c1_60, c1_72],
    carry1c: [c1_84, c1_86, c1_88, c1_90],
    foreignFieldModulus2: f2,
    negForeignFieldModulus: [f_0, f_1, f_2],
  });

  // multi-range check on internal values
  multiRangeCheck([p10, p110, q2Bound]);

  // note: this function is supposed to be the most flexible interface to the ffmul gate.
  // that's why we don't add range checks on q and r here, because there are valid use cases
  // for not range-checking either of them -- for example, they could be wired to other
  // variables that are already range-checked, or to constants / public inputs.
  return { r01, r2, q };
}

function weakBound(x: Field, f: bigint) {
  // if f0, f1 === 0, we can use a stronger bound x[2] < f2
  // because this is true for all field elements x in [0,f)
  if ((f & l2Mask) === 0n) {
    return x.add(lMask + 1n - (f >> l2));
  }
  // otherwise, we use x[2] < f2 + 1, so we allow x[2] === f2
  return x.add(lMask - (f >> l2));
}

/**
 * Apply range checks and weak bounds checks to a list of Field3s.
 * Optimal if the list length is a multiple of 3.
 */
<<<<<<< HEAD
function assertAlmostFieldElements(xs: Field3[], f: bigint, skipMrc = false) {
  let bounds: Field[] = [];

  for (let x of xs) {
    if (!skipMrc) multiRangeCheck(x);
=======
function assertAlmostFieldElements(xs: Field3[], f: bigint) {
  let bounds: Field[] = [];

  for (let x of xs) {
    multiRangeCheck(x);
>>>>>>> 66a9dc13

    bounds.push(weakBound(x[2], f));
    if (TupleN.hasLength(3, bounds)) {
      multiRangeCheck(bounds);
      bounds = [];
    }
  }
  if (TupleN.hasLength(1, bounds)) {
    multiRangeCheck([...bounds, Field.from(0n), Field.from(0n)]);
  }
  if (TupleN.hasLength(2, bounds)) {
    multiRangeCheck([...bounds, Field.from(0n)]);
  }
}

const Field3 = {
  /**
   * Turn a bigint into a 3-tuple of Fields
   */
  from(x: bigint): Field3 {
    return Tuple.map(split(x), Field.from);
  },

  /**
   * Turn a 3-tuple of Fields into a bigint
   */
  toBigint(x: Field3): bigint {
    return combine(toBigint3(x));
  },

  /**
<<<<<<< HEAD
=======
   * Turn several 3-tuples of Fields into bigints
   */
  toBigints<T extends Tuple<Field3>>(...xs: T) {
    return Tuple.map(xs, Field3.toBigint);
  },

  /**
>>>>>>> 66a9dc13
   * Check whether a 3-tuple of Fields is constant
   */
  isConstant(x: Field3) {
    return x.every((x) => x.isConstant());
  },

  /**
   * Provable<T> interface for `Field3 = [Field, Field, Field]`.
   *
   * Note: Witnessing this creates a plain tuple of field elements without any implicit
   * range checks.
   */
  provable: provableTuple([Field, Field, Field]),
};

type Field2 = [Field, Field];
const Field2 = {
  toBigint(x: Field2): bigint {
    return combine2(Tuple.map(x, (x) => x.toBigInt()));
  },
};

function toBigint3(x: Field3): bigint3 {
  return Tuple.map(x, (x) => x.toBigInt());
}

function combine([x0, x1, x2]: bigint3) {
  return x0 + (x1 << l) + (x2 << l2);
}
function split(x: bigint): bigint3 {
  return [x & lMask, (x >> l) & lMask, (x >> l2) & lMask];
}

function combine2([x0, x1]: bigint3 | [bigint, bigint]) {
  return x0 + (x1 << l);
}
function split2(x: bigint): [bigint, bigint] {
  return [x & lMask, (x >> l) & lMask];
}

/**
 * Optimized multiplication of sums, like (x + y)*z = a + b + c
 *
 * We use several optimizations over naive summing and then multiplying:
 *
 * - we skip the range check on the remainder sum, because ffmul is sound with r being a sum of range-checked values
 * - we replace the range check on the input sums with an extra low limb sum using generic gates
 * - we chain the first input's sum into the ffmul gate
 *
 * As usual, all values are assumed to be range checked, and the left and right multiplication inputs
 * are assumed to be bounded such that `l * r < 2^264 * (native modulus)`.
 * However, all extra checks that are needed on the _sums_ are handled here.
 */
function assertMul(
  x: Field3 | Sum,
  y: Field3 | Sum,
  xy: Field3 | Sum,
  f: bigint
) {
  x = Sum.fromUnfinished(x);
  y = Sum.fromUnfinished(y);
  xy = Sum.fromUnfinished(xy);

  // conservative estimate to ensure that multiplication bound is satisfied
  // we assume that all summands si are bounded with si[2] <= f[2] checks, which implies si < 2^k where k := ceil(log(f))
  // our assertion below gives us
  // |x|*|y| + q*f + |r| < (x.length * y.length) 2^2k + 2^2k + 2^2k < 3 * 2^(2*258) < 2^264 * (native modulus)
  assert(
    BigInt(Math.ceil(Math.sqrt(x.length * y.length))) * f < 1n << 258n,
    `Foreign modulus is too large for multiplication of sums of lengths ${x.length} and ${y.length}`
  );

  // finish the y and xy sums with a zero gate
  let y0 = y.finishForMulInput(f);
  let xy0 = xy.finish(f);

  // x is chained into the ffmul gate
  let x0 = x.finishForMulInput(f, true);

  // constant case
  if (
    Field3.isConstant(x0) &&
    Field3.isConstant(y0) &&
    Field3.isConstant(xy0)
  ) {
    let x_ = Field3.toBigint(x0);
    let y_ = Field3.toBigint(y0);
    let xy_ = Field3.toBigint(xy0);
    assert(mod(x_ * y_, f) === xy_, 'incorrect multiplication result');
    return;
  }

  assertMulInternal(x0, y0, xy0, f);
}

class Sum {
  #result?: Field3;
  #summands: Field3[];
  #ops: Sign[] = [];

  constructor(x: Field3) {
    this.#summands = [x];
  }

  get result() {
    assert(this.#result !== undefined, 'sum not finished');
    return this.#result;
  }

  get length() {
    return this.#summands.length;
  }

  add(y: Field3) {
    assert(this.#result === undefined, 'sum already finished');
    this.#ops.push(1n);
    this.#summands.push(y);
    return this;
  }

  sub(y: Field3) {
    assert(this.#result === undefined, 'sum already finished');
    this.#ops.push(-1n);
    this.#summands.push(y);
    return this;
  }

  #return(x: Field3) {
    this.#result = x;
    return x;
  }

  isConstant() {
    return this.#summands.every(Field3.isConstant);
  }

  finish(f: bigint, isChained = false) {
    assert(this.#result === undefined, 'sum already finished');
    let signs = this.#ops;
    let n = signs.length;
    if (n === 0) return this.#return(this.#summands[0]);

    // constant case
    if (this.isConstant()) {
      return this.#return(sum(this.#summands, signs, f));
    }

    // provable case
    let x = this.#summands.map(toVars);
    let result = x[0];

    for (let i = 0; i < n; i++) {
      ({ result } = singleAdd(result, x[i + 1], signs[i], f));
    }
    if (!isChained) Gates.zero(...result);

    this.#result = result;
    return result;
  }

  // TODO this is complex and should be removed once we fix the ffadd gate to constrain all limbs individually
  finishForMulInput(f: bigint, isChained = false) {
    assert(this.#result === undefined, 'sum already finished');
    let signs = this.#ops;
    let n = signs.length;
    if (n === 0) return this.#return(this.#summands[0]);

    // constant case
    if (this.isConstant()) {
      return this.#return(sum(this.#summands, signs, f));
    }

    // provable case
    let xs = this.#summands.map(toVars);

    // since the sum becomes a multiplication input, we need to constrain all limbs _individually_.
    // sadly, ffadd only constrains the low and middle limb together.
    // we could fix it with a RC just for the lower two limbs
    // but it's cheaper to add generic gates which handle the lowest limb separately, and avoids the unfilled MRC slot
    let f0 = f & lMask;

    // generic gates for low limbs
    let x0 = xs[0][0];
    let x0s: Field[] = [];
    let overflows: Field[] = [];
    let xRef = Unconstrained.witness(() => Field3.toBigint(xs[0]));

    for (let i = 0; i < n; i++) {
      // compute carry and overflow
      let [carry, overflow] = exists(2, () => {
        // this duplicates some of the logic in singleAdd
        let x = xRef.get();
        let x0 = x & lMask;
        let xi = toBigint3(xs[i + 1]);
        let sign = signs[i];

        // figure out if there's overflow
        x += sign * combine(xi);
        let overflow = 0n;
        if (sign === 1n && x >= f) overflow = 1n;
        if (sign === -1n && x < 0n) overflow = -1n;
        if (f === 0n) overflow = 0n;
        xRef.set(x - overflow * f);

        // add with carry, only on the lowest limb
        x0 = x0 + sign * xi[0] - overflow * f0;
        let carry = x0 >> l;
        return [carry, overflow];
      });
      overflows.push(overflow);

      // constrain carry
      assertOneOf(carry, [0n, 1n, -1n]);

      // x0 <- x0 + s*xi0 - o*f0 - c*2^l
      x0 = toVar(
        x0
          .add(xs[i + 1][0].mul(signs[i]))
          .sub(overflow.mul(f0))
          .sub(carry.mul(1n << l))
      );
      x0s.push(x0);
    }

    // ffadd chain
    let x = xs[0];
    for (let i = 0; i < n; i++) {
      let { result, overflow } = singleAdd(x, xs[i + 1], signs[i], f);
      // wire low limb and overflow to previous values
      result[0].assertEquals(x0s[i]);
      overflow.assertEquals(overflows[i]);
      x = result;
    }
    if (!isChained) Gates.zero(...x);

    this.#result = x;
    return x;
  }

  rangeCheck() {
    assert(this.#result !== undefined, 'sum not finished');
    if (this.#ops.length > 0) multiRangeCheck(this.#result);
  }

  static fromUnfinished(x: Field3 | Sum) {
    if (x instanceof Sum) {
      assert(x.#result === undefined, 'sum already finished');
      return x;
    }
    return new Sum(x);
  }
}<|MERGE_RESOLUTION|>--- conflicted
+++ resolved
@@ -9,13 +9,9 @@
 import { Unconstrained } from '../circuit_value.js';
 import { Field } from '../field.js';
 import { Gates, foreignFieldAdd } from '../gates.js';
-import { Tuple, TupleN } from '../util/types.js';
-<<<<<<< HEAD
-import { assert, bitSlice, exists, toVars } from './common.js';
-=======
+import { Tuple, TupleN, TupleN } from '../util/types.js';
 import { assertOneOf } from './basic.js';
 import { assert, bitSlice, exists, toVar, toVars } from './common.js';
->>>>>>> 66a9dc13
 import {
   l,
   lMask,
@@ -57,10 +53,7 @@
   mul: multiply,
   inv: inverse,
   div: divide,
-<<<<<<< HEAD
-=======
   assertMul,
->>>>>>> 66a9dc13
 
   assertAlmostFieldElements,
 
@@ -73,11 +66,7 @@
       return;
     }
     // provable case
-<<<<<<< HEAD
-    // we can just use negation (f - 1) - x! because the result is range-checked, it proves that x < f:
-=======
     // we can just use negation `(f - 1) - x`. because the result is range-checked, it proves that x < f:
->>>>>>> 66a9dc13
     // `f - 1 - x \in [0, 2^3l) => x <= x + (f - 1 - x) = f - 1 < f`
     // (note: ffadd can't add higher multiples of (f - 1). it must always use an overflow of -1, except for x = 0 or 1)
     ForeignField.negate(x, f - 1n);
@@ -385,19 +374,11 @@
  * Apply range checks and weak bounds checks to a list of Field3s.
  * Optimal if the list length is a multiple of 3.
  */
-<<<<<<< HEAD
 function assertAlmostFieldElements(xs: Field3[], f: bigint, skipMrc = false) {
   let bounds: Field[] = [];
 
   for (let x of xs) {
     if (!skipMrc) multiRangeCheck(x);
-=======
-function assertAlmostFieldElements(xs: Field3[], f: bigint) {
-  let bounds: Field[] = [];
-
-  for (let x of xs) {
-    multiRangeCheck(x);
->>>>>>> 66a9dc13
 
     bounds.push(weakBound(x[2], f));
     if (TupleN.hasLength(3, bounds)) {
@@ -429,8 +410,6 @@
   },
 
   /**
-<<<<<<< HEAD
-=======
    * Turn several 3-tuples of Fields into bigints
    */
   toBigints<T extends Tuple<Field3>>(...xs: T) {
@@ -438,7 +417,6 @@
   },
 
   /**
->>>>>>> 66a9dc13
    * Check whether a 3-tuple of Fields is constant
    */
   isConstant(x: Field3) {

import { assert } from '../errors.js';

<<<<<<< HEAD
export { Tuple, TupleN, AnyTuple };
=======
export { Tuple, TupleN, TupleMap };
>>>>>>> d901dead

type Tuple<T> = [T, ...T[]] | [];
type AnyTuple = Tuple<any>;

type TupleMap<T extends Tuple<any>, B> = [
  ...{
    [i in keyof T]: B;
  }
];

const Tuple = {
  map<T extends Tuple<any>, B>(
    tuple: T,
    f: (a: T[number]) => B
  ): TupleMap<T, B> {
    return tuple.map(f) as any;
  },
};

/**
 * tuple type that has the length as generic parameter
 */
type TupleN<T, N extends number> = N extends N
  ? number extends N
    ? [...T[]] // N is not typed as a constant => fall back to array
    : [...TupleRec<T, N, []>]
  : never;

const TupleN = {
  map<T extends Tuple<any>, B>(
    tuple: T,
    f: (a: T[number]) => B
  ): TupleMap<T, B> {
    return tuple.map(f) as any;
  },

  fromArray<T, N extends number>(n: N, arr: T[]): TupleN<T, N> {
    assert(
      arr.length === n,
      `Expected array of length ${n}, got ${arr.length}`
    );
    return arr as any;
  },

  hasLength<T, N extends number>(n: N, tuple: T[]): tuple is TupleN<T, N> {
    return tuple.length === n;
  },
};

type TupleRec<T, N extends number, R extends unknown[]> = R['length'] extends N
  ? R
  : TupleRec<T, N, [T, ...R]>;<|MERGE_RESOLUTION|>--- conflicted
+++ resolved
@@ -1,10 +1,6 @@
 import { assert } from '../errors.js';
 
-<<<<<<< HEAD
-export { Tuple, TupleN, AnyTuple };
-=======
-export { Tuple, TupleN, TupleMap };
->>>>>>> d901dead
+export { Tuple, TupleN, AnyTuple, TupleMap };
 
 type Tuple<T> = [T, ...T[]] | [];
 type AnyTuple = Tuple<any>;

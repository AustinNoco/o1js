module Js = Js_of_ocaml.Js
module Backend = Kimchi_backend.Pasta.Vesta_based_plonk
module Impl = Pickles.Impls.Step
module Field = Impl.Field
module Boolean = Impl.Boolean
module Run_state = Snarky_backendless.Run_state

type field = Impl.field

module Poseidon : sig
  type sponge
end

val snarky :
  < run :
      < exists : (int -> (unit -> field array) -> Field.t array) Js.meth
      ; existsOne : ((unit -> field) -> Field.t) Js.meth
      ; inProver : (unit -> bool) Js.readonly_prop
      ; asProver : ((unit -> unit) -> unit) Js.meth
      ; inProverBlock : (unit -> bool Js.t) Js.readonly_prop
      ; setEvalConstraints : (bool -> unit) Js.readonly_prop
      ; enterConstraintSystem :
          (unit -> unit -> Backend.R1CS_constraint_system.t) Js.readonly_prop
      ; enterGenerateWitness :
          (unit -> unit -> Impl.Proof_inputs.t) Js.readonly_prop
      ; enterAsProver :
          (int -> field array option -> Field.t array) Js.readonly_prop
      ; state :
          < allocVar :
              (Backend.Run_state.t -> field Snarky_backendless.Cvar.t)
              Js.readonly_prop
          ; storeFieldElt :
              (Backend.Run_state.t -> field -> field Snarky_backendless.Cvar.t)
              Js.readonly_prop
          ; asProver : (Backend.Run_state.t -> bool) Js.readonly_prop
          ; setAsProver : (Backend.Run_state.t -> bool -> unit) Js.readonly_prop
          ; hasWitness : (Backend.Run_state.t -> bool) Js.readonly_prop
          ; getVariableValue :
              (Backend.Run_state.t -> int -> field) Js.readonly_prop >
          Js.t
          Js.readonly_prop >
      Js.t
      Js.readonly_prop
  ; constraintSystem :
      < rows : (Backend.R1CS_constraint_system.t -> int) Js.meth
      ; digest : (Backend.R1CS_constraint_system.t -> Js.js_string Js.t) Js.meth
      ; toJson : (Backend.R1CS_constraint_system.t -> 'a) Js.meth >
      Js.t
      Js.readonly_prop
  ; field :
      < assertEqual : (Field.t -> Field.t -> unit) Js.meth
      ; assertMul : (Field.t -> Field.t -> Field.t -> unit) Js.meth
      ; assertSquare : (Field.t -> Field.t -> unit) Js.meth
      ; assertBoolean : (Field.t -> unit) Js.meth
      ; compare :
          (int -> Field.t -> Field.t -> Boolean.var * Boolean.var) Js.meth
      ; readVar : (Field.t -> field) Js.meth
      ; truncateToBits16 :
          (   int
           -> field Snarky_backendless.Cvar.t
           -> field Snarky_backendless.Cvar.t )
          Js.meth >
      Js.t
      Js.readonly_prop
  ; gates :
      < zero : (Field.t -> Field.t -> Field.t -> unit) Js.meth
      ; generic :
          (   field
           -> Field.t
           -> field
           -> Field.t
           -> field
           -> Field.t
           -> field
           -> field
           -> unit )
          Js.meth
      ; poseidon : (Field.t array array -> unit) Js.meth
      ; ecAdd :
          (   Field.t * Field.t
           -> Field.t * Field.t
           -> Field.t * Field.t
           -> Field.t
           -> Field.t
           -> Field.t
           -> Field.t
           -> Field.t
           -> Field.t * Field.t )
          Js.meth
      ; ecScale :
          (Field.t Kimchi_backend_common.Scale_round.t array -> unit) Js.meth
      ; ecEndoscale :
          (   Field.t Kimchi_backend_common.Endoscale_round.t array
           -> Field.t
           -> Field.t
           -> Field.t
           -> unit )
          Js.meth
      ; ecEndoscalar :
          (Field.t Kimchi_backend_common.Endoscale_scalar_round.t array -> unit)
          Js.meth
      ; lookup :
          (   Field.t * Field.t * Field.t * Field.t * Field.t * Field.t * Field.t
           -> unit )
          Js.meth
      ; rangeCheck0 :
          (   Field.t
           -> Field.t * Field.t * Field.t * Field.t * Field.t * Field.t
           -> Field.t
              * Field.t
              * Field.t
              * Field.t
              * Field.t
              * Field.t
              * Field.t
              * Field.t
           -> field
           -> unit )
          Js.meth
      ; rangeCheck1 :
          (   Field.t
           -> Field.t
           -> Field.t
              * Field.t
              * Field.t
              * Field.t
              * Field.t
              * Field.t
              * Field.t
              * Field.t
              * Field.t
              * Field.t
              * Field.t
              * Field.t
              * Field.t
           -> Field.t
              * Field.t
              * Field.t
              * Field.t
              * Field.t
              * Field.t
              * Field.t
              * Field.t
              * Field.t
              * Field.t
              * Field.t
              * Field.t
              * Field.t
              * Field.t
              * Field.t
           -> unit )
          Js.meth
      ; xor :
          (   Field.t
           -> Field.t
           -> Field.t
           -> Field.t
           -> Field.t
           -> Field.t
           -> Field.t
           -> Field.t
           -> Field.t
           -> Field.t
           -> Field.t
           -> Field.t
           -> Field.t
           -> Field.t
           -> Field.t
           -> unit )
          Js.meth
      ; foreignFieldAdd :
          (   Field.t * Field.t * Field.t
           -> Field.t * Field.t * Field.t
           -> Field.t
           -> Field.t
           -> field * field * field
           -> field
           -> unit )
          Js.meth
      ; foreignFieldMul :
          (   Field.t * Field.t * Field.t
           -> Field.t * Field.t * Field.t
           -> Field.t * Field.t
           -> Field.t * Field.t * Field.t
           -> Field.t
           -> Field.t * Field.t * Field.t
           -> Field.t
           -> Field.t
              * Field.t
              * Field.t
              * Field.t
              * Field.t
              * Field.t
              * Field.t
           -> Field.t * Field.t * Field.t * Field.t
           -> field
           -> field * field * field
           -> unit )
          Js.meth
      ; rotate :
          (   Field.t
           -> Field.t
           -> Field.t
           -> Field.t * Field.t * Field.t * Field.t
           -> Field.t
              * Field.t
              * Field.t
              * Field.t
              * Field.t
              * Field.t
              * Field.t
              * Field.t
           -> field
           -> unit )
          Js.meth
      ; addFixedLookupTable : (int32 -> field array array -> unit) Js.meth
      ; addRuntimeTableConfig : (int32 -> field array -> unit) Js.meth
      ; raw :
          (Kimchi_types.gate_type -> Field.t array -> field array -> unit)
          Js.meth >
      Js.t
      Js.readonly_prop
  ; group :
      < scaleFastUnpack :
          (   Field.t * Field.t
           -> Field.t Pickles_types.Shifted_value.Type1.t
           -> int
           -> (Field.t * Field.t) * Boolean.var array )
          Js.readonly_prop >
      Js.t
      Js.readonly_prop
  ; poseidon :
      < update :
          (   Field.t Random_oracle.State.t
           -> Field.t array
           -> Field.t Random_oracle.State.t )
          Js.meth
      ; hashToGroup :
          (   Field.t array
           -> field Snarky_backendless.Cvar.t * field Snarky_backendless.Cvar.t
          )
          Js.meth
      ; sponge :
          < absorb : (Poseidon.sponge -> Field.t -> unit) Js.meth
          ; create : (bool Js.t -> Poseidon.sponge) Js.meth
          ; squeeze : (Poseidon.sponge -> Field.t) Js.meth >
          Js.t
          Js.readonly_prop >
      Js.t
      Js.readonly_prop
  ; circuit :
      < compile :
          ((Field.t array -> unit) -> int -> bool -> Impl.Keypair.t) Js.meth
      ; keypair :
          < getConstraintSystemJSON : (Impl.Keypair.t -> 'a) Js.meth
          ; getVerificationKey :
              (Impl.Keypair.t -> Impl.Verification_key.t) Js.meth >
          Js.t
          Js.readonly_prop
      ; prove :
          (   (Field.t array -> unit)
           -> int
           -> field array
           -> Impl.Keypair.t
           -> Backend.Proof.with_public_evals )
          Js.meth
      ; verify :
          (   field array
           -> Backend.Proof.with_public_evals
           -> ( field
              , Kimchi_bindings.Protocol.SRS.Fp.t
              , Pasta_bindings.Fq.t Kimchi_types.or_infinity
                Kimchi_types.poly_comm )
              Kimchi_types.VerifierIndex.verifier_index
           -> bool Js.t )
          Js.meth 
<<<<<<< HEAD
      ; proofToJson :
          (Backend.Proof.with_public_evals -> Js.js_string Js.t) Js.meth >
=======
      ; proofToJBase64 :
          (Backend.Proof.with_public_evals -> Js.js_string Js.t) Js.meth
      ; proofOfBase64 :
          (Js.js_string Js.t -> Backend.Proof.with_public_evals) Js.meth >
>>>>>>> ee0f4a29
      Js.t
      Js.readonly_prop >
  Js.t<|MERGE_RESOLUTION|>--- conflicted
+++ resolved
@@ -274,15 +274,10 @@
               Kimchi_types.VerifierIndex.verifier_index
            -> bool Js.t )
           Js.meth 
-<<<<<<< HEAD
-      ; proofToJson :
-          (Backend.Proof.with_public_evals -> Js.js_string Js.t) Js.meth >
-=======
       ; proofToJBase64 :
           (Backend.Proof.with_public_evals -> Js.js_string Js.t) Js.meth
       ; proofOfBase64 :
           (Js.js_string Js.t -> Backend.Proof.with_public_evals) Js.meth >
->>>>>>> ee0f4a29
       Js.t
       Js.readonly_prop >
   Js.t
--- conflicted
+++ resolved
@@ -400,11 +400,7 @@
           ~primary:public_inputs )
       (Main.of_js main) public_input
 
-<<<<<<< HEAD
-  let proof_to_json (proof_with_public : Backend.Proof.with_public_evals) =
-=======
   let proof_to_base64 (proof_with_public : Backend.Proof.with_public_evals) =
->>>>>>> ee0f4a29
     let json =
       `Assoc
         [ ("proof", Backend.Proof.to_yojson proof_with_public.proof)
@@ -421,9 +417,6 @@
                   ] )
         ]
     in
-<<<<<<< HEAD
-    Yojson.Safe.to_string json |> Js.string |> Util.json_parse
-=======
     Yojson.Safe.to_string json |> Base64.encode_exn |> Js.string
 
   let proof_of_base64 (encoded : Js.js_string Js.t) :
@@ -461,7 +454,6 @@
             ()
     in
     Backend.Proof.{ proof; public_evals }
->>>>>>> ee0f4a29
 
   let verify public_input proof vk =
     let public_input_vec = Backend.Field.Vector.create () in
@@ -645,13 +637,9 @@
 
         method verify = Circuit.verify
 
-<<<<<<< HEAD
-        method proofToJson = Circuit.proof_to_json
-=======
         method proofToJBase64 = Circuit.proof_to_base64
 
         method proofOfBase64 = Circuit.proof_of_base64
->>>>>>> ee0f4a29
 
         val keypair =
           object%js

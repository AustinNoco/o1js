import { expect } from 'expect';
<<<<<<< HEAD
import { isReady, Ledger, shutdown } from '../../snarky.js';
import { Scalar as ScalarSnarky } from '../../lib/core.js';
=======
import { isReady, Ledger, shutdown, Test, Pickles } from '../../snarky.js';
>>>>>>> ffad51c6
import {
  PrivateKey as PrivateKeySnarky,
  PublicKey as PublicKeySnarky,
} from '../../lib/signature.js';
import {
  AccountUpdate as AccountUpdateSnarky,
  ZkappCommand as ZkappCommandSnarky,
} from '../../lib/account_update.js';
import { PrivateKey, PublicKey } from '../../provable/curve-bigint.js';
import {
  AccountUpdate,
  Field,
  Json,
  ZkappCommand,
} from '../../bindings/mina-transaction/gen/transaction-bigint.js';
import * as TypesSnarky from '../../bindings/mina-transaction/gen/transaction.js';
import {
  accountUpdateFromFeePayer,
  accountUpdateHash,
  accountUpdatesToCallForest,
  callForestHash,
  feePayerHash,
  isCallDepthValid,
  signZkappCommand,
  verifyZkappCommandSignature,
} from './sign-zkapp-command.js';
import {
  hashWithPrefix,
  packToFields,
  prefixes,
} from '../../provable/poseidon-bigint.js';
import { packToFields as packToFieldsSnarky } from '../../lib/hash.js';
import { Memo } from './memo.js';
import {
  NetworkId,
  Signature,
  signFieldElement,
  verifyFieldElement,
} from './signature.js';
import { Random, test, withHardCoded } from '../../lib/testing/property.js';
import { RandomTransaction } from './random-transaction.js';
<<<<<<< HEAD
import { Pickles } from '../../snarky.js';
import { Ml } from '../../lib/ml/conversion.js';
=======
import { Ml, MlHashInput } from '../../lib/ml/conversion.js';
import { FieldConst } from '../../lib/field.js';
>>>>>>> ffad51c6

// monkey-patch bigint to json
(BigInt.prototype as any).toJSON = function () {
  return this.toString();
};
let { parse, stringify } = JSON;
const toJSON = (x: any) => parse(stringify(x));

await isReady;

// public key roundtrip & consistency w/ OCaml serialization
test(Random.json.publicKey, (publicKeyBase58) => {
  let pkSnarky = PublicKeySnarky.fromBase58(publicKeyBase58);
  let pk = PublicKey.fromJSON(publicKeyBase58);
  expect(pk.x).toEqual(pkSnarky.x.toBigInt());
  expect(pk.isOdd).toEqual(pkSnarky.isOdd.toField().toBigInt());
  expect(PublicKey.toJSON(pk)).toEqual(publicKeyBase58);
});

// empty account update
let dummy = AccountUpdate.emptyValue();
let dummySnarky = AccountUpdateSnarky.dummy();
expect(AccountUpdate.toJSON(dummy)).toEqual(
  AccountUpdateSnarky.toJSON(dummySnarky)
);

let dummyInput = AccountUpdate.toInput(dummy);
let dummyInputSnarky = MlHashInput.from(
  Ledger.hashInputFromJson.body(
    JSON.stringify(AccountUpdateSnarky.toJSON(dummySnarky).body)
  )
);
expect(stringify(dummyInput.fields)).toEqual(
  stringify(dummyInputSnarky.fields)
);
expect(stringify(dummyInput.packed)).toEqual(
  stringify(dummyInputSnarky.packed)
);

test(Random.accountUpdate, (accountUpdate) => {
  fixVerificationKey(accountUpdate);

  // example account update
  let accountUpdateJson: Json.AccountUpdate =
    AccountUpdate.toJSON(accountUpdate);

  // account update hash
  let accountUpdateSnarky = AccountUpdateSnarky.fromJSON(accountUpdateJson);
  let inputSnarky = TypesSnarky.AccountUpdate.toInput(accountUpdateSnarky);
  let input = AccountUpdate.toInput(accountUpdate);
  expect(toJSON(input.fields)).toEqual(toJSON(inputSnarky.fields));
  expect(toJSON(input.packed)).toEqual(toJSON(inputSnarky.packed));

  let packed = packToFields(input);
  let packedSnarky = packToFieldsSnarky(inputSnarky);
  expect(toJSON(packed)).toEqual(toJSON(packedSnarky));

  let hash = accountUpdateHash(accountUpdate);
  let hashSnarky = accountUpdateSnarky.hash();
  expect(hash).toEqual(hashSnarky.toBigInt());
});

// private key to/from base58
test(Random.json.privateKey, (feePayerKeyBase58) => {
  let feePayerKey = PrivateKey.fromBase58(feePayerKeyBase58);
  let feePayerKeySnarky = PrivateKeySnarky.fromBase58(feePayerKeyBase58);
  let feePayerCompressed = feePayerKeySnarky.s.toFieldsCompressed();
  expect(feePayerKey).toEqual(feePayerCompressed.field.toBigInt());
  expect(PrivateKey.toBase58(feePayerKey)).toEqual(feePayerKeyBase58);
});

// memo
let memoGenerator = withHardCoded(Random.json.memoString, 'hello world');
test(memoGenerator, (memoString) => {
  let memo = Memo.fromString(memoString);
  let memoBase58 = Memo.toBase58(memo);
  let memoBase581 = Test.encoding.memoToBase58(memoString);
  expect(memoBase58).toEqual(memoBase581);
  let memoRecovered = Memo.fromBase58(memoBase58);
  expect(memoRecovered).toEqual(memo);
});

// zkapp transaction - basic properties & commitment
test(RandomTransaction.zkappCommand, (zkappCommand, assert) => {
  zkappCommand.accountUpdates.forEach(fixVerificationKey);

  assert(isCallDepthValid(zkappCommand));
  let zkappCommandJson = ZkappCommand.toJSON(zkappCommand);
  let ocamlCommitments = Ledger.transactionCommitments(
    JSON.stringify(zkappCommandJson)
  );
  let callForest = accountUpdatesToCallForest(zkappCommand.accountUpdates);
  let commitment = callForestHash(callForest);
  expect(commitment).toEqual(FieldConst.toBigint(ocamlCommitments.commitment));
});

// invalid zkapp transactions
test.negative(
  RandomTransaction.zkappCommandJson.invalid!,
  Random.json.privateKey,
  RandomTransaction.networkId,
  (zkappCommand, feePayerKey, networkId) => {
    signZkappCommand(zkappCommand, feePayerKey, networkId);
  }
);

// zkapp transaction
test(
  RandomTransaction.zkappCommandAndFeePayerKey,
  ({ feePayerKey, zkappCommand }) => {
    zkappCommand.accountUpdates.forEach(fixVerificationKey);

    let feePayerKeyBase58 = PrivateKey.toBase58(feePayerKey);
    let feePayerKeySnarky = PrivateKeySnarky.fromBase58(feePayerKeyBase58);
    let feePayerAddress = PrivateKey.toPublicKey(feePayerKey);

    let { feePayer, memo: memoBase58 } = zkappCommand;
    feePayer.authorization = Signature.toBase58(Signature.dummy());
    let zkappCommandJson = ZkappCommand.toJSON(zkappCommand);

    // snarkyjs fromJSON -> toJSON roundtrip, + consistency with mina-signer
    let zkappCommandSnarky = ZkappCommandSnarky.fromJSON(zkappCommandJson);
    let zkappCommandJsonSnarky = ZkappCommandSnarky.toJSON(zkappCommandSnarky);
    expect(JSON.stringify(zkappCommandJson)).toEqual(
      JSON.stringify(zkappCommandJsonSnarky)
    );
    let recoveredZkappCommand = ZkappCommand.fromJSON(zkappCommandJson);
    expect(recoveredZkappCommand).toEqual(zkappCommand);

    // tx commitment
    let ocamlCommitments = Ledger.transactionCommitments(
      JSON.stringify(zkappCommandJson)
    );
    let callForest = accountUpdatesToCallForest(zkappCommand.accountUpdates);
    let commitment = callForestHash(callForest);
    expect(commitment).toEqual(
      FieldConst.toBigint(ocamlCommitments.commitment)
    );

    let memo = Memo.fromBase58(memoBase58);
    let memoHash = Memo.hash(memo);
    let memoHashSnarky = Test.encoding.memoHashBase58(memoBase58);
    expect(memoHash).toEqual(FieldConst.toBigint(memoHashSnarky));

    let feePayerAccountUpdate = accountUpdateFromFeePayer(feePayer);
    let feePayerJson = AccountUpdate.toJSON(feePayerAccountUpdate);

    let feePayerInput = AccountUpdate.toInput(feePayerAccountUpdate);
    let feePayerInput1 = MlHashInput.from(
      Ledger.hashInputFromJson.body(JSON.stringify(feePayerJson.body))
    );
    expect(stringify(feePayerInput.fields)).toEqual(
      stringify(feePayerInput1.fields)
    );
    expect(stringify(feePayerInput.packed)).toEqual(
      stringify(feePayerInput1.packed)
    );

    let feePayerDigest = feePayerHash(feePayer);
    expect(feePayerDigest).toEqual(
      FieldConst.toBigint(ocamlCommitments.feePayerHash)
    );

    let fullCommitment = hashWithPrefix(prefixes.accountUpdateCons, [
      memoHash,
      feePayerDigest,
      commitment,
    ]);
    expect(fullCommitment).toEqual(
      FieldConst.toBigint(ocamlCommitments.fullCommitment)
    );

    // signature
    let sigTestnet = signFieldElement(fullCommitment, feePayerKey, 'testnet');
    let sigMainnet = signFieldElement(fullCommitment, feePayerKey, 'mainnet');
    let sigTestnetOcaml = Test.signature.signFieldElement(
      ocamlCommitments.fullCommitment,
      Ml.fromPrivateKey(feePayerKeySnarky),
      false
    );
    let sigMainnetOcaml = Test.signature.signFieldElement(
      ocamlCommitments.fullCommitment,
      Ml.fromPrivateKey(feePayerKeySnarky),
      true
    );
    expect(Signature.toBase58(sigTestnet)).toEqual(sigTestnetOcaml);
    expect(Signature.toBase58(sigMainnet)).toEqual(sigMainnetOcaml);

    let verify = (s: Signature, id: NetworkId) =>
      verifyFieldElement(s, fullCommitment, feePayerAddress, id);
    expect(verify(sigTestnet, 'testnet')).toEqual(true);
    expect(verify(sigTestnet, 'mainnet')).toEqual(false);
    expect(verify(sigMainnet, 'testnet')).toEqual(false);
    expect(verify(sigMainnet, 'mainnet')).toEqual(true);

    // full end-to-end test: sign a zkapp transaction
    let sTest = signZkappCommand(
      zkappCommandJson,
      feePayerKeyBase58,
      'testnet'
    );
    expect(sTest.feePayer.authorization).toEqual(sigTestnetOcaml);
    let sMain = signZkappCommand(
      zkappCommandJson,
      feePayerKeyBase58,
      'mainnet'
    );
    expect(sMain.feePayer.authorization).toEqual(sigMainnetOcaml);

    let feePayerAddressBase58 = PublicKey.toBase58(feePayerAddress);
    expect(
      verifyZkappCommandSignature(sTest, feePayerAddressBase58, 'testnet')
    ).toEqual(true);
    expect(
      verifyZkappCommandSignature(sTest, feePayerAddressBase58, 'mainnet')
    ).toEqual(false);
    expect(
      verifyZkappCommandSignature(sMain, feePayerAddressBase58, 'testnet')
    ).toEqual(false);
    expect(
      verifyZkappCommandSignature(sMain, feePayerAddressBase58, 'mainnet')
    ).toEqual(true);
  }
);

console.log('to/from json, hashes & signatures are consistent! 🎉');
shutdown();

function fixVerificationKey(a: AccountUpdate) {
  // ensure verification key is valid
  if (a.body.update.verificationKey.isSome === 1n) {
    let [, data, hash] = Pickles.dummyVerificationKey();
    a.body.update.verificationKey.value = {
      data,
      hash: Field.fromBytes([...hash]),
    };
  } else {
    a.body.update.verificationKey.value = { data: '', hash: Field(0) };
  }
}<|MERGE_RESOLUTION|>--- conflicted
+++ resolved
@@ -1,10 +1,5 @@
 import { expect } from 'expect';
-<<<<<<< HEAD
-import { isReady, Ledger, shutdown } from '../../snarky.js';
-import { Scalar as ScalarSnarky } from '../../lib/core.js';
-=======
 import { isReady, Ledger, shutdown, Test, Pickles } from '../../snarky.js';
->>>>>>> ffad51c6
 import {
   PrivateKey as PrivateKeySnarky,
   PublicKey as PublicKeySnarky,
@@ -46,13 +41,8 @@
 } from './signature.js';
 import { Random, test, withHardCoded } from '../../lib/testing/property.js';
 import { RandomTransaction } from './random-transaction.js';
-<<<<<<< HEAD
-import { Pickles } from '../../snarky.js';
-import { Ml } from '../../lib/ml/conversion.js';
-=======
 import { Ml, MlHashInput } from '../../lib/ml/conversion.js';
 import { FieldConst } from '../../lib/field.js';
->>>>>>> ffad51c6
 
 // monkey-patch bigint to json
 (BigInt.prototype as any).toJSON = function () {

import { Fp, Fq } from './finite_field.js';
import assert from 'node:assert/strict';
<<<<<<< HEAD
=======
import { Random, test } from '../lib/testing/property.js';
>>>>>>> 7afd571a

for (let F of [Fp, Fq]) {
  // t is computed correctly from p = 2^32 * t + 1
  assert(F.t * (1n << 32n) + 1n === F.modulus, 't is computed correctly');

  // the primitive root of unity is computed correctly as 5^t
  let generator = 5n;
  let rootFp = F.power(generator, F.t);
  assert(rootFp === F.twoadicRoot, 'root of unity is computed correctly');

  // the primitive roots of unity `r` actually satisfy the equations defining them:
  let shouldBe1 = F.power(F.twoadicRoot, 1n << 32n);
  let shouldBeMinus1 = F.power(F.twoadicRoot, 1n << 31n);
  assert(shouldBe1 === 1n, 'r^(2^32) === 1');
  assert(shouldBeMinus1 + 1n === F.modulus, 'r^(2^32) === 1');

  // the primitive roots of unity are non-squares
  // -> verifies that the two-adicity is 32, and that they can be used as non-squares in the sqrt algorithm
  assert(!F.isSquare(F.twoadicRoot), 'roots of unity are non-squares');

  // field arithmetic tests
  let p = F.modulus;
<<<<<<< HEAD
  let [x, y, z] = [F.random(), F.random(), F.random()];

  assert.equal(F.add(1n, 1n), 2n, 'add');
  assert.equal(F.add(p - 1n, 2n), 1n, 'add');
  assert.equal(F.sub(3n, 3n), 0n, 'sub');
  assert.equal(F.sub(3n, 8n), p - 5n, 'sub');
  assert.equal(F.negate(5n), p - 5n, 'negate');
  assert.equal(F.add(x, F.negate(x)), 0n, 'add & negate');
  assert.equal(F.sub(F.add(x, y), x), y, 'add & sub');
  assert.equal(F.isEven(17n), false, 'isEven');
  assert.equal(F.isEven(p - 1n), true, 'isEven');

  assert.equal(F.mul(p - 1n, 2n), p - 2n, 'mul');
  assert.equal(F.mul(p - 3n, p - 3n), 9n, 'mul');
  assert.equal(F.mul(F.mul(x, y), z), F.mul(x, F.mul(y, z)), 'mul associative');
  assert.equal(
    F.mul(z, F.add(x, y)),
    F.add(F.mul(z, x), F.mul(z, y)),
    'mul distributive'
  );

  assert.equal(F.inverse(0n), undefined, '0 has no inverse');
  assert.equal(F.inverse(1n), 1n, 'inverse 1');
  assert.equal(F.inverse(2n), (p + 1n) / 2n, 'inverse 2');
  assert.equal(F.inverse(F.negate(2n)), (p - 1n) / 2n, 'inverse -2');
  if (p % 3n === 1n) {
    assert.equal(F.inverse(3n), p - (p - 1n) / 3n, 'inverse 3');
  } else {
    assert.equal(F.inverse(3n), (p + 1n) / 3n, 'inverse 3');
  }
  let xInv = F.inverse(x);
  assert(xInv !== undefined, 'random x is invertible');
  assert.equal(F.mul(xInv, x), 1n, 'inverse & mul');

  assert.equal(F.div(1n, 0n), undefined, 'div');
  assert.equal(F.div(21n, F.negate(7n)), p - 3n, 'div');
  assert.equal(F.div(y, x), F.mul(y, xInv), 'div & inverse');

  assert.equal(F.square(F.negate(10n)), 100n, 'square');
  let squareX = F.square(x);
  assert(F.isSquare(squareX), 'square + isSquare');
  assert([x, F.negate(x)].includes(F.sqrt(squareX)!), 'square + sqrt');
  assert(F.isSquare(p - 1n), 'isSquare -1');
  let i = F.power(F.twoadicRoot, 1n << 30n);
  assert([i, F.negate(i)].includes(F.sqrt(p - 1n)!), 'sqrt -1');

  assert.equal(F.power(F.negate(2n), 3n), F.negate(8n), 'power');
  assert.equal(F.power(2n, p - 1n), 1n, 'power mod p-1');
  assert.equal(F.power(2n, p - 1n + 3n), 8n, 'power mod p-1');
  assert.equal(F.power(x, 4n), F.square(F.square(x)), 'power');
  assert.equal(
    F.power(x, y + z),
    F.mul(F.power(x, y), F.power(x, z)),
    'power & mul'
  );

  assert.equal(F.dot([x, y], [y, x]), F.mul(2n, F.mul(x, y)), 'dot');
  assert.equal(F.dot([x, y], [F.negate(y), x]), 0n, 'dot');

  assert(x > 1n << 128n, 'random x is large');
  assert(x < p - (1n << 128n), 'random x is not small negative');

  assert.equal(F.fromNumber(-1), p - 1n, 'fromNumber');
  assert.equal(F.fromBigint(-1n), p - 1n, 'fromBigint');
  assert.equal(F.fromBigint(p + 1n), 1n, 'fromBigint');
  assert(F.equal(10n, 10n), 'equal');
  assert(F.equal(p - 10n, F.fromNumber(-10)), 'equal + fromNumber');
  assert(F.equal(10n, F.fromBigint(p + 10n)), 'equal + fromBigint');
  assert(!F.equal(5n, p - 5n), 'not equal');
=======
  let randomF = Random(F.random);
  test(randomF, randomF, randomF, (x, y, z) => {
    assert.equal(F.add(1n, 1n), 2n, 'add');
    assert.equal(F.add(p - 1n, 2n), 1n, 'add');
    assert.equal(F.sub(3n, 3n), 0n, 'sub');
    assert.equal(F.sub(3n, 8n), p - 5n, 'sub');
    assert.equal(F.negate(5n), p - 5n, 'negate');
    assert.equal(F.add(x, F.negate(x)), 0n, 'add & negate');
    assert.equal(F.sub(F.add(x, y), x), y, 'add & sub');
    assert.equal(F.isEven(17n), false, 'isEven');
    assert.equal(F.isEven(p - 1n), true, 'isEven');

    assert.equal(F.mul(p - 1n, 2n), p - 2n, 'mul');
    assert.equal(F.mul(p - 3n, p - 3n), 9n, 'mul');
    assert.equal(
      F.mul(F.mul(x, y), z),
      F.mul(x, F.mul(y, z)),
      'mul associative'
    );
    assert.equal(
      F.mul(z, F.add(x, y)),
      F.add(F.mul(z, x), F.mul(z, y)),
      'mul distributive'
    );

    assert.equal(F.inverse(0n), undefined, '0 has no inverse');
    assert.equal(F.inverse(1n), 1n, 'inverse 1');
    assert.equal(F.inverse(2n), (p + 1n) / 2n, 'inverse 2');
    assert.equal(F.inverse(F.negate(2n)), (p - 1n) / 2n, 'inverse -2');
    if (p % 3n === 1n) {
      assert.equal(F.inverse(3n), p - (p - 1n) / 3n, 'inverse 3');
    } else {
      assert.equal(F.inverse(3n), (p + 1n) / 3n, 'inverse 3');
    }
    let xInv = F.inverse(x);
    assert(xInv !== undefined, 'random x is invertible');
    assert.equal(F.mul(xInv, x), 1n, 'inverse & mul');

    assert.equal(F.div(1n, 0n), undefined, 'div');
    assert.equal(F.div(21n, F.negate(7n)), p - 3n, 'div');
    assert.equal(F.div(y, x), F.mul(y, xInv), 'div & inverse');

    assert.equal(F.square(F.negate(10n)), 100n, 'square');
    let squareX = F.square(x);
    assert(F.isSquare(squareX), 'square + isSquare');
    assert([x, F.negate(x)].includes(F.sqrt(squareX)!), 'square + sqrt');
    assert(F.isSquare(p - 1n), 'isSquare -1');
    let i = F.power(F.twoadicRoot, 1n << 30n);
    assert([i, F.negate(i)].includes(F.sqrt(p - 1n)!), 'sqrt -1');

    assert.equal(F.power(F.negate(2n), 3n), F.negate(8n), 'power');
    assert.equal(F.power(2n, p - 1n), 1n, 'power mod p-1');
    assert.equal(F.power(2n, p - 1n + 3n), 8n, 'power mod p-1');
    assert.equal(F.power(x, 4n), F.square(F.square(x)), 'power');
    assert.equal(
      F.power(x, y + z),
      F.mul(F.power(x, y), F.power(x, z)),
      'power & mul'
    );

    assert.equal(F.dot([x, y], [y, x]), F.mul(2n, F.mul(x, y)), 'dot');
    assert.equal(F.dot([x, y], [F.negate(y), x]), 0n, 'dot');

    assert(x > 1n << 128n, 'random x is large');
    assert(x < p - (1n << 128n), 'random x is not small negative');

    assert.equal(F.fromNumber(-1), p - 1n, 'fromNumber');
    assert.equal(F.fromBigint(-1n), p - 1n, 'fromBigint');
    assert.equal(F.fromBigint(p + 1n), 1n, 'fromBigint');
    assert(F.equal(10n, 10n), 'equal');
    assert(F.equal(p - 10n, F.fromNumber(-10)), 'equal + fromNumber');
    assert(F.equal(10n, F.fromBigint(p + 10n)), 'equal + fromBigint');
    assert(!F.equal(5n, p - 5n), 'not equal');
  });
>>>>>>> 7afd571a
}<|MERGE_RESOLUTION|>--- conflicted
+++ resolved
@@ -1,9 +1,6 @@
 import { Fp, Fq } from './finite_field.js';
 import assert from 'node:assert/strict';
-<<<<<<< HEAD
-=======
 import { Random, test } from '../lib/testing/property.js';
->>>>>>> 7afd571a
 
 for (let F of [Fp, Fq]) {
   // t is computed correctly from p = 2^32 * t + 1
@@ -26,77 +23,6 @@
 
   // field arithmetic tests
   let p = F.modulus;
-<<<<<<< HEAD
-  let [x, y, z] = [F.random(), F.random(), F.random()];
-
-  assert.equal(F.add(1n, 1n), 2n, 'add');
-  assert.equal(F.add(p - 1n, 2n), 1n, 'add');
-  assert.equal(F.sub(3n, 3n), 0n, 'sub');
-  assert.equal(F.sub(3n, 8n), p - 5n, 'sub');
-  assert.equal(F.negate(5n), p - 5n, 'negate');
-  assert.equal(F.add(x, F.negate(x)), 0n, 'add & negate');
-  assert.equal(F.sub(F.add(x, y), x), y, 'add & sub');
-  assert.equal(F.isEven(17n), false, 'isEven');
-  assert.equal(F.isEven(p - 1n), true, 'isEven');
-
-  assert.equal(F.mul(p - 1n, 2n), p - 2n, 'mul');
-  assert.equal(F.mul(p - 3n, p - 3n), 9n, 'mul');
-  assert.equal(F.mul(F.mul(x, y), z), F.mul(x, F.mul(y, z)), 'mul associative');
-  assert.equal(
-    F.mul(z, F.add(x, y)),
-    F.add(F.mul(z, x), F.mul(z, y)),
-    'mul distributive'
-  );
-
-  assert.equal(F.inverse(0n), undefined, '0 has no inverse');
-  assert.equal(F.inverse(1n), 1n, 'inverse 1');
-  assert.equal(F.inverse(2n), (p + 1n) / 2n, 'inverse 2');
-  assert.equal(F.inverse(F.negate(2n)), (p - 1n) / 2n, 'inverse -2');
-  if (p % 3n === 1n) {
-    assert.equal(F.inverse(3n), p - (p - 1n) / 3n, 'inverse 3');
-  } else {
-    assert.equal(F.inverse(3n), (p + 1n) / 3n, 'inverse 3');
-  }
-  let xInv = F.inverse(x);
-  assert(xInv !== undefined, 'random x is invertible');
-  assert.equal(F.mul(xInv, x), 1n, 'inverse & mul');
-
-  assert.equal(F.div(1n, 0n), undefined, 'div');
-  assert.equal(F.div(21n, F.negate(7n)), p - 3n, 'div');
-  assert.equal(F.div(y, x), F.mul(y, xInv), 'div & inverse');
-
-  assert.equal(F.square(F.negate(10n)), 100n, 'square');
-  let squareX = F.square(x);
-  assert(F.isSquare(squareX), 'square + isSquare');
-  assert([x, F.negate(x)].includes(F.sqrt(squareX)!), 'square + sqrt');
-  assert(F.isSquare(p - 1n), 'isSquare -1');
-  let i = F.power(F.twoadicRoot, 1n << 30n);
-  assert([i, F.negate(i)].includes(F.sqrt(p - 1n)!), 'sqrt -1');
-
-  assert.equal(F.power(F.negate(2n), 3n), F.negate(8n), 'power');
-  assert.equal(F.power(2n, p - 1n), 1n, 'power mod p-1');
-  assert.equal(F.power(2n, p - 1n + 3n), 8n, 'power mod p-1');
-  assert.equal(F.power(x, 4n), F.square(F.square(x)), 'power');
-  assert.equal(
-    F.power(x, y + z),
-    F.mul(F.power(x, y), F.power(x, z)),
-    'power & mul'
-  );
-
-  assert.equal(F.dot([x, y], [y, x]), F.mul(2n, F.mul(x, y)), 'dot');
-  assert.equal(F.dot([x, y], [F.negate(y), x]), 0n, 'dot');
-
-  assert(x > 1n << 128n, 'random x is large');
-  assert(x < p - (1n << 128n), 'random x is not small negative');
-
-  assert.equal(F.fromNumber(-1), p - 1n, 'fromNumber');
-  assert.equal(F.fromBigint(-1n), p - 1n, 'fromBigint');
-  assert.equal(F.fromBigint(p + 1n), 1n, 'fromBigint');
-  assert(F.equal(10n, 10n), 'equal');
-  assert(F.equal(p - 10n, F.fromNumber(-10)), 'equal + fromNumber');
-  assert(F.equal(10n, F.fromBigint(p + 10n)), 'equal + fromBigint');
-  assert(!F.equal(5n, p - 5n), 'not equal');
-=======
   let randomF = Random(F.random);
   test(randomF, randomF, randomF, (x, y, z) => {
     assert.equal(F.add(1n, 1n), 2n, 'add');
@@ -171,5 +97,4 @@
     assert(F.equal(10n, F.fromBigint(p + 10n)), 'equal + fromBigint');
     assert(!F.equal(5n, p - 5n), 'not equal');
   });
->>>>>>> 7afd571a
 }
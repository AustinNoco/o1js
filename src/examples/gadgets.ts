<<<<<<< HEAD
import { Field, Provable, Experimental, Gadgets } from 'o1js';

let cs = Provable.constraintSystem(() => {
  let f = Provable.witness(Field, () => Field(12));

  let res1 = Gadgets.rotate(f, 2, 'left');
  let res2 = Gadgets.rotate(f, 2, 'right');

  res1.assertEquals(Field(48));
  res2.assertEquals(Field(3));

  Provable.log(res1);
  Provable.log(res2);
});
console.log('constraint system: ', cs);

const ROT = Experimental.ZkProgram({
  methods: {
    baseCase: {
      privateInputs: [],
      method: () => {
        let a = Provable.witness(Field, () => Field(48));
        let actualLeft = Gadgets.rotate(a, 2, 'left');
        let actualRight = Gadgets.rotate(a, 2, 'right');

        let expectedLeft = Field(192);
        actualLeft.assertEquals(expectedLeft);

        let expectedRight = Field(12);
        actualRight.assertEquals(expectedRight);
      },
    },
  },
});
=======
import { Field, Provable, Gadgets, ZkProgram } from 'o1js';
>>>>>>> c012c325

const XOR = ZkProgram({
  name: 'xor-example',
  methods: {
    baseCase: {
      privateInputs: [],
      method: () => {
        let a = Provable.witness(Field, () => Field(5));
        let b = Provable.witness(Field, () => Field(2));
        let actual = Gadgets.xor(a, b, 4);
        let expected = Field(7);
        actual.assertEquals(expected);
      },
    },
  },
});

console.log('compiling..');

console.time('compile');
await ROT.compile();
await XOR.compile();
console.timeEnd('compile');

console.log('proving..');

console.time('rotation prove');
let rotProof = await ROT.baseCase();
console.timeEnd('rotation prove');
if (!(await ROT.verify(rotProof))) throw Error('rotate: Invalid proof');

console.time('xor prove');
let proof = await XOR.baseCase();
console.timeEnd('xor prove');
if (!(await XOR.verify(proof))) throw Error('Invalid proof');<|MERGE_RESOLUTION|>--- conflicted
+++ resolved
@@ -1,5 +1,4 @@
-<<<<<<< HEAD
-import { Field, Provable, Experimental, Gadgets } from 'o1js';
+import { Field, Provable, Gadgets, ZkProgram } from 'o1js';
 
 let cs = Provable.constraintSystem(() => {
   let f = Provable.witness(Field, () => Field(12));
@@ -15,7 +14,8 @@
 });
 console.log('constraint system: ', cs);
 
-const ROT = Experimental.ZkProgram({
+const ROT = ZkProgram({
+  name: 'rot-example',
   methods: {
     baseCase: {
       privateInputs: [],
@@ -33,9 +33,6 @@
     },
   },
 });
-=======
-import { Field, Provable, Gadgets, ZkProgram } from 'o1js';
->>>>>>> c012c325
 
 const XOR = ZkProgram({
   name: 'xor-example',

--- conflicted
+++ resolved
@@ -13,10 +13,6 @@
 } from 'snarkyjs';
 import { Member } from './member.js';
 import { ParticipantPreconditions } from './preconditions.js';
-<<<<<<< HEAD
-import { upgradeMembershipContract } from './deployContracts.js';
-=======
->>>>>>> a585d971
 
 let participantPreconditions = ParticipantPreconditions.default;
 
@@ -66,11 +62,8 @@
       ...Permissions.default(),
       editState: Permissions.none(), // TODO: fix permissions
       editSequenceState: Permissions.none(), // TODO: fix permissions
-<<<<<<< HEAD
       setPermissions: Permissions.none(),
       setVerificationKey: Permissions.none(),
-=======
->>>>>>> a585d971
     });
   }
 
@@ -91,10 +84,7 @@
       member.publicKey
     );
     party.account.balance.assertEquals(party.account.balance.get());
-<<<<<<< HEAD
-=======
 
->>>>>>> a585d971
     let balance = party.account.balance.get();
 
     balance
@@ -188,7 +178,6 @@
 
     this.committedMembers.set(newCommittedMembers);
     this.accumulatedMembers.set(newAccumulatedMembers);
-<<<<<<< HEAD
   }
 }
 
@@ -205,7 +194,5 @@
   @method someNewMethod(a: Field) {
     let b = a.add(2);
     b.assertEquals(3);
-=======
->>>>>>> a585d971
   }
 }
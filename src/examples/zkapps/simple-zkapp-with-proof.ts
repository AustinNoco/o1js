import {
  Field,
  state,
  State,
  method,
  SmartContract,
  Mina,
  AccountUpdate,
  ZkappPublicInput,
  SelfProof,
  verify,
  Empty,
} from 'o1js';

class TrivialZkapp extends SmartContract {
  @method async proveSomething(hasToBe1: Field) {
    hasToBe1.assertEquals(1);
  }
}
class TrivialProof extends TrivialZkapp.Proof() {}

class NotSoSimpleZkapp extends SmartContract {
  @state(Field) x = State<Field>();

  @method async initialize(proof: TrivialProof) {
    proof.verify();
    this.x.set(Field(1));
  }

  @method async update(
    y: Field,
    oldProof: SelfProof<ZkappPublicInput, Empty>,
    trivialProof: TrivialProof
  ) {
    oldProof.verify();
    trivialProof.verify();
    let x = this.x.get();
    this.x.requireEquals(x);
    this.x.set(x.add(y));
  }
}

let Local = await Mina.LocalBlockchain();
Mina.setActiveInstance(Local);

let [feePayer] = Local.testAccounts;

const [trivialContractAccount, notSoSimpleContractAccount] =
  Mina.TestPublicKey.random(2);

// compile and prove trivial zkapp
console.log('compile (trivial zkapp)');
let { verificationKey: trivialVerificationKey } = await TrivialZkapp.compile();
// TODO: should we have a simpler API for zkapp proving without
// submitting transactions? or is this an irrelevant use case?
// would also improve the return type -- `Proof` instead of `(Proof | undefined)[]`
console.log('prove (trivial zkapp)');
let [trivialProof] = await Mina.transaction(feePayer, async () => {
  await new TrivialZkapp(notSoSimpleContractAccount).proveSomething(Field(1));
<<<<<<< HEAD
}).prove().proofs;
=======
})
  .prove()
  .proofs();
>>>>>>> 442c3402

trivialProof = await testJsonRoundtripAndVerify(
  TrivialProof,
  trivialProof,
  trivialVerificationKey
);

console.log('compile');
let { verificationKey } = await NotSoSimpleZkapp.compile();

let zkapp = new NotSoSimpleZkapp(trivialContractAccount);

console.log('deploy');
await Mina.transaction(feePayer, async () => {
  AccountUpdate.fundNewAccount(feePayer);
  await zkapp.deploy();
})
  .prove()
  .sign([feePayer.key, trivialContractAccount.key])
  .send();

console.log('initialize');
let tx = await Mina.transaction(feePayer, async () => {
  await zkapp.initialize(trivialProof!);
})
  .prove()
  .sign([feePayer.key]);
let [proof] = tx.proofs;
await tx.send();

proof = await testJsonRoundtripAndVerify(
  NotSoSimpleZkapp.Proof(),
  proof,
  verificationKey
);

console.log('initial state: ' + zkapp.x.get());

console.log('update');
tx = await Mina.transaction(feePayer, async () => {
  await zkapp.update(Field(3), proof!, trivialProof!);
})
  .prove()
  .sign([feePayer.key]);
[proof] = tx.proofs;
await tx.send();

proof = await testJsonRoundtripAndVerify(
  NotSoSimpleZkapp.Proof(),
  proof,
  verificationKey
);

console.log('state 2: ' + zkapp.x.get());

console.log('update');
tx = await Mina.transaction(feePayer, async () => {
  await zkapp.update(Field(3), proof!, trivialProof!);
})
  .prove()
  .sign([feePayer.key]);
[proof] = tx.proofs;
await tx.send();

proof = await testJsonRoundtripAndVerify(
  NotSoSimpleZkapp.Proof(),
  proof,
  verificationKey
);

console.log('final state: ' + zkapp.x.get());

async function testJsonRoundtripAndVerify(
  Proof: any,
  proof: any,
  verificationKey: { data: string }
): Promise<any> {
  let jsonProof = proof.toJSON();
  console.log(
    'json proof:',
    JSON.stringify({ ...jsonProof, proof: jsonProof.proof.slice(0, 10) + '..' })
  );
  let ok = await verify(jsonProof, verificationKey.data);
  if (!ok) throw Error('proof cannot be verified');
  return Proof.fromJSON(jsonProof);
}<|MERGE_RESOLUTION|>--- conflicted
+++ resolved
@@ -57,13 +57,9 @@
 console.log('prove (trivial zkapp)');
 let [trivialProof] = await Mina.transaction(feePayer, async () => {
   await new TrivialZkapp(notSoSimpleContractAccount).proveSomething(Field(1));
-<<<<<<< HEAD
-}).prove().proofs;
-=======
 })
   .prove()
   .proofs();
->>>>>>> 442c3402
 
 trivialProof = await testJsonRoundtripAndVerify(
   TrivialProof,

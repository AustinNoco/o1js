--- conflicted
+++ resolved
@@ -150,13 +150,8 @@
       // call the token X holder inside a token X-approved callback
       let sender = this.sender.getAndRequireSignature();
       let tokenX = new TokenContract(this.tokenX);
-<<<<<<< HEAD
-      let dexX = new DexTokenHolder(this.address, tokenX.token.id);
-      let dxdy = dexX.redeemLiquidity(sender, dl, this.tokenY);
-=======
       let dexX = new DexTokenHolder(this.address, tokenX.deriveTokenId());
       let dxdy = dexX.redeemLiquidity(this.sender, dl, this.tokenY);
->>>>>>> 451e7348
       let dx = dxdy[0];
       tokenX.transfer(dexX.self, sender, dx);
       return dxdy;
@@ -172,15 +167,9 @@
     @method swapX(dx: UInt64): UInt64 {
       let sender = this.sender.getAndRequireSignature();
       let tokenY = new TokenContract(this.tokenY);
-<<<<<<< HEAD
-      let dexY = new DexTokenHolder(this.address, tokenY.token.id);
-      let dy = dexY.swap(sender, dx, this.tokenX);
-      tokenY.transfer(dexY.self, sender, dy);
-=======
       let dexY = new DexTokenHolder(this.address, tokenY.deriveTokenId());
       let dy = dexY.swap(this.sender, dx, this.tokenX);
       tokenY.transfer(dexY.self, this.sender, dy);
->>>>>>> 451e7348
       return dy;
     }
 
@@ -194,15 +183,9 @@
     @method swapY(dy: UInt64): UInt64 {
       let sender = this.sender.getAndRequireSignature();
       let tokenX = new TokenContract(this.tokenX);
-<<<<<<< HEAD
-      let dexX = new DexTokenHolder(this.address, tokenX.token.id);
-      let dx = dexX.swap(sender, dy, this.tokenY);
-      tokenX.transfer(dexX.self, sender, dx);
-=======
       let dexX = new DexTokenHolder(this.address, tokenX.deriveTokenId());
       let dx = dexX.swap(this.sender, dy, this.tokenY);
       tokenX.transfer(dexX.self, this.sender, dx);
->>>>>>> 451e7348
       return dx;
     }
 
@@ -237,18 +220,12 @@
     @method swapX(dx: UInt64): UInt64 {
       let sender = this.sender.getAndRequireSignature();
       let tokenY = new TokenContract(this.tokenY);
-<<<<<<< HEAD
-      let dexY = new ModifiedDexTokenHolder(this.address, tokenY.token.id);
-      let dy = dexY.swap(sender, dx, this.tokenX);
-      tokenY.transfer(dexY.self, sender, dy);
-=======
       let dexY = new ModifiedDexTokenHolder(
         this.address,
         tokenY.deriveTokenId()
       );
       let dy = dexY.swap(this.sender, dx, this.tokenX);
       tokenY.transfer(dexY.self, this.sender, dy);
->>>>>>> 451e7348
       return dy;
     }
   }

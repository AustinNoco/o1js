import {
  Field,
  state,
  State,
  method,
  PrivateKey,
  SmartContract,
  Mina,
  AccountUpdate,
  isReady,
  ZkappPublicInput,
  SelfProof,
  verify,
} from 'snarkyjs';

await isReady;

class TrivialZkapp extends SmartContract {
  @method proveSomething(hasToBe1: Field) {
    hasToBe1.assertEquals(1);
  }
}
class TrivialProof extends TrivialZkapp.Proof() {}

class NotSoSimpleZkapp extends SmartContract {
  @state(Field) x = State<Field>();

<<<<<<< HEAD
  @method initialize(proof: TrivialProof) {
=======
  @method initial(proof: TrivialProof) {
>>>>>>> e9779b80
    proof.verify();
    this.x.set(Field(1));
  }

  @method update(
    y: Field,
    oldProof: SelfProof<ZkappPublicInput>,
    trivialProof: TrivialProof
  ) {
    oldProof.verify();
    trivialProof.verify();
    let x = this.x.get();
    this.x.assertEquals(x);
    this.x.set(x.add(y));
  }
}

let Local = Mina.LocalBlockchain();
Mina.setActiveInstance(Local);

// a test account that pays all the fees, and puts additional funds into the zkapp
let feePayerKey = Local.testAccounts[0].privateKey;
let feePayer = Local.testAccounts[0].publicKey;

// the zkapp account
let zkappKey = PrivateKey.random();
let zkappAddress = zkappKey.toPublicKey();

// trivial zkapp account
let zkappKey2 = PrivateKey.random();
let zkappAddress2 = zkappKey2.toPublicKey();

// compile and prove trivial zkapp
console.log('compile (trivial zkapp)');
let { verificationKey: trivialVerificationKey } = await TrivialZkapp.compile();
// TODO: should we have a simpler API for zkapp proving without
// submitting transactions? or is this an irrelevant use case?
// would also improve the return type -- `Proof` instead of `(Proof | undefined)[]`
console.log('prove (trivial zkapp)');
let [trivialProof] = await (
  await Mina.transaction(feePayer, () => {
    new TrivialZkapp(zkappAddress2).proveSomething(Field(1));
  })
).prove();

trivialProof = await testJsonRoundtripAndVerify(
  TrivialProof,
  trivialProof,
  trivialVerificationKey
);

console.log('compile');
let { verificationKey } = await NotSoSimpleZkapp.compile();

let zkapp = new NotSoSimpleZkapp(zkappAddress);

console.log('deploy');
let tx = await Mina.transaction(feePayer, () => {
  AccountUpdate.fundNewAccount(feePayer);
  zkapp.deploy({ zkappKey });
});
await tx.prove();
await tx.sign([feePayerKey]).send();

<<<<<<< HEAD
console.log('init');
tx = await Mina.transaction(feePayerKey, () => {
  zkapp.initialize(trivialProof!);
=======
console.log('initial');
tx = await Mina.transaction(feePayer, () => {
  zkapp.initial(trivialProof!);
>>>>>>> e9779b80
});
let [proof] = await tx.prove();
await tx.sign([feePayerKey]).send();

proof = await testJsonRoundtripAndVerify(
  NotSoSimpleZkapp.Proof(),
  proof,
  verificationKey
);

console.log('initial state: ' + zkapp.x.get());

console.log('update');
tx = await Mina.transaction(feePayer, () => {
  zkapp.update(Field(3), proof!, trivialProof!);
});
[proof] = await tx.prove();
await tx.sign([feePayerKey]).send();

proof = await testJsonRoundtripAndVerify(
  NotSoSimpleZkapp.Proof(),
  proof,
  verificationKey
);

console.log('state 2: ' + zkapp.x.get());

console.log('update');
tx = await Mina.transaction(feePayer, () => {
  zkapp.update(Field(3), proof!, trivialProof!);
});
[proof] = await tx.prove();
await tx.sign([feePayerKey]).send();

proof = await testJsonRoundtripAndVerify(
  NotSoSimpleZkapp.Proof(),
  proof,
  verificationKey
);

console.log('final state: ' + zkapp.x.get());

async function testJsonRoundtripAndVerify(
  Proof: any,
  proof: any,
  verificationKey: { data: string }
): Promise<any> {
  let jsonProof = proof.toJSON();
  console.log(
    'json proof:',
    JSON.stringify({ ...jsonProof, proof: jsonProof.proof.slice(0, 10) + '..' })
  );
  let ok = await verify(jsonProof, verificationKey.data);
  if (!ok) throw Error('proof cannot be verified');
  return Proof.fromJSON(jsonProof);
}<|MERGE_RESOLUTION|>--- conflicted
+++ resolved
@@ -25,11 +25,7 @@
 class NotSoSimpleZkapp extends SmartContract {
   @state(Field) x = State<Field>();
 
-<<<<<<< HEAD
   @method initialize(proof: TrivialProof) {
-=======
-  @method initial(proof: TrivialProof) {
->>>>>>> e9779b80
     proof.verify();
     this.x.set(Field(1));
   }
@@ -94,15 +90,9 @@
 await tx.prove();
 await tx.sign([feePayerKey]).send();
 
-<<<<<<< HEAD
-console.log('init');
+console.log('initialize');
 tx = await Mina.transaction(feePayerKey, () => {
   zkapp.initialize(trivialProof!);
-=======
-console.log('initial');
-tx = await Mina.transaction(feePayer, () => {
-  zkapp.initial(trivialProof!);
->>>>>>> e9779b80
 });
 let [proof] = await tx.prove();
 await tx.sign([feePayerKey]).send();

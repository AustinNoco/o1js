import fs from 'fs/promises';
import path from 'path';
import ts from 'typescript';
import esbuild from 'esbuild';

export { buildAndImport, build, buildOne };

async function buildAndImport(srcPath, { keepFile = false }) {
  let absPath = await build(srcPath);
  let importedModule;
  try {
    importedModule = await import(absPath);
  } finally {
    if (!keepFile) await fs.unlink(absPath);
  }
  return importedModule;
}

async function build(srcPath, isWeb = false) {
  let tsConfig = findTsConfig() ?? defaultTsConfig;

  let outfile = srcPath.replace('.ts', '.tmp.js');

  await esbuild.build({
    entryPoints: [srcPath],
    bundle: true,
    format: 'esm',
    platform: isWeb ? 'node' : 'browser',
    outfile,
    target: 'esnext',
    resolveExtensions: ['.node.js', '.ts', '.js'],
    logLevel: 'error',
<<<<<<< HEAD
    plugins: [
      typescriptPlugin(tsConfig),
      makeNodeModulesExternal(),
      makeJsooExternal(),
    ],
=======
    plugins: isWeb
      ? [typescriptPlugin(tsConfig)]
      : [
          typescriptPlugin(tsConfig),
          makeNodeModulesExternal(),
          makeJsooExternal(),
        ],
>>>>>>> ff908249
  });

  let absPath = path.resolve('.', outfile);
  return absPath;
}

async function buildOne(srcPath) {
  let tsConfig = findTsConfig() ?? defaultTsConfig;

  let outfile = path.resolve(
    './dist/node',
    srcPath.replace('.ts', '.js').replace('src', '.')
  );

  await esbuild.build({
    entryPoints: [srcPath],
    format: 'esm',
    platform: 'node',
    outfile,
    target: 'esnext',
    resolveExtensions: ['.node.js', '.ts', '.js'],
    logLevel: 'error',
    plugins: [typescriptPlugin(tsConfig)],
  });

  let absPath = path.resolve('.', outfile);
  return absPath;
}

const defaultTsConfig = {
  compilerOptions: {
    module: 'esnext',
    lib: ['dom', 'esnext'],
    target: 'esnext',
    importHelpers: true,
    strict: true,
    moduleResolution: 'node',
    esModuleInterop: true,
    skipLibCheck: true,
    forceConsistentCasingInFileNames: true,
    experimentalDecorators: true,
    emitDecoratorMetadata: true,
    allowSyntheticDefaultImports: true,
  },
};

function typescriptPlugin(tsConfig) {
  return {
    name: 'plugin-typescript',
    setup(build) {
      build.onLoad({ filter: /\.tsx?$/ }, async (args) => {
        let src = await fs.readFile(args.path, { encoding: 'utf8' });
        let { outputText: contents } = ts.transpileModule(src, tsConfig);
        return { contents };
      });
    },
  };
}

function makeNodeModulesExternal() {
  let isNodeModule = /^[^./]|^\.[^./]|^\.\.[^/]/;
  return {
    name: 'plugin-external',
    setup(build) {
      build.onResolve({ filter: isNodeModule }, ({ path }) => ({
        path,
        external: true,
      }));
    },
  };
}

function makeJsooExternal() {
  let isJsoo = /(bc.cjs|plonk_wasm.cjs|wrapper.js)$/;
  return {
    name: 'plugin-external',
    setup(build) {
      build.onResolve({ filter: isJsoo }, ({ path: filePath, resolveDir }) => {
        return {
          path: path.resolve(resolveDir, filePath),
          external: true,
        };
      });
    },
  };
}

function findTsConfig() {
  let tsConfigPath = ts.findConfigFile(process.cwd(), ts.sys.fileExists);
  if (tsConfigPath === undefined) return;
  let text = ts.sys.readFile(tsConfigPath);
  if (text === undefined) throw new Error(`failed to read '${tsConfigPath}'`);
  return ts.parseConfigFileTextToJson(tsConfigPath, text).config;
}<|MERGE_RESOLUTION|>--- conflicted
+++ resolved
@@ -30,13 +30,6 @@
     target: 'esnext',
     resolveExtensions: ['.node.js', '.ts', '.js'],
     logLevel: 'error',
-<<<<<<< HEAD
-    plugins: [
-      typescriptPlugin(tsConfig),
-      makeNodeModulesExternal(),
-      makeJsooExternal(),
-    ],
-=======
     plugins: isWeb
       ? [typescriptPlugin(tsConfig)]
       : [
@@ -44,7 +37,6 @@
           makeNodeModulesExternal(),
           makeJsooExternal(),
         ],
->>>>>>> ff908249
   });
 
   let absPath = path.resolve('.', outfile);

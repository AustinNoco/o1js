{
  "nodes": {
    "describe-dune": {
      "inputs": {
        "flake-utils": [
          "flake-utils"
        ],
        "nixpkgs": [
          "nixpkgs-mina"
        ]
      },
      "locked": {
        "lastModified": 1724407960,
        "narHash": "sha256-pUKTVMYEtsD1AGlHFTdPourowt+tJ3htKhRu7VALFzc=",
        "owner": "o1-labs",
        "repo": "describe-dune",
        "rev": "be828239c05671209e979f9d5c2e3094e3be7a46",
        "type": "github"
      },
      "original": {
        "owner": "o1-labs",
        "repo": "describe-dune",
        "type": "github"
      }
    },
    "describe-dune_2": {
      "inputs": {
        "flake-utils": [
          "mina",
          "utils"
        ],
        "nixpkgs": [
          "mina",
          "nixpkgs"
        ]
      },
      "locked": {
        "lastModified": 1742933373,
        "narHash": "sha256-sW6ZheQeXe+GULDKLcgRJN4eucP3IXWHz0bHL9KKU1w=",
        "owner": "o1-labs",
        "repo": "describe-dune",
        "rev": "ba71baa26329399ca2f1d158f15e7c32bba1d072",
        "type": "github"
      },
      "original": {
        "owner": "o1-labs",
        "repo": "describe-dune",
        "type": "github"
      }
    },
    "dune-nix": {
      "inputs": {
        "flake-utils": [
          "flake-utils"
        ],
        "nixpkgs": [
          "nixpkgs-mina"
        ]
      },
      "locked": {
        "lastModified": 1723653683,
        "narHash": "sha256-n7h3X1PCp+pPOu/bwUQ0Gwv0yXrdjA+h3Zp6CQSS4jQ=",
        "owner": "o1-labs",
        "repo": "dune-nix",
        "rev": "303e4cea2e035c84d4067754a9275a053dac1564",
        "type": "github"
      },
      "original": {
        "owner": "o1-labs",
        "repo": "dune-nix",
        "type": "github"
      }
    },
    "dune-nix_2": {
      "inputs": {
        "flake-utils": [
          "mina",
          "utils"
        ],
        "nixpkgs": [
          "mina",
          "nixpkgs"
        ]
      },
      "locked": {
        "lastModified": 1742933757,
        "narHash": "sha256-FI8sVvIJuKscrnOUj/cqbZRVOxTzgBwYMyZSNcXq+58=",
        "owner": "o1-labs",
        "repo": "dune-nix",
        "rev": "5eedc211a4cfc3bae1833c5a85542be49b4a9f6b",
        "type": "github"
      },
      "original": {
        "owner": "o1-labs",
        "repo": "dune-nix",
        "type": "github"
      }
    },
    "flake-buildkite-pipeline": {
      "inputs": {
        "nixpkgs-lib": "nixpkgs-lib"
      },
      "locked": {
        "lastModified": 1665561509,
        "narHash": "sha256-+9KQw0ftpNjezYwbUIcLAvDWekuGSBAs8I2XulcUkT4=",
        "owner": "tweag",
        "repo": "flake-buildkite-pipeline",
        "rev": "c836a5a449973dd04a80f6741863ceb43ec414c9",
        "type": "github"
      },
      "original": {
        "owner": "tweag",
        "repo": "flake-buildkite-pipeline",
        "type": "github"
      }
    },
    "flake-compat": {
      "flake": false,
      "locked": {
        "lastModified": 1668681692,
        "narHash": "sha256-Ht91NGdewz8IQLtWZ9LCeNXMSXHUss+9COoqu6JLmXU=",
        "owner": "edolstra",
        "repo": "flake-compat",
        "rev": "009399224d5e398d03b22badca40a37ac85412a1",
        "type": "github"
      },
      "original": {
        "owner": "edolstra",
        "repo": "flake-compat",
        "type": "github"
      }
    },
    "flake-compat_2": {
      "flake": false,
      "locked": {
        "lastModified": 1627913399,
        "narHash": "sha256-hY8g6H2KFL8ownSiFeMOjwPC8P0ueXpCVEbxgda3pko=",
        "owner": "edolstra",
        "repo": "flake-compat",
        "rev": "12c64ca55c1014cdc1b16ed5a804aa8576601ff2",
        "type": "github"
      },
      "original": {
        "owner": "edolstra",
        "repo": "flake-compat",
        "type": "github"
      }
    },
    "flake-utils": {
      "inputs": {
        "systems": "systems"
      },
      "locked": {
        "lastModified": 1710146030,
        "narHash": "sha256-SZ5L6eA7HJ/nmkzGG7/ISclqe6oZdOZTNoesiInkXPQ=",
        "owner": "numtide",
        "repo": "flake-utils",
        "rev": "b1d9ab70662946ef0850d488da1c9019f3a9752a",
        "type": "github"
      },
      "original": {
        "owner": "numtide",
        "repo": "flake-utils",
        "type": "github"
      }
    },
    "flake-utils_2": {
      "locked": {
        "lastModified": 1623875721,
        "narHash": "sha256-A8BU7bjS5GirpAUv4QA+QnJ4CceLHkcXdRp4xITDB0s=",
        "owner": "numtide",
        "repo": "flake-utils",
        "rev": "f7e004a55b120c02ecb6219596820fcd32ca8772",
        "type": "github"
      },
      "original": {
        "owner": "numtide",
        "repo": "flake-utils",
        "type": "github"
      }
    },
    "flake-utils_3": {
      "locked": {
        "lastModified": 1638122382,
        "narHash": "sha256-sQzZzAbvKEqN9s0bzWuYmRaA03v40gaJ4+iL1LXjaeI=",
        "owner": "numtide",
        "repo": "flake-utils",
        "rev": "74f7e4319258e287b0f9cb95426c9853b282730b",
        "type": "github"
      },
      "original": {
        "owner": "numtide",
        "repo": "flake-utils",
        "type": "github"
      }
    },
    "flake-utils_4": {
      "locked": {
        "lastModified": 1644229661,
        "narHash": "sha256-1YdnJAsNy69bpcjuoKdOYQX0YxZBiCYZo4Twxerqv7k=",
        "owner": "numtide",
        "repo": "flake-utils",
        "rev": "3cecb5b042f7f209c56ffd8371b2711a290ec797",
        "type": "github"
      },
      "original": {
        "owner": "numtide",
        "repo": "flake-utils",
        "type": "github"
      }
    },
    "flockenzeit": {
      "locked": {
        "lastModified": 1671184471,
        "narHash": "sha256-oTsIo40BxHG8ZcMNwJybV68F8CLNdfY9HKFzEBzeJ6A=",
        "owner": "balsoft",
        "repo": "Flockenzeit",
        "rev": "0409dcd0cc87feebd211c529171d61b89f10d9b3",
        "type": "github"
      },
      "original": {
        "owner": "balsoft",
        "repo": "Flockenzeit",
        "type": "github"
      }
    },
    "gitignore-nix": {
      "inputs": {
        "nixpkgs": [
          "mina",
          "nixpkgs"
        ]
      },
      "locked": {
        "lastModified": 1660459072,
        "narHash": "sha256-8DFJjXG8zqoONA1vXtgeKXy68KdJL5UaXR8NtVMUbx8=",
        "owner": "hercules-ci",
        "repo": "gitignore.nix",
        "rev": "a20de23b925fd8264fd7fad6454652e142fd7f73",
        "type": "github"
      },
      "original": {
        "owner": "hercules-ci",
        "repo": "gitignore.nix",
        "type": "github"
      }
    },
    "mina": {
      "inputs": {
        "describe-dune": "describe-dune_2",
        "dune-nix": "dune-nix_2",
        "flake-buildkite-pipeline": "flake-buildkite-pipeline",
        "flake-compat": "flake-compat",
        "flockenzeit": "flockenzeit",
        "gitignore-nix": "gitignore-nix",
        "mix-to-nix": "mix-to-nix",
        "nix-filter": "nix-filter",
        "nix-npm-buildPackage": "nix-npm-buildPackage",
        "nix-utils": "nix-utils",
        "nixpkgs": "nixpkgs_2",
        "nixpkgs-mozilla": "nixpkgs-mozilla",
        "o1-opam-repository": "o1-opam-repository",
        "opam-nix": "opam-nix",
        "opam-repository": "opam-repository",
        "utils": "utils"
      },
      "locked": {
<<<<<<< HEAD
        "lastModified": 1744817051,
        "narHash": "sha256-S5bsYJRY8imwKOMXkUXJ2ra/EoPFzwmy/e5JTJvOOz0=",
=======
        "lastModified": 1744877388,
        "narHash": "sha256-DCxfWAG6UvdsrFjFvyEbX2z8KvRGPPd0PIUtEenhL20=",
>>>>>>> 9044f38a
        "path": "src/mina",
        "type": "path"
      },
      "original": {
        "submodules": true,
        "type": "git",
        "url": "file:src/mina"
      }
    },
    "mirage-opam-overlays": {
      "flake": false,
      "locked": {
        "lastModified": 1661959605,
        "narHash": "sha256-CPTuhYML3F4J58flfp3ZbMNhkRkVFKmBEYBZY5tnQwA=",
        "owner": "dune-universe",
        "repo": "mirage-opam-overlays",
        "rev": "05f1c1823d891ce4d8adab91f5db3ac51d86dc0b",
        "type": "github"
      },
      "original": {
        "owner": "dune-universe",
        "repo": "mirage-opam-overlays",
        "type": "github"
      }
    },
    "mix-to-nix": {
      "locked": {
        "lastModified": 1643291492,
        "narHash": "sha256-B+VIFF8qDJhF5hVMc8PbY/WPzUtbGgjsV1eAxTt5GuQ=",
        "owner": "serokell",
        "repo": "mix-to-nix",
        "rev": "f6f0172b3ac4d32c0e6050a7d805734de0b7adef",
        "type": "github"
      },
      "original": {
        "owner": "serokell",
        "repo": "mix-to-nix",
        "type": "github"
      }
    },
    "nix-filter": {
      "locked": {
        "lastModified": 1666547822,
        "narHash": "sha256-razwnAybPHyoAyhkKCwXdxihIqJi1G6e1XP4FQOJTEs=",
        "owner": "numtide",
        "repo": "nix-filter",
        "rev": "1a3b735e13e90a8d2fd5629f2f8363bd7ffbbec7",
        "type": "github"
      },
      "original": {
        "owner": "numtide",
        "repo": "nix-filter",
        "type": "github"
      }
    },
    "nix-npm-buildPackage": {
      "inputs": {
        "nixpkgs": [
          "mina",
          "nixpkgs"
        ]
      },
      "locked": {
        "lastModified": 1670813451,
        "narHash": "sha256-v0IvQ35CMKtPreGlxWb1FvFUraJNZd144+MbiDwGoAA=",
        "owner": "serokell",
        "repo": "nix-npm-buildpackage",
        "rev": "ec0365cd14a3359a23b80a9e2531a09afc3488fc",
        "type": "github"
      },
      "original": {
        "owner": "serokell",
        "repo": "nix-npm-buildpackage",
        "type": "github"
      }
    },
    "nix-utils": {
      "inputs": {
        "flake-utils": "flake-utils_2",
        "nixpkgs": "nixpkgs"
      },
      "locked": {
        "lastModified": 1632973430,
        "narHash": "sha256-9G8zo+0nfYAALV5umCyQR/2hVUFNH10JropBkyxZGGw=",
        "owner": "juliosueiras-nix",
        "repo": "nix-utils",
        "rev": "b44e1ffd726aa03056db9df469efb497d8b9871b",
        "type": "github"
      },
      "original": {
        "owner": "juliosueiras-nix",
        "repo": "nix-utils",
        "type": "github"
      }
    },
    "nixpkgs": {
      "locked": {
        "lastModified": 1629252929,
        "narHash": "sha256-Aj20gmGBs8TG7pyaQqgbsqAQ6cB+TVuL18Pk3DPBxcQ=",
        "owner": "nixos",
        "repo": "nixpkgs",
        "rev": "3788c68def67ca7949e0864c27638d484389363d",
        "type": "github"
      },
      "original": {
        "owner": "nixos",
        "repo": "nixpkgs",
        "type": "github"
      }
    },
    "nixpkgs-lib": {
      "locked": {
        "lastModified": 1649551420,
        "narHash": "sha256-J/Pn38rBZTszdtTHhhxroQaHADhd5TgbJ53F9j1WTIE=",
        "owner": "nix-community",
        "repo": "nixpkgs.lib",
        "rev": "3a16841c57b0d3025b21b869cc921a119ce73033",
        "type": "github"
      },
      "original": {
        "owner": "nix-community",
        "repo": "nixpkgs.lib",
        "type": "github"
      }
    },
    "nixpkgs-mina": {
      "locked": {
        "lastModified": 1720535198,
        "narHash": "sha256-zwVvxrdIzralnSbcpghA92tWu2DV2lwv89xZc8MTrbg=",
        "owner": "nixos",
        "repo": "nixpkgs",
        "rev": "205fd4226592cc83fd4c0885a3e4c9c400efabb5",
        "type": "github"
      },
      "original": {
        "owner": "nixos",
        "ref": "nixos-23.11-small",
        "repo": "nixpkgs",
        "type": "github"
      }
    },
    "nixpkgs-mozilla": {
      "flake": false,
      "locked": {
        "lastModified": 1704373101,
        "narHash": "sha256-+gi59LRWRQmwROrmE1E2b3mtocwueCQqZ60CwLG+gbg=",
        "owner": "mozilla",
        "repo": "nixpkgs-mozilla",
        "rev": "9b11a87c0cc54e308fa83aac5b4ee1816d5418a2",
        "type": "github"
      },
      "original": {
        "owner": "mozilla",
        "repo": "nixpkgs-mozilla",
        "type": "github"
      }
    },
    "nixpkgs-mozilla_2": {
      "flake": false,
      "locked": {
        "lastModified": 1704373101,
        "narHash": "sha256-+gi59LRWRQmwROrmE1E2b3mtocwueCQqZ60CwLG+gbg=",
        "owner": "mozilla",
        "repo": "nixpkgs-mozilla",
        "rev": "9b11a87c0cc54e308fa83aac5b4ee1816d5418a2",
        "type": "github"
      },
      "original": {
        "owner": "mozilla",
        "repo": "nixpkgs-mozilla",
        "type": "github"
      }
    },
    "nixpkgs-newer": {
      "locked": {
        "lastModified": 1743703532,
        "narHash": "sha256-s1KLDALEeqy+ttrvqV3jx9mBZEvmthQErTVOAzbjHZs=",
        "owner": "nixos",
        "repo": "nixpkgs",
        "rev": "bdb91860de2f719b57eef819b5617762f7120c70",
        "type": "github"
      },
      "original": {
        "owner": "nixos",
        "ref": "nixos-24.11-small",
        "repo": "nixpkgs",
        "type": "github"
      }
    },
    "nixpkgs_2": {
      "locked": {
        "lastModified": 1713180868,
        "narHash": "sha256-5CSnPSCEWeUmrFiLuYIQIPQzPrpCB8x3VhE+oXLRO3k=",
        "owner": "nixos",
        "repo": "nixpkgs",
        "rev": "140546acf30a8212a03a88ded8506413fa3b5d21",
        "type": "github"
      },
      "original": {
        "owner": "nixos",
        "ref": "nixos-23.11-small",
        "repo": "nixpkgs",
        "type": "github"
      }
    },
    "o1-opam-repository": {
      "flake": false,
      "locked": {
        "lastModified": 1715294616,
        "narHash": "sha256-W2p9Vs8PqpKGvMByxVqpxAljjpEMqNcuNnjMBAAKicI=",
        "owner": "o1-labs",
        "repo": "opam-repository",
        "rev": "38d6995e307c82b3c0b3bc86a867213db724d1c5",
        "type": "github"
      },
      "original": {
        "owner": "o1-labs",
        "repo": "opam-repository",
        "type": "github"
      }
    },
    "opam-nix": {
      "inputs": {
        "flake-compat": "flake-compat_2",
        "flake-utils": "flake-utils_3",
        "mirage-opam-overlays": "mirage-opam-overlays",
        "nixpkgs": [
          "mina",
          "nixpkgs"
        ],
        "opam-overlays": "opam-overlays",
        "opam-repository": [
          "mina",
          "opam-repository"
        ],
        "opam2json": "opam2json"
      },
      "locked": {
        "lastModified": 1712645768,
        "narHash": "sha256-9dUh8nElGtC74Q4gIDV6DM0FKgF1oXh0PUkCxdbp+sg=",
        "owner": "tweag",
        "repo": "opam-nix",
        "rev": "464863fba44c7ecc50bd1a2967274482a2c33daf",
        "type": "github"
      },
      "original": {
        "owner": "tweag",
        "repo": "opam-nix",
        "type": "github"
      }
    },
    "opam-overlays": {
      "flake": false,
      "locked": {
        "lastModified": 1654162756,
        "narHash": "sha256-RV68fUK+O3zTx61iiHIoS0LvIk0E4voMp+0SwRg6G6c=",
        "owner": "dune-universe",
        "repo": "opam-overlays",
        "rev": "c8f6ef0fc5272f254df4a971a47de7848cc1c8a4",
        "type": "github"
      },
      "original": {
        "owner": "dune-universe",
        "repo": "opam-overlays",
        "type": "github"
      }
    },
    "opam-repository": {
      "flake": false,
      "locked": {
        "lastModified": 1708601497,
        "narHash": "sha256-mDYINTjOiYLN4wT5fGlWTvHFQdWkzY46XUuZWKgmJxY=",
        "owner": "ocaml",
        "repo": "opam-repository",
        "rev": "90d8c520a4f0b035ac51e267a8b33739c5a78b5a",
        "type": "github"
      },
      "original": {
        "owner": "ocaml",
        "repo": "opam-repository",
        "type": "github"
      }
    },
    "opam2json": {
      "inputs": {
        "nixpkgs": [
          "mina",
          "opam-nix",
          "nixpkgs"
        ]
      },
      "locked": {
        "lastModified": 1671540003,
        "narHash": "sha256-5pXfbUfpVABtKbii6aaI2EdAZTjHJ2QntEf0QD2O5AM=",
        "owner": "tweag",
        "repo": "opam2json",
        "rev": "819d291ea95e271b0e6027679de6abb4d4f7f680",
        "type": "github"
      },
      "original": {
        "owner": "tweag",
        "repo": "opam2json",
        "type": "github"
      }
    },
    "root": {
      "inputs": {
        "describe-dune": "describe-dune",
        "dune-nix": "dune-nix",
        "flake-utils": "flake-utils",
        "mina": "mina",
        "nixpkgs-mina": "nixpkgs-mina",
        "nixpkgs-mozilla": "nixpkgs-mozilla_2",
        "nixpkgs-newer": "nixpkgs-newer"
      }
    },
    "systems": {
      "locked": {
        "lastModified": 1681028828,
        "narHash": "sha256-Vy1rq5AaRuLzOxct8nz4T6wlgyUR7zLU309k9mBC768=",
        "owner": "nix-systems",
        "repo": "default",
        "rev": "da67096a3b9bf56a91d16901293e51ba5b49a27e",
        "type": "github"
      },
      "original": {
        "owner": "nix-systems",
        "repo": "default",
        "type": "github"
      }
    },
    "utils": {
      "inputs": {
        "flake-utils": "flake-utils_4"
      },
      "locked": {
        "lastModified": 1657226504,
        "narHash": "sha256-GIYNjuq4mJlFgqKsZ+YrgzWm0IpA4axA3MCrdKYj7gs=",
        "owner": "gytis-ivaskevicius",
        "repo": "flake-utils-plus",
        "rev": "2bf0f91643c2e5ae38c1b26893ac2927ac9bd82a",
        "type": "github"
      },
      "original": {
        "owner": "gytis-ivaskevicius",
        "repo": "flake-utils-plus",
        "type": "github"
      }
    }
  },
  "root": "root",
  "version": 7
}<|MERGE_RESOLUTION|>--- conflicted
+++ resolved
@@ -265,13 +265,8 @@
         "utils": "utils"
       },
       "locked": {
-<<<<<<< HEAD
-        "lastModified": 1744817051,
-        "narHash": "sha256-S5bsYJRY8imwKOMXkUXJ2ra/EoPFzwmy/e5JTJvOOz0=",
-=======
         "lastModified": 1744877388,
         "narHash": "sha256-DCxfWAG6UvdsrFjFvyEbX2z8KvRGPPd0PIUtEenhL20=",
->>>>>>> 9044f38a
         "path": "src/mina",
         "type": "path"
       },

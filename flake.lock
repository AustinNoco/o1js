--- conflicted
+++ resolved
@@ -265,13 +265,8 @@
         "utils": "utils"
       },
       "locked": {
-<<<<<<< HEAD
-        "lastModified": 1744142213,
-        "narHash": "sha256-MmzO5kMItbf2OrtNm7YU96acr/JDi6HnvVh8H9uz5gY=",
-=======
         "lastModified": 1744112950,
         "narHash": "sha256-pBrKb6YxwUQ8x/tqADqLxNvMZAIF0TCNuRi8xr8MCVo=",
->>>>>>> b9873e84
         "path": "src/mina",
         "type": "path"
       },
